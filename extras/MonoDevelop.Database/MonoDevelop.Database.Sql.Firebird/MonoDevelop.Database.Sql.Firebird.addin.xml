<Addin	id		= "MonoDevelop.Database.Sql.Firebird"
	namespace	= "MonoDevelop"
	name		= "Firebird provider for Mono Data Sql"
	author		= "Christian Hergert, Daniel Morgan, Ben Motmans"
	copyright	= "MIT X11"
	url		= "http://www.monodevelop.com"
	description	= "Database Module"
	category    = "Database"
<<<<<<< HEAD
	version		= "4.0">
    
=======
	version		= "3.1.0">

>>>>>>> 044fb884
	<Runtime>
		<Import assembly="MonoDevelop.Database.Sql.Firebird.dll"/>
	</Runtime>

  	<Localizer type="Gettext" catalog="monodevelop-database"/>

	<Dependencies>
<<<<<<< HEAD
		<Addin id="MonoDevelop.Database.Sql" version="4.0"/>
=======
		<Addin id="MonoDevelop.Database.Sql" version="3.1.0"/>
>>>>>>> 044fb884
	</Dependencies>

	<Extension path = "/Mono/Data/Sql">
		<Class id = "Firebird" class = "MonoDevelop.Database.Sql.FirebirdDbFactory"/>
	</Extension>
</Addin><|MERGE_RESOLUTION|>--- conflicted
+++ resolved
@@ -6,13 +6,8 @@
 	url		= "http://www.monodevelop.com"
 	description	= "Database Module"
 	category    = "Database"
-<<<<<<< HEAD
 	version		= "4.0">
     
-=======
-	version		= "3.1.0">
-
->>>>>>> 044fb884
 	<Runtime>
 		<Import assembly="MonoDevelop.Database.Sql.Firebird.dll"/>
 	</Runtime>
@@ -20,11 +15,7 @@
   	<Localizer type="Gettext" catalog="monodevelop-database"/>
 
 	<Dependencies>
-<<<<<<< HEAD
 		<Addin id="MonoDevelop.Database.Sql" version="4.0"/>
-=======
-		<Addin id="MonoDevelop.Database.Sql" version="3.1.0"/>
->>>>>>> 044fb884
 	</Dependencies>
 
 	<Extension path = "/Mono/Data/Sql">
