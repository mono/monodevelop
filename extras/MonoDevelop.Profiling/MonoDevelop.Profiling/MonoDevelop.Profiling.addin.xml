--- conflicted
+++ resolved
@@ -6,24 +6,15 @@
 	url         = "http://www.monodevelop.com"
 	description = "MonoDevelop Profiling Addin"
 	category    = "Profiling"
-<<<<<<< HEAD
 	version     = "2.9.1">
-=======
-	version     = "2.8.4">
->>>>>>> c09cec98
 
 	<Runtime>
 		<Import assembly="MonoDevelop.Profiling.dll"/>
 	</Runtime>
 
 	<Dependencies>
-<<<<<<< HEAD
 		<Addin id="Core" version="2.9.1"/>
 		<Addin id="Ide" version="2.9.1"/>
-=======
-		<Addin id="Core" version="2.8.4"/>
-		<Addin id="Ide" version="2.8.4"/>
->>>>>>> c09cec98
 	</Dependencies>
 	
 	<ExtensionPoint path = "/MonoDevelop/Profiling/ToolBar/ProfilingPad" name = "Profiling pad toolbar">
