<<<<<<< HEAD
=======
2010-01-27  Michael Hutchinson  <mhutchinson@novell.com>

	* IPhoneDebuggerSession.cs: Use
	  IPhoneExecutionHandler.CreateStartInfo to reduce code
	  duplication.

	* MonoDevelop.Debugger.Soft.IPhone.csproj: Fix build.

2010-01-20  Michael Hutchinson  <mhutchinson@novell.com>

	* MonoDevelop.Debugger.Soft.IPhone.csproj: Work around
	  pkgconfig issues.

2010-01-20  Michael Hutchinson  <mhutchinson@novell.com>

	* MonoDevelop.Debugger.Soft.IPhone.csproj: Fix refs for dll
	  split.

>>>>>>> 0759c0fa
2009-12-07  Michael Hutchinson  <mhutchinson@novell.com>

	* IPhoneDebuggerSession.cs: Focus the simulator when
	  continuing.

2009-12-07  Michael Hutchinson  <mhutchinson@novell.com>

	* IPhoneDebuggerSession.cs: When the app is successfully
	  launched, bring the simulator to the front.

2009-12-02  Michael Hutchinson  <mhutchinson@novell.com>

	* IPhoneDebuggerSession.cs: Don't upload, since the project
	  does this now.

2009-11-20  Michael Hutchinson  <mhutchinson@novell.com>

	* IPhoneSoftDebuggerEngine.cs: Set UserAssemblyPaths.

2009-11-20  Michael Hutchinson  <mhutchinson@novell.com>

	* IPhoneSoftDebuggerEngine.cs: Track API.

2009-11-13  Michael Hutchinson  <mhutchinson@novell.com>

	* IPhoneDebuggerSession.cs: Track app name handling API.

2009-11-11  Michael Hutchinson  <mhutchinson@novell.com>

	* IPhoneDebuggerSession.cs: Fix launch message.

2009-11-09  Michael Hutchinson  <mhutchinson@novell.com>

	* MonoDevelop.Debugger.Soft.IPhone.csproj: Fix iphone project
	  ref. Hack around MD pkgconfig parser issue by ref'ing the
	  Mono.Debugger.Soft dll directly.

2009-11-09  Michael Hutchinson  <mhutchinson@novell.com>

	* IPhoneDebuggerSession.cs: Fix ambiguity.

	* MonoDevelop.Debugger.Soft.IPhone.csproj: Move the IPhone
	  soft debugger addin to the IPhone sln.

2009-11-09  Michael Hutchinson  <mhutchinson@novell.com>

	* IPhoneDebuggerSession.cs:
	* IPhoneSoftDebuggerEngine.cs: Moved re-usable listening code
	into the soft debugger addin.

2009-11-04  Michael Hutchinson  <mhutchinson@novell.com>

	* IPhoneDebuggerSession.cs: Tweak a few things.

2009-11-04  Michael Hutchinson  <mhutchinson@novell.com>

	* IPhoneDebuggerSession.cs: Use Thread.Abort again because
	  socket.Close doesn't interrupt Accept.

2009-11-04  Michael Hutchinson  <mhutchinson@novell.com>

	* IPhoneDebuggerSession.cs: Fix closing sockets.

2009-11-04  Michael Hutchinson  <mhutchinson@novell.com>

	* IPhoneDebuggerSession.cs: Better error handling with socket
	  errors.

2009-11-04  Michael Hutchinson  <mhutchinson@novell.com>

	* IPhoneDebuggerSession.cs: Fix showing listen dialog when app
	  has been uploaded.

2009-11-04  Michael Hutchinson  <mhutchinson@novell.com>

	* IPhoneDebuggerSession.cs: Make sure sockets get closed.

2009-11-04  Michael Hutchinson  <mhutchinson@novell.com>

	* IPhoneDebuggerSession.cs: Use a marker file to check whether
	  we need to upload.

2009-11-04  Michael Hutchinson  <mhutchinson@novell.com>

	* IPhoneDebuggerSession.cs: First pass at uploading before
	  debugging.

2009-11-03  Michael Hutchinson  <mhutchinson@novell.com>

	* IPhoneDebuggerSession.cs: About connection properly using
	  socket close.

2009-11-03  Michael Hutchinson  <mhutchinson@novell.com>

	* IPhoneDebuggerSession.cs: More tidying on cancellation.

2009-11-03  Michael Hutchinson  <mhutchinson@novell.com>

	* IPhoneDebuggerSession.cs: Better handling of the sim process
	  exiting while listen dialog is open.

2009-11-03  Michael Hutchinson  <mhutchinson@novell.com>

	* IPhoneDebuggerSession.cs: Mark as exited if exception occurs
	  in listen thread. Display IP & port in the listen dialog.

2009-11-03  Michael Hutchinson  <mhutchinson@novell.com>

	* IPhoneDebuggerSession.cs: Fix the dispatch dervice deadlock
	  in the debugger start.

2009-10-30  Lluis Sanchez Gual  <lluis@novell.com>

	* Manifest.addin.xml: Bump MD version.

2009-10-23  Geoff Norton  <gnorton@novell.com>

	* IPhoneDebuggerSession.cs: Remove MdbCopy hack, its not needed.
	Update to new Mono.Debugger.dll API.
	* IPhoneSoftDebuggerEngine.cs: Update start info to new api
	splitting the endpoint and the ports up for Mono.Debugger.dll

2009-10-23  Michael Hutchinson  <mhutchinson@novell.com>

	* IPhoneSoftDebuggerEngine.cs: Use the same default IP that
	  the IPhoneBuildExtension used.

2009-10-23  Michael Hutchinson  <mhutchinson@novell.com>

	* IPhoneDebuggerSession.cs: Make exiting more robust.

2009-10-23  Michael Hutchinson  <mhutchinson@novell.com>

	* IPhoneSoftDebuggerEngine.cs: Add preliminary support for
	  catchpoints.

2009-10-16  Michael Hutchinson  <mhutchinson@novell.com>

	* IPhoneDebuggerSession.cs:
	* IPhoneSoftDebuggerEngine.cs:
	* MonoDevelop.Debugger.Soft.IPhone.csproj: Connect stuff up.

2009-10-16  Michael Hutchinson  <mhutchinson@novell.com>

	* Manifest.addin.xml:
	* IPhoneSoftDebuggerEngine.cs:
	* MonoDevelop.Debugger.Soft.IPhone.csproj: Stubbed. Not
	  working yet.
<|MERGE_RESOLUTION|>--- conflicted
+++ resolved
@@ -1,5 +1,3 @@
-<<<<<<< HEAD
-=======
 2010-01-27  Michael Hutchinson  <mhutchinson@novell.com>
 
 	* IPhoneDebuggerSession.cs: Use
@@ -8,17 +6,6 @@
 
 	* MonoDevelop.Debugger.Soft.IPhone.csproj: Fix build.
 
-2010-01-20  Michael Hutchinson  <mhutchinson@novell.com>
-
-	* MonoDevelop.Debugger.Soft.IPhone.csproj: Work around
-	  pkgconfig issues.
-
-2010-01-20  Michael Hutchinson  <mhutchinson@novell.com>
-
-	* MonoDevelop.Debugger.Soft.IPhone.csproj: Fix refs for dll
-	  split.
-
->>>>>>> 0759c0fa
 2009-12-07  Michael Hutchinson  <mhutchinson@novell.com>
 
 	* IPhoneDebuggerSession.cs: Focus the simulator when
