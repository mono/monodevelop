--- conflicted
+++ resolved
@@ -117,7 +117,6 @@
       <Name>MonoDevelop.Projects.Formats.MSBuild</Name>
       <Private>False</Private>
     </ProjectReference>
-<<<<<<< HEAD
     <Reference Include="MonoDevelop.SourceEditor" Condition=" '$(Configuration)' == 'Debug' Or '$(Configuration)' == 'Release' ">
       <Private>False</Private>
       <HintPath>..\..\..\build\AddIns\DisplayBindings\SourceEditor\MonoDevelop.SourceEditor.dll</HintPath>
@@ -128,7 +127,6 @@
     <Reference Include="System.Collections.Immutable">
       <HintPath>..\..\..\build\bin\System.Collections.Immutable.dll</HintPath>
     </Reference>
-=======
     <ProjectReference Include="..\..\..\src\addins\MonoDevelop.PackageManagement\MonoDevelop.PackageManagement.Tests\MonoDevelop.PackageManagement.Tests.csproj">
       <Project>{2645C9F3-9ED5-4806-AB09-DAD9BE90C67B}</Project>
       <Name>MonoDevelop.PackageManagement.Tests</Name>
@@ -137,7 +135,6 @@
       <Project>{F218643D-2E74-4309-820E-206A54B7133F}</Project>
       <Name>MonoDevelop.PackageManagement</Name>
     </ProjectReference>
->>>>>>> 4edfcc3d
   </ItemGroup>
   <ItemGroup>
     <Compile Include="TestBase.fs" />
