#nowarn "40"
namespace MonoDevelop.FSharp

open System
open System.IO
open System.Threading.Tasks
open System.Collections.Generic

open Gdk
open Mono.TextEditor
open MonoDevelop.Components
open MonoDevelop.Components.Docking
open MonoDevelop.Components.Commands
open MonoDevelop.Core
open MonoDevelop.FSharp
open MonoDevelop.Ide
open MonoDevelop.Ide.CodeCompletion
open MonoDevelop.Ide.Commands
open MonoDevelop.Ide.Editor
open MonoDevelop.Ide.Editor.Extension
open MonoDevelop.Ide.Gui.Content
open MonoDevelop.Ide.TypeSystem
open MonoDevelop.Projects

[<AutoOpen>]
module ColorHelpers =
    let strToColor s =
        let c = ref (Color())
        match Color.Parse (s, c) with
        | true -> !c
        | false -> Color() // black is as good a guess as any here

    let colorToStr (c:Color) =
        sprintf "#%04X%04X%04X" c.Red c.Green c.Blue

    let cairoToGdk (c:Cairo.Color) = GtkUtil.ToGdkColor(c)

type FSharpCommands =
    | ShowFSharpInteractive = 0
    | SendSelection = 1
    | SendLine = 2
    | SendFile = 3

type KillIntent =
    | Restart
    | Kill
    | NoIntent // Unexpected kill, or from #q/#quit, so we prompt

type FSharpInteractiveTextEditorOptions(options: MonoDevelop.Ide.Editor.DefaultSourceEditorOptions) =
    inherit TextEditorOptions()
    interface Mono.TextEditor.ITextEditorOptions with
        member x.ColorScheme = options.ColorScheme

type FsiDocumentContext() =
    inherit DocumentContext()
    let name = "__FSI__.fsx"
    let pd = new FSharpParsedDocument(name, None) :> ParsedDocument
    let project = Services.ProjectService.CreateDotNetProject ("F#")

    let mutable completionWidget:ICompletionWidget = null
    let mutable editor:TextEditor = null

    let contextChanged = DelegateEvent<_>()
    let mutable workingFolder: string option = None
    do 
        project.FileName <- FilePath name

    override x.ParsedDocument = pd
    override x.AttachToProject(_) = ()
    override x.ReparseDocument() = ()
    override x.GetOptionSet() = TypeSystemService.Workspace.Options
    override x.Project = project :> Project
    override x.Name = name
    override x.AnalysisDocument with get() = null
    override x.UpdateParseDocument() = Task.FromResult pd
    member x.CompletionWidget 
        with set (value) = 
            completionWidget <- value
            completionWidget.CompletionContextChanged.Add
                (fun _args -> let completion = editor.GetContent<CompletionTextEditorExtension>()
                              ParameterInformationWindowManager.HideWindow(completion, value))
    member x.Editor with set (value) = editor <- value
    member x.WorkingFolder
        with get() = workingFolder
        and set(folder) = workingFolder <- folder
    interface ICompletionWidget with
        member x.CaretOffset
            with get() = completionWidget.CaretOffset
            and set(offset) = completionWidget.CaretOffset <- offset
        member x.TextLength = editor.Length
        member x.SelectedLength = completionWidget.SelectedLength
        member x.GetText(startOffset, endOffset) =
            completionWidget.GetText(startOffset, endOffset)
        member x.GetChar offset = editor.GetCharAt offset
        member x.Replace(offset, count, text) =
            completionWidget.Replace(offset, count, text)
        member x.GtkStyle = completionWidget.GtkStyle
        member x.ZoomLevel = completionWidget.ZoomLevel
        member x.CreateCodeCompletionContext triggerOffset =
            completionWidget.CreateCodeCompletionContext triggerOffset
        member x.CurrentCodeCompletionContext 
            with get() = completionWidget.CurrentCodeCompletionContext

        member x.GetCompletionText ctx = completionWidget.GetCompletionText ctx

        member x.SetCompletionText (ctx, partialWord, completeWord) =
            completionWidget.SetCompletionText (ctx, partialWord, completeWord)
        member x.SetCompletionText (ctx, partialWord, completeWord, completeWordOffset) =
            completionWidget.SetCompletionText (ctx, partialWord, completeWord, completeWordOffset)
        [<CLIEvent>]
        member x.CompletionContextChanged = contextChanged.Publish

type FsiPrompt(icon: Xwt.Drawing.Image) =
    inherit MarginMarker()

    override x.CanDrawForeground margin = 
        margin :? IconMargin

    override x.DrawForeground (editor, cairoContext, metrics) =
        let size = metrics.Margin.Width
        let borderLineWidth = cairoContext.LineWidth

        let x = Math.Floor (metrics.Margin.XOffset - borderLineWidth / 2.0)
        let y = Math.Floor (metrics.Y + (metrics.Height - size) / 2.0)

        let deltaX = size / 2.0 - icon.Width / 2.0 + 0.5
        let deltaY = size / 2.0 - icon.Height / 2.0 + 0.5

        cairoContext.DrawImage (editor, icon, Math.Round (x + deltaX), Math.Round (y + deltaY));
    
type FSharpInteractivePad() =
    inherit MonoDevelop.Ide.Gui.PadContent()
   
    let options = DefaultSourceEditorOptions.Instance
    let ctx = FsiDocumentContext()
    let doc = TextEditorFactory.CreateNewDocument()

    do
        options.ShowLineNumberMargin <- false
        options.TabsToSpaces <- true
        options.ShowWhitespaces <- ShowWhitespaces.Never
        doc.FileName <- FilePath ctx.Name

    let editor = TextEditorFactory.CreateNewEditor(ctx, doc, TextEditorType.Default)
    do
        editor.MimeType <- "text/x-fsharp"
        editor.ContextMenuPath <- "/MonoDevelop/SourceEditor2/ContextMenu/Fsi"

        ctx.CompletionWidget <- editor.GetContent<ICompletionWidget>()
        ctx.Editor <- editor

    let mutable killIntent = NoIntent
    let mutable promptReceived = false
    let mutable activeDoc : IDisposable option = None
    let commandHistoryPast = new Stack<string> ()
    let commandHistoryFuture = new Stack<string> ()

    let promptIcon = ImageService.GetIcon("md-breadcrumb-next")
    let newLineIcon = ImageService.GetIcon("md-template")

    let getCorrectDirectory () =
        ctx.WorkingFolder <-
            if IdeApp.Workbench.ActiveDocument <> null && FileService.isInsideFSharpFile() then
                let doc = IdeApp.Workbench.ActiveDocument.FileName.ToString()
                if doc <> null then Path.GetDirectoryName(doc) |> Some else None
            else None
        ctx.WorkingFolder

    let nonBreakingSpace = "\u00A0" // used to disable editor syntax highlighting for output

    let addMarker image =
        let data = editor.GetContent<ITextEditorDataProvider>().GetTextEditorData()
        let textDocument = data.Document

        let line = data.GetLine editor.CaretLine
        let prompt = FsiPrompt image
        textDocument.AddMarker(line, prompt)

    let setPrompt() =
        editor.InsertAtCaret ("\n")
        addMarker promptIcon

    let fsiOutput t =
        if editor.CaretColumn <> 1 then
            editor.InsertAtCaret ("\n")
        editor.InsertAtCaret (nonBreakingSpace + t)
        editor.ScrollTo editor.CaretLocation

    let setupSession() =
        try
            let ses = InteractiveSession()
            promptReceived <- false
            let textReceived = ses.TextReceived.Subscribe(fun t -> Runtime.RunInMainThread(fun () -> fsiOutput t) |> ignore)
            let promptReady = ses.PromptReady.Subscribe(fun () -> Runtime.RunInMainThread(fun () -> promptReceived <- true; setPrompt() ) |> ignore)

            ses.Exited.Add(fun _ ->
                textReceived.Dispose()
                promptReady.Dispose()
                if killIntent = NoIntent then
                    Runtime.RunInMainThread(fun () ->
                        LoggingService.LogDebug ("Interactive: process stopped")
                        fsiOutput "\nSession termination detected. Press Enter to restart.") |> ignore
                elif killIntent = Restart then
                    Runtime.RunInMainThread (fun () -> editor.Text <- "") |> ignore
                killIntent <- NoIntent)

            ses.StartReceiving()
            // Make sure we're in the correct directory after a start/restart. No ActiveDocument event then.
            getCorrectDirectory() |> Option.iter (fun path -> ses.SendInput("#silentCd @\"" + path + "\";;"))
            Some(ses)
        with _exn -> None

    let mutable session = setupSession()

    let getCaretLine() =
        let line = 
            editor.CaretLine 
            |> editor.GetLine 
        if line.Length > 0 then 
            editor.GetLineText line
        else
            ""

    let setCaretLine (s: string) =
        let line = editor.GetLineByOffset editor.CaretOffset
        editor.ReplaceText(line.Offset, line.EndOffset - line.Offset, s)
    
    let resetFsi intent =
        if promptReceived then
            killIntent <- intent
            session |> Option.iter (fun ses -> ses.Kill())
            if intent = Restart then session <- setupSession()

    let input = new ResizeArray<_>()
    member x.Text =
        editor.Text

    member x.AddMorePrompt() =
        addMarker newLineIcon

    member x.Session = session

    member x.Shutdown()  =
        do LoggingService.LogDebug ("Interactive: Shutdown()!")
        resetFsi Kill

    member x.SendCommandAndStore command =
        input.Add command
        session 
        |> Option.iter(fun ses ->
            commandHistoryPast.Push command
            ses.SendInput (command + "\n"))

    member x.SendCommand command =
        input.Add command
        session 
        |> Option.iter(fun ses -> ses.SendInput (command + ";;"))

    member x.RequestCompletions lineStr column =
        session 
        |> Option.iter(fun ses ->
            ses.SendCompletionRequest lineStr (column + 1))

    member x.RequestTooltip symbol =
        session 
        |> Option.iter(fun ses -> ses.SendTooltipRequest symbol)

    member x.RequestParameterHint lineStr column =
        session 
        |> Option.iter(fun ses ->
            ses.SendParameterHintRequest lineStr (column + 1))

    member x.ProcessCommandHistoryUp () =
        if commandHistoryPast.Count > 0 then
            if commandHistoryFuture.Count = 0 then
                commandHistoryFuture.Push (getCaretLine())
            else
                if commandHistoryPast.Count = 0 then ()
                else commandHistoryFuture.Push (commandHistoryPast.Pop ())
            setCaretLine (commandHistoryPast.Peek ())

    member x.ProcessCommandHistoryDown () =
        if commandHistoryFuture.Count > 0 then
            if commandHistoryFuture.Count = 0 then
                setCaretLine (commandHistoryFuture.Pop ())
            else
                commandHistoryPast.Push (commandHistoryFuture.Pop ())
                setCaretLine (commandHistoryPast.Peek ())

    override x.Dispose() =
        LoggingService.LogDebug ("Interactive: disposing pad...")
        activeDoc |> Option.iter (fun ad -> ad.Dispose())
        x.Shutdown()
        editor.Dispose()

    override x.Control = editor :> Control

    static member Pad =
        try let pad = IdeApp.Workbench.GetPad<FSharpInteractivePad>()
            
            if pad <> null then Some(pad)
            else
                //*attempt* to add the pad manually this seems to fail sporadically on updates and reinstalls, returning null
                let pad = IdeApp.Workbench.AddPad(new FSharpInteractivePad(),
                                                  "FSharp.MonoDevelop.FSharpInteractivePad",
                                                  "F# Interactive",
                                                  "Center Bottom",
                                                  IconId("md-fs-project"))
                if pad <> null then Some(pad)
                else None
        with exn -> None

    static member BringToFront(grabfocus) =
        FSharpInteractivePad.Pad |> Option.iter (fun pad -> pad.BringToFront(grabfocus))

    static member Fsi =
        FSharpInteractivePad.Pad |> Option.bind (fun pad -> Some(pad.Content :?> FSharpInteractivePad))

    member x.SendSelection() =
        if x.IsSelectionNonEmpty then
            let sel = IdeApp.Workbench.ActiveDocument.Editor.SelectedText
            getCorrectDirectory()
            |> Option.iter (fun path -> x.SendCommand ("#silentCd @\"" + path + "\"") )

            x.SendCommand sel
        else
          //if nothing is selected send the whole line
            x.SendLine()

    member x.SendLine() =
        if isNull IdeApp.Workbench.ActiveDocument then ()
        else
            getCorrectDirectory()
            |> Option.iter (fun path -> x.SendCommand ("#silentCd @\"" + path + "\"") )

            let line = IdeApp.Workbench.ActiveDocument.Editor.CaretLine
            let text = IdeApp.Workbench.ActiveDocument.Editor.GetLineText(line)
            x.SendCommand text
            //advance to the next line
            if PropertyService.Get ("FSharpBinding.AdvanceToNextLine", true)
            then IdeApp.Workbench.ActiveDocument.Editor.SetCaretLocation (line + 1, Mono.TextEditor.DocumentLocation.MinColumn, false)

    member x.SendFile() =
        let text = IdeApp.Workbench.ActiveDocument.Editor.Text
        getCorrectDirectory()
            |> Option.iter (fun path -> x.SendCommand ("#silentCd @\"" + path + "\"") )

        x.SendCommand text

    member x.IsSelectionNonEmpty =
        if isNull IdeApp.Workbench.ActiveDocument ||
            isNull IdeApp.Workbench.ActiveDocument.FileName.FileName then false
        else
            let sel = IdeApp.Workbench.ActiveDocument.Editor.SelectedText
            not(String.IsNullOrEmpty(sel))

    member x.LoadReferences() =
        LoggingService.LogDebug ("FSI:  #LoadReferences")
        let project = IdeApp.Workbench.ActiveDocument.Project :?> DotNetProject
        
        let references =
            let args =
                CompilerArguments.getReferencesFromProject project
                |> Seq.choose (fun ref -> if (ref.Contains "mscorlib.dll" || ref.Contains "FSharp.Core.dll")
                                          then None
                                          else
                                              let ref = ref |> String.replace "-r:" ""
                                              if File.Exists ref then Some ref
                                              else None )
                |> Seq.distinct
                |> Seq.toArray
            args

        let orderAssemblyReferences = MonoDevelop.FSharp.OrderAssemblyReferences()
        let orderedreferences = orderAssemblyReferences.Order references

        getCorrectDirectory()
            |> Option.iter (fun path -> x.SendCommand ("#silentCd @\"" + path + "\"") )

        orderedreferences
        |> List.iter (fun a -> x.SendCommand (sprintf  @"#r ""%s""" a.Path))

    override x.Initialize(container:MonoDevelop.Ide.Gui.IPadWindow) =
        LoggingService.LogDebug ("InteractivePad: created!")
        editor.MimeType <- "text/x-fsharp"
        ctx.CompletionWidget <- editor.GetContent<ICompletionWidget>()
        ctx.Editor <- editor
        let toolbar = container.GetToolbar(DockPositionType.Right)

        let addButton(icon, action, tooltip) =
            let button = new DockToolButton(icon)
            button.Clicked.Add(action)
            button.TooltipText <- tooltip
            toolbar.Add(button)

        addButton ("gtk-save", (fun _ -> x.Save()), GettextCatalog.GetString ("Save as script"))
        addButton ("gtk-open", (fun _ -> x.OpenScript()), GettextCatalog.GetString ("Open"))
        addButton ("gtk-clear", (fun _ -> editor.Text <- ""), GettextCatalog.GetString ("Clear"))
        addButton ("gtk-refresh", (fun _ -> x.RestartFsi()), GettextCatalog.GetString ("Reset"))
        toolbar.ShowAll()

    member x.RestartFsi() = resetFsi Restart

    member x.ClearFsi() = editor.Text <- ""

    member x.Save() =
        let dlg = new MonoDevelop.Ide.Gui.Dialogs.OpenFileDialog(GettextCatalog.GetString ("Save as script"), MonoDevelop.Components.FileChooserAction.Save)
        if dlg.Run () then
            let file = 
                if dlg.SelectedFile.Extension = ".fsx" then
                    dlg.SelectedFile
                else
                    dlg.SelectedFile.ChangeExtension(".fsx")

            let lines = input |> Seq.map (fun line -> line.TrimEnd(';'))
            let fileContent = String.concat "\n" lines
            File.WriteAllText(file.FullPath.ToString(), fileContent)

    member x.OpenScript() =
        let dlg = MonoDevelop.Ide.Gui.Dialogs.OpenFileDialog(GettextCatalog.GetString ("File to Open"), MonoDevelop.Components.FileChooserAction.Open)
        dlg.AddFilter (GettextCatalog.GetString ("F# script files"), [|".fs"; "*.fsi"; "*.fsx"; "*.fsscript"; "*.ml"; "*.mli" |]) |> ignore
        if dlg.Run () then
            let file = dlg.SelectedFile
            x.SendCommand ("#load \"" + file.FullPath.ToString() + "\"")

/// handles keypresses for F# Interactive
type FSharpFsiEditorCompletion() =
    inherit TextEditorExtension()
    let getCaretLine (editor:TextEditor) =
        let line =
            editor.CaretLine
            |> editor.GetLine

        if line.Length > 0 then
            (editor.GetLineText line), line
        else
            "", line
    
    override x.IsValidInContext(context) =
        context :? FsiDocumentContext

    override x.KeyPress (descriptor:KeyDescriptor) =
        match FSharpInteractivePad.Fsi with
        | Some fsi -> 
            let lineStr, line = getCaretLine x.Editor

            let result = 
                match descriptor.SpecialKey with
                | SpecialKey.Return -> 
                    if x.Editor.CaretLine = x.Editor.LineCount then
                        fsi.SendCommandAndStore lineStr
                              
                        x.Editor.CaretOffset <- line.EndOffset
                        x.Editor.InsertAtCaret "\n"
                        if not (lineStr.TrimEnd().EndsWith(";;")) then
                            fsi.AddMorePrompt()
                    
                    false
                | SpecialKey.Up -> 
                    if x.Editor.CaretLine = x.Editor.LineCount then
                        fsi.ProcessCommandHistoryUp()
                        false
                    else
                        base.KeyPress (descriptor)
                | SpecialKey.Down -> 
                    if x.Editor.CaretLine = x.Editor.LineCount then
                        fsi.ProcessCommandHistoryDown()
                        false
                    else
                        base.KeyPress (descriptor)
                | SpecialKey.Left ->
                    if (x.Editor.CaretLine <> x.Editor.LineCount) || x.Editor.CaretColumn > 1 then
                        base.KeyPress (descriptor)
                    else
                        false
                | SpecialKey.BackSpace ->
                    if x.Editor.CaretLine = x.Editor.LineCount && x.Editor.CaretColumn > 1 then
                        base.KeyPress (descriptor)
                    else
                        false
                | _ -> 
                    if x.Editor.CaretLine <> x.Editor.LineCount then
                        x.Editor.CaretOffset <- x.Editor.Length
                    base.KeyPress (descriptor)

            result
        | _ -> base.KeyPress (descriptor)

<<<<<<< HEAD
    member x.clipboardHandler = x.Editor.GetContent<IClipboardHandler>()

    [<CommandHandler ("MonoDevelop.Ide.Commands.EditCommands.Cut")>]
    member x.Cut() = x.clipboardHandler.Cut()

    [<CommandUpdateHandler ("MonoDevelop.Ide.Commands.EditCommands.Cut")>]
    member x.CanCut(ci:CommandInfo) =
        ci.Enabled <- x.clipboardHandler.EnableCut

    [<CommandHandler ("MonoDevelop.Ide.Commands.EditCommands.Copy")>]
    member x.Copy() = x.clipboardHandler.Copy()

    [<CommandUpdateHandler ("MonoDevelop.Ide.Commands.EditCommands.Copy")>]
    member x.CanCopy(ci:CommandInfo) =
        ci.Enabled <- x.clipboardHandler.EnableCopy

    [<CommandHandler ("MonoDevelop.Ide.Commands.EditCommands.Paste")>]
    member x.Paste() = x.clipboardHandler.Paste()

    [<CommandUpdateHandler ("MonoDevelop.Ide.Commands.EditCommands.Paste")>]
    member x.CanPaste(ci:CommandInfo) =
        ci.Enabled <- x.clipboardHandler.EnablePaste

=======
  
>>>>>>> 26aaa11c
  type InteractiveCommand(command) =
    inherit CommandHandler()

    override x.Run() =
        FSharpInteractivePad.Fsi
        |> Option.iter (fun fsi -> command fsi
                                   FSharpInteractivePad.BringToFront(false))

  type FSharpFileInteractiveCommand(command) =
    inherit InteractiveCommand(command)

    override x.Update(info:CommandInfo) =
        info.Enabled <- true
        info.Visible <- FileService.isInsideFSharpFile()

  type ShowFSharpInteractive() =
      inherit InteractiveCommand(ignore)
      override x.Update(info:CommandInfo) =
          info.Enabled <- true
          info.Visible <- true

  type SendSelection() =
      inherit FSharpFileInteractiveCommand(fun fsi -> fsi.SendSelection())

  type SendLine() =
      inherit FSharpFileInteractiveCommand(fun fsi -> fsi.SendLine())

  type SendFile() =
      inherit FSharpFileInteractiveCommand(fun fsi -> fsi.SendFile())

  type SendReferences() =
      inherit FSharpFileInteractiveCommand(fun fsi -> fsi.LoadReferences())

  type RestartFsi() =
      inherit InteractiveCommand(fun fsi -> fsi.RestartFsi())

  type ClearFsi() =
      inherit InteractiveCommand(fun fsi -> fsi.ClearFsi())<|MERGE_RESOLUTION|>--- conflicted
+++ resolved
@@ -486,7 +486,6 @@
             result
         | _ -> base.KeyPress (descriptor)
 
-<<<<<<< HEAD
     member x.clipboardHandler = x.Editor.GetContent<IClipboardHandler>()
 
     [<CommandHandler ("MonoDevelop.Ide.Commands.EditCommands.Cut")>]
@@ -510,9 +509,6 @@
     member x.CanPaste(ci:CommandInfo) =
         ci.Enabled <- x.clipboardHandler.EnablePaste
 
-=======
-  
->>>>>>> 26aaa11c
   type InteractiveCommand(command) =
     inherit CommandHandler()
 
