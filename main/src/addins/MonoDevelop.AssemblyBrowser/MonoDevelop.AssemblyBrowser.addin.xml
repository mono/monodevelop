--- conflicted
+++ resolved
@@ -6,7 +6,6 @@
        url         = ""
        description = "Provides an assembly browser for the MonoDevelop"
        category    = "IDE extensions"
-<<<<<<< HEAD
        version     = "4.0">
 	
 	<Dependencies>
@@ -14,15 +13,6 @@
 		<Addin id="Ide" version="4.0"/>
 		<Addin id="Refactoring" version="4.0"/>
 		<Addin id="CSharpBinding" version="4.0"/>
-=======
-       version     = "3.0.5">
-
-	<Dependencies>
-		<Addin id="Core" version="3.0.5"/>
-		<Addin id="Ide" version="3.0.5"/>
-		<Addin id="Refactoring" version="3.0.5"/>
-		<Addin id="CSharpBinding" version="3.0.5"/>
->>>>>>> 215df589
 	</Dependencies>
 
 	<!-- Extension points -->
