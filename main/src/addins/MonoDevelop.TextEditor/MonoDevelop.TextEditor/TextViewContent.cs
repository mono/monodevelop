﻿//
// Copyright (c) Microsoft Corp. (https://www.microsoft.com)
//
// Permission is hereby granted, free of charge, to any person obtaining a copy
// of this software and associated documentation files (the "Software"), to deal
// in the Software without restriction, including without limitation the rights
// to use, copy, modify, merge, publish, distribute, sublicense, and/or sell
// copies of the Software, and to permit persons to whom the Software is
// furnished to do so, subject to the following conditions:
//
// The above copyright notice and this permission notice shall be included in
// all copies or substantial portions of the Software.
//
// THE SOFTWARE IS PROVIDED "AS IS", WITHOUT WARRANTY OF ANY KIND, EXPRESS OR
// IMPLIED, INCLUDING BUT NOT LIMITED TO THE WARRANTIES OF MERCHANTABILITY,
// FITNESS FOR A PARTICULAR PURPOSE AND NONINFRINGEMENT. IN NO EVENT SHALL THE
// AUTHORS OR COPYRIGHT HOLDERS BE LIABLE FOR ANY CLAIM, DAMAGES OR OTHER
// LIABILITY, WHETHER IN AN ACTION OF CONTRACT, TORT OR OTHERWISE, ARISING FROM,
// OUT OF OR IN CONNECTION WITH THE SOFTWARE OR THE USE OR OTHER DEALINGS IN
// THE SOFTWARE.

using System;
using System.Collections.Generic;
using System.IO;
using System.Text;
using System.Threading.Tasks;

using Microsoft.VisualStudio.Text;
using Microsoft.VisualStudio.Text.Editor;
using Microsoft.VisualStudio.Text.Editor.Commanding;
using Microsoft.VisualStudio.Text.Editor.Commanding.Commands;
using Microsoft.VisualStudio.Text.Editor.OptionsExtensionMethods;
using Microsoft.VisualStudio.Text.Utilities;

using Microsoft.VisualStudio.CodingConventions;
using Microsoft.VisualStudio.Threading;
using Microsoft.VisualStudio.Utilities;

using MonoDevelop.Components.Commands;
using MonoDevelop.Core;
using MonoDevelop.Core.Text;
using MonoDevelop.DesignerSupport;
using MonoDevelop.Ide;
using MonoDevelop.Ide.Gui;
using MonoDevelop.Ide.Gui.Content;
using MonoDevelop.Projects;
using MonoDevelop.Projects.Policies;
using MonoDevelop.Ide.Gui.Documents;

using AutoSave = MonoDevelop.Ide.Editor.AutoSave;
using EditorConfigService = MonoDevelop.Ide.Editor.EditorConfigService;
using DefaultSourceEditorOptions = MonoDevelop.Ide.Editor.DefaultSourceEditorOptions;
<<<<<<< HEAD
using MonoDevelop.Components;
using System.Threading;
=======
using TextEditorFactory = MonoDevelop.Ide.Editor.TextEditorFactory;
>>>>>>> 96548b48

#if WINDOWS
using EditorOperationsInterface = Microsoft.VisualStudio.Text.Operations.IEditorOperations3;
#else
using EditorOperationsInterface = Microsoft.VisualStudio.Text.Operations.IEditorOperations4;
#endif

namespace MonoDevelop.TextEditor
{
	abstract partial class TextViewContent<TView, TImports> :
		FileDocumentController,
		INavigable,
		ICustomCommandTarget,
		ICommandHandler,
		ICommandUpdater,
		IPropertyPadProvider,
		IDocumentReloadPresenter
#if !WINDOWS
		// implementing this correctly requires IEditorOperations4
		, IZoomable
#endif
		where TView : ITextView
		where TImports : TextViewImports
	{
		IEditorCommandHandlerService commandService;
		List<IEditorContentProvider> contentProviders;
		DefaultSourceEditorOptions sourceEditorOptions;
		IInfoBarPresenter infoBarPresenter;

<<<<<<< HEAD
		PolicyContainer policyContainer;
=======
		static IEditorOptions globalOptions;
		static bool settingZoomLevel;

		PolicyBag policyContainer;
>>>>>>> 96548b48
		ICodingConventionContext editorConfigContext;
		bool warnOverwrite;
		IDisposable textBufferRegistration;

		public TImports Imports { get; }
		public TView TextView { get; private set; }
		public ITextDocument TextDocument { get; private set; }
		public ITextBuffer TextBuffer { get; private set; }

		protected EditorOperationsInterface EditorOperations { get; private set; }
		protected IEditorOptions EditorOptions { get; private set; }

		protected override Type FileModelType => typeof (TextBufferFileModel);

		protected TextViewContent (TImports imports)
		{
			this.Imports = imports;
			this.sourceEditorOptions = DefaultSourceEditorOptions.Instance;
		}

		protected override async Task OnInitialize (ModelDescriptor modelDescriptor, Properties status)
		{
			await base.OnInitialize (modelDescriptor, status);
			await Model.Load ();
		}

		protected override async Task<Control> OnGetViewControlAsync (CancellationToken token, DocumentViewContent view)
		{
			// FIXME: move this to the end of the .ctor after fixing margin options responsiveness
			UpdateLineNumberMarginOption ();

			var fileModel = (TextBufferFileModel)Model;

			TextDocument = fileModel.TextDocument;
			TextBuffer = TextDocument.TextBuffer;

			UpdateTextBufferRegistration ();

			var roles = GetAllPredefinedRoles ();
			//we have multiple copies of VacuousTextDataModel for back-compat reasons
#pragma warning disable CS0436 // Type conflicts with imported type
			var dataModel = new VacuousTextDataModel (TextBuffer);
			var viewModel = UIExtensionSelector.InvokeBestMatchingFactory (
				Imports.TextViewModelProviders,
				dataModel.ContentType,
				roles,
				provider => provider.CreateTextViewModel (dataModel, roles),
				Imports.ContentTypeRegistryService,
				Imports.GuardedOperations,
				this) ?? new VacuousTextViewModel (dataModel);
#pragma warning restore CS0436 // Type conflicts with imported type

			TextView = CreateTextView (viewModel, roles);
			control = CreateControl ();

			commandService = Imports.EditorCommandHandlerServiceFactory.GetService (TextView);
			EditorOperations = (EditorOperationsInterface)Imports.EditorOperationsProvider.GetEditorOperations (TextView);
			EditorOptions = Imports.EditorOptionsFactoryService.GetOptions (TextView);
			UpdateTextEditorOptions (this, EventArgs.Empty);
			contentProviders = new List<IEditorContentProvider> (Imports.EditorContentProviderService.GetContentProvidersForView (TextView));

			TextView.Properties [typeof (DocumentController)] = this;

			infoBarPresenter = Imports.InfoBarPresenterFactory?.TryGetInfoBarPresenter (TextView);

			InstallAdditionalEditorOperationsCommands ();

			UpdateBufferOptions ();
			SubscribeToEvents ();

<<<<<<< HEAD
			// Content providers can provide additional content
			NotifyContentChanged ();

			await Load (false);

			return control;
		}

		protected override void OnModelChanged (DocumentModel oldModel, DocumentModel newModel)
		{
			if (Model != null)
				IsNewDocument = Model.IsNew;
=======
			// Set up this static event handling just once
			if (globalOptions == null) {
				globalOptions = imports.EditorOptionsFactoryService.GlobalOptions;

				// From Mono.TextEditor.TextEditorOptions
				const double ZOOM_FACTOR = 1.1f;
				const int ZOOM_MIN_POW = -4;
				const int ZOOM_MAX_POW = 8;
				var ZOOM_MIN = Math.Pow (ZOOM_FACTOR, ZOOM_MIN_POW);
				var ZOOM_MAX = Math.Pow (ZOOM_FACTOR, ZOOM_MAX_POW);

				globalOptions.SetMinZoomLevel (ZOOM_MIN * 100);
				globalOptions.SetMaxZoomLevel (ZOOM_MAX * 100);

				OnConfigurationZoomLevelChanged (null, EventArgs.Empty);

				globalOptions.OptionChanged += OnGlobalOptionsChanged;
				// Check for option changing in old editor
				TextEditorFactory.ZoomLevel.Changed += OnConfigurationZoomLevelChanged;
			}
		}

		static void OnConfigurationZoomLevelChanged (object sender, EventArgs e)
		{
			if (settingZoomLevel)
				return;
			globalOptions.SetZoomLevel (TextEditorFactory.ZoomLevel * 100);
		}

		static void OnGlobalOptionsChanged (object sender, EditorOptionChangedEventArgs e)
		{
			if (e.OptionId == DefaultTextViewOptions.ZoomLevelId.Name) {
				settingZoomLevel = true;
				TextEditorFactory.ZoomLevel.Set (globalOptions.ZoomLevel () / 100);
				settingZoomLevel = false;
			}
>>>>>>> 96548b48
		}

		void UpdateTextBufferRegistration ()
		{
			textBufferRegistration?.Dispose ();
			textBufferRegistration = null;

			if (TextBuffer != null)
				textBufferRegistration = IdeServices.TypeSystemService.RegisterOpenDocument (Owner, FilePath, TextBuffer);
		}

		protected override void OnGrabFocus (DocumentView view)
		{
			DefaultSourceEditorOptions.SetUseAsyncCompletion (true);
			base.OnGrabFocus (view);
		}

		protected override void OnFileNameChanged ()
		{
			base.OnFileNameChanged ();

			if (TextDocument == null)
				return;

			UpdateTextBufferRegistration ();

			warnOverwrite = false;

			if (editorConfigContext != null) {
				editorConfigContext.CodingConventionsChangedAsync -= UpdateOptionsFromEditorConfigAsync;
				EditorConfigService.RemoveEditConfigContext (TextDocument.FilePath).Ignore ();
				editorConfigContext = null;
			}

			if (FilePath != TextDocument.FilePath && !string.IsNullOrEmpty (TextDocument.FilePath))
				AutoSave.RemoveAutoSaveFile (TextDocument.FilePath);

			if (FilePath != null) // Happens when a file is converted to an untitled file, but even in that case the text editor should be associated with the old location, otherwise typing can be messed up due to change of .editconfig settings etc.
				TextDocument.Rename (FilePath);

			// TODO: Actually implement file rename support. Below is from old editor.
			//       Need to remove or update mimeType field, too.

			//if (this.WorkbenchWindow?.Document != null)
			//	textEditor.InitializeExtensionChain (this.WorkbenchWindow.Document);

			UpdateTextEditorOptions (null, null);
		}

		protected override void OnOwnerChanged ()
		{
			base.OnOwnerChanged ();

			if (TextDocument != null) {
				UpdateTextEditorOptions (null, null);
				UpdateTextBufferRegistration ();
			}
		}

		protected abstract TView CreateTextView (ITextViewModel viewModel, ITextViewRoleSet roles);

		// FIXME: ideally we could access this via ITextViewFactoryService
		// but it hasn't been upstreamed to Windows yet
		protected abstract ITextViewRoleSet GetAllPredefinedRoles ();

		protected abstract Components.Control CreateControl ();

		Components.Control control;

		bool isDisposed;
		protected override void OnDispose ()
		{
			if (isDisposed)
				return;

			isDisposed = true;

			textBufferRegistration?.Dispose ();
			textBufferRegistration = null;

			UnsubscribeFromEvents ();
			TextDocument?.Dispose ();

			if (policyContainer != null)
				policyContainer.PolicyChanged -= PolicyChanged;
			if (editorConfigContext != null) {
				editorConfigContext.CodingConventionsChangedAsync -= UpdateOptionsFromEditorConfigAsync;
				EditorConfigService.RemoveEditConfigContext (FilePath).Ignore ();
			}

			base.OnDispose ();
		}

		protected virtual void SubscribeToEvents ()
		{
			sourceEditorOptions.Changed += UpdateTextEditorOptions;
			TextDocument.DirtyStateChanged += HandleTextDocumentDirtyStateChanged;
			TextBuffer.Changed += HandleTextBufferChanged;
			TextView.Caret.PositionChanged += CaretPositionChanged;
			TextView.TextBuffer.Changed += TextBufferChanged;
			TextView.Options.OptionChanged += TextBufferOptionsChanged;
		}

		protected virtual void UnsubscribeFromEvents ()
		{
			sourceEditorOptions.Changed -= UpdateTextEditorOptions;
			if (TextDocument != null) {
				TextDocument.DirtyStateChanged -= HandleTextDocumentDirtyStateChanged;
				TextBuffer.Changed -= HandleTextBufferChanged;
				TextView.Caret.PositionChanged -= CaretPositionChanged;
				TextView.TextBuffer.Changed -= TextBufferChanged;
				TextView.Options.OptionChanged -= TextBufferOptionsChanged;
			}
		}

		void UpdateBufferOptions ()
		{
			IsReadOnly = TextView.Options.DoesViewProhibitUserInput ();
		}

		void UpdateLineNumberMarginOption ()
		{
			Imports.EditorOptionsFactoryService.GlobalOptions.SetOptionValue (
				DefaultTextViewHostOptions.LineNumberMarginId,
				sourceEditorOptions.ShowLineNumberMargin);
		}

		void UpdateTextEditorOptions (object sender, EventArgs e)
		{
			UpdateTextEditorOptionsAsync ().Forget ();
		}

		async Task UpdateTextEditorOptionsAsync ()
		{
			UpdateLineNumberMarginOption ();

			var newPolicyContainer = (Owner as IPolicyProvider)?.Policies;
			if (newPolicyContainer != policyContainer) {
				if (policyContainer != null)
					policyContainer.PolicyChanged -= PolicyChanged;
				policyContainer = newPolicyContainer;
			}
			if (policyContainer != null)
				policyContainer.PolicyChanged += PolicyChanged;

			UpdateOptionsFromPolicy ();

			var newEditorConfigContext = await EditorConfigService.GetEditorConfigContext (FilePath, default);
			if (newEditorConfigContext != editorConfigContext) {
				if (editorConfigContext != null)
					editorConfigContext.CodingConventionsChangedAsync -= UpdateOptionsFromEditorConfigAsync;
				editorConfigContext = newEditorConfigContext;
			}
			if (editorConfigContext != null)
				editorConfigContext.CodingConventionsChangedAsync += UpdateOptionsFromEditorConfigAsync;

			await UpdateOptionsFromEditorConfigAsync (null, null);
		}

		private void UpdateOptionsFromPolicy()
		{
			if (policyContainer == null) {
				EditorOptions.ClearOptionValue (DefaultOptions.ConvertTabsToSpacesOptionName);
				EditorOptions.ClearOptionValue (DefaultOptions.TabSizeOptionName);
				EditorOptions.ClearOptionValue (DefaultOptions.IndentSizeOptionName);
				EditorOptions.ClearOptionValue (DefaultOptions.NewLineCharacterOptionName);
				EditorOptions.ClearOptionValue (DefaultOptions.TrimTrailingWhiteSpaceOptionName);

				return;
			}

			var mimeTypes = IdeServices.DesktopService.GetMimeTypeInheritanceChain (MimeType);
			var currentPolicy = policyContainer.Get<TextStylePolicy> (mimeTypes);

			EditorOptions.SetOptionValue (DefaultOptions.ConvertTabsToSpacesOptionName, currentPolicy.TabsToSpaces);
			EditorOptions.SetOptionValue (DefaultOptions.TabSizeOptionName, currentPolicy.TabWidth);
			EditorOptions.SetOptionValue (DefaultOptions.IndentSizeOptionName, currentPolicy.IndentWidth);
			EditorOptions.SetOptionValue (DefaultOptions.NewLineCharacterOptionName, currentPolicy.GetEolMarker ());
			EditorOptions.SetOptionValue (DefaultOptions.TrimTrailingWhiteSpaceOptionName, currentPolicy.RemoveTrailingWhitespace);
		}

		private Task UpdateOptionsFromEditorConfigAsync (object sender, CodingConventionsChangedEventArgs args)
		{
			if (editorConfigContext == null)
				return Task.FromResult (false);

			if (editorConfigContext.CurrentConventions.UniversalConventions.TryGetIndentStyle (out var indentStyle))
				EditorOptions.SetOptionValue (DefaultOptions.ConvertTabsToSpacesOptionName, indentStyle == IndentStyle.Spaces);
			if (editorConfigContext.CurrentConventions.UniversalConventions.TryGetTabWidth (out var tabWidth))
				EditorOptions.SetOptionValue (DefaultOptions.TabSizeOptionName, tabWidth);
			if (editorConfigContext.CurrentConventions.UniversalConventions.TryGetIndentSize (out var indentSize))
				EditorOptions.SetOptionValue (DefaultOptions.IndentSizeOptionName, indentSize);
			if (editorConfigContext.CurrentConventions.UniversalConventions.TryGetLineEnding (out var lineEnding))
				EditorOptions.SetOptionValue (DefaultOptions.NewLineCharacterOptionName, lineEnding);
			if (editorConfigContext.CurrentConventions.UniversalConventions.TryGetAllowTrailingWhitespace (out var allowTrailingWhitespace))
				EditorOptions.SetOptionValue (DefaultOptions.TrimTrailingWhiteSpaceOptionName, !allowTrailingWhitespace);

			return Task.FromResult (true);
		}

		private void PolicyChanged (object sender, PolicyChangedEventArgs e)
			=> UpdateTextEditorOptions (sender, e);

		protected override object OnGetContent (Type type)
		{
			if (contentProviders != null) {
				foreach (var provider in contentProviders) {
					var content = provider.GetContent (TextView, type);
					if (content != null) {
						return content;
					}
				}
			}
			return GetIntrinsicType (type);
		}

		protected override IEnumerable<object> OnGetContents (Type type)
		{
			if (contentProviders != null) {
				foreach (var provider in contentProviders) {
					var contents = provider.GetContents (TextView, type);
					if (contents != null) {
						foreach (var content in contents)
							yield return content;
					}
				}
			}

			var intrinsicType = GetIntrinsicType (type);
			if (intrinsicType != null) {
				yield return intrinsicType;
			}
		}

		object GetIntrinsicType (Type type)
		{
			if (type.IsInstanceOfType (TextBuffer))
				return TextBuffer;
			if (type.IsInstanceOfType (TextDocument))
				return TextDocument;
			if (type.IsInstanceOfType (TextView))
				return TextView;
			if (type.IsInstanceOfType (this))
				return this;
			return null;
		}

		Task Load (bool reloading)
		{
			// We actually load initial content at construction time, so this
			// overload only needs to cover reload and autosave scenarios

			if (warnOverwrite) {
				warnOverwrite = false;
				DismissInfoBar ();
				WorkbenchWindow.ShowNotification = false;
			}

			if (reloading) {
				TextDocument.Reload ();
			} else if (AutoSave.AutoSaveExists (FilePath)) {
				var autosaveContent = AutoSave.LoadAutoSave (FilePath);

				MarkDirty ();
				warnOverwrite = true;

				// Set editor read-only until user picks one of the above options.
				var setWritable = !TextView.Options.DoesViewProhibitUserInput ();
				if (setWritable)
					TextView.Options.SetOptionValue (DefaultTextViewOptions.ViewProhibitUserInputId, true);

				var (primaryMessageText, secondaryMessageText) = SplitMessageString (
					BrandingService.BrandApplicationName (GettextCatalog.GetString (
						"<b>An autosave file has been found for this file.</b>\n" +
						"This could mean that another instance of MonoDevelop is editing this " +
						"file, or that MonoDevelop crashed with unsaved changes.\n\n" +
						"Do you want to use the original file, or load from the autosave file?")));

				PresentInfobar (
					primaryMessageText,
					secondaryMessageText,
					new InfoBarAction (
						GetButtonString (GettextCatalog.GetString ("_Use original file")),
						UseOriginalFile),
					new InfoBarAction (
						GetButtonString (GettextCatalog.GetString ("_Load from autosave")),
						LoadFromAutosave,
						isDefault: true));

				void OnActionSelected ()
				{
					DismissInfoBar ();
					if (setWritable)
						TextView.Options.SetOptionValue (DefaultTextViewOptions.ViewProhibitUserInputId, false);
				}

				void LoadFromAutosave ()
				{
					try {
						AutoSave.RemoveAutoSaveFile (FilePath);
						ReplaceContent (autosaveContent.Text, autosaveContent.Encoding);
					} catch (Exception e) {
						LoggingService.LogError ("Could not load the autosave file", e);
					} finally {
						OnActionSelected ();
					}
				}

				void UseOriginalFile ()
				{
					try {
						AutoSave.RemoveAutoSaveFile (FilePath);
					} catch (Exception e) {
						LoggingService.LogError ("Could not remove the autosave file", e);
					} finally {
						OnActionSelected ();
					}
				}
			}

			return Task.CompletedTask;
		}

		/// <summary>
		/// Replace document content with new content. This marks the document as dirty.
		/// </summary>
		void ReplaceContent (string newContent, Encoding newEncoding)
		{
			var currentSnapshot = TextBuffer.CurrentSnapshot;
			TextDocument.Encoding = newEncoding;
			TextBuffer.Replace (
				new SnapshotSpan (currentSnapshot, 0, currentSnapshot.Length),
				newContent);
		}

		void PresentInfobar (string title, string description, params InfoBarAction [] actions)
		{
			if (infoBarPresenter != null) {
				DismissInfoBar ();
				infoBarPresenter.Present (new InfoBarViewModel (title, description, actions));
			}
		}

		void DismissInfoBar ()
			=> infoBarPresenter?.DismissAll ();

		// TODO: Switch to native timeout, this is copied from TextEditorViewContent
		uint autoSaveTimer;
		Task autoSaveTask;
		void InformAutoSave ()
		{
			if (isDisposed)
				return;
			RemoveAutoSaveTimer ();
			autoSaveTimer = GLib.Timeout.Add (500, delegate {
				autoSaveTimer = 0;
				if (autoSaveTask != null && !autoSaveTask.IsCompleted)
					return false;

				autoSaveTask = AutoSave.InformAutoSaveThread (
					new AutoSaveTextSourceFacade(TextBuffer, TextDocument), FilePath, HasUnsavedChanges);
				return false;
			});
		}

		void RemoveAutoSaveTimer ()
		{
			if (autoSaveTimer == 0)
				return;
			GLib.Source.Remove (autoSaveTimer);
			autoSaveTimer = 0;
		}

		protected override async Task OnSave ()
		{
			if (warnOverwrite) {
				string question = GettextCatalog.GetString (
					"This file {0} has been changed outside of {1}. Are you sure you want to overwrite the file?",
					FilePath, BrandingService.ApplicationName
				);
				if (MessageService.AskQuestion (question, AlertButton.Cancel, AlertButton.OverwriteFile) != AlertButton.OverwriteFile)
					return;

				warnOverwrite = false;
				DismissInfoBar ();
				WorkbenchWindow.ShowNotification = false;
			}

			if (!string.IsNullOrEmpty (FilePath))
				AutoSave.RemoveAutoSaveFile (FilePath);

			FormatOnSave ();

			await base.OnSave ();
		}

		void FormatOnSave ()
		{
			if (!PropertyService.Get ("AutoFormatDocumentOnSave", false))
				return;
			try {
				commandService.Execute ((t, b) => new FormatDocumentCommandArgs (t, b), null);
			} catch (Exception e) {
				LoggingService.LogError ("Error while formatting on save", e);
			}
		}

		bool manuallyMarkingDirty;
		void MarkDirty ()
		{
			manuallyMarkingDirty = true;
			try {
				TextDocument.UpdateDirtyState (true, DateTime.Now);
			} finally {
				manuallyMarkingDirty = false;
			}
		}

		void HandleTextDocumentDirtyStateChanged (object sender, EventArgs e)
		{
			HasUnsavedChanges = TextDocument.IsDirty;
			if (!manuallyMarkingDirty)
				InformAutoSave ();
		}

		private void HandleTextBufferChanged (object sender, TextContentChangedEventArgs e)
			=> InformAutoSave ();

		static readonly string[] textContentType = { "text" };

		IContentType GetContentTypeFromMimeType (string filePath, string mimeType)
			=> Ide.MimeTypeCatalog.Instance.GetContentTypeForMimeType (mimeType)
				?? (FilePath != null ? Ide.Composition.CompositionManager.Instance.GetExportedValue<IFileToContentTypeService> ().GetContentTypeForFilePath (FilePath) : null)
				?? Microsoft.VisualStudio.Platform.PlatformCatalog.Instance.ContentTypeRegistryService.UnknownContentType;

		protected internal override ProjectReloadCapability OnGetProjectReloadCapability () => ProjectReloadCapability.Full;

		void CaretPositionChanged (object sender, CaretPositionChangedEventArgs e)
		{
			TryLogNavPoint (true);
		}

		void TextBufferChanged (object sender, TextContentChangedEventArgs e)
		{
			TryLogNavPoint (false);
		}

		void TextBufferOptionsChanged (object sender, EventArgs a)
		{
			UpdateBufferOptions ();
		}

		object IPropertyPadProvider.GetActiveComponent ()
		{
			if (Document?.Owner is Project project)
				return project.GetProjectFile (FilePath);
			return null;
		}

		object IPropertyPadProvider.GetProvider () => null;

		void IPropertyPadProvider.OnEndEditing (object obj) { }

		void IPropertyPadProvider.OnChanged (object obj)
		{
			if (Document?.Owner is Project project)
				Ide.IdeApp.ProjectOperations.SaveAsync (project);
		}

		void IDocumentReloadPresenter.ShowFileChangedWarning (bool multiple)
		{
			var actions = new List<InfoBarAction> {
				new InfoBarAction (GetButtonString (GettextCatalog.GetString ("_Reload from disk")), ReloadFromDisk),
				new InfoBarAction (GetButtonString (GettextCatalog.GetString ("_Keep changes")), KeepChanges, isDefault: !multiple),
			};

			if (multiple) {
				actions.Add (new InfoBarAction (GetButtonString (GettextCatalog.GetString ("_Reload all")), ReloadAll));
				actions.Add (new InfoBarAction (GetButtonString (GettextCatalog.GetString ("_Ignore all")), IgnoreAll));
			}

			WorkbenchWindow.ShowNotification = true;
			warnOverwrite = true;
			MarkDirty ();

			var (primaryMessageText, secondaryMessageText) = SplitMessageString (GettextCatalog.GetString (
				"<b>The file \"{0}\" has been changed outside of {1}.</b>\n" +
				"Do you want to keep your changes, or reload the file from disk?",
				FilePath, BrandingService.ApplicationName));

			PresentInfobar (
				primaryMessageText,
				secondaryMessageText,
				actions.ToArray ());

			void ReloadFromDisk ()
			{
				try {
					if (isDisposed || !File.Exists (FilePath))
						return;

					Load (true);
					WorkbenchWindow.ShowNotification = false;
				} catch (Exception ex) {
					MessageService.ShowError ("Could not reload the file.", ex);
				} finally {
					DismissInfoBar ();
				}
			}

			void KeepChanges ()
			{
				if (isDisposed)
					return;
				WorkbenchWindow.ShowNotification = false;
				DismissInfoBar ();
			}

			void ReloadAll () => DocumentRegistry.ReloadAllChangedFiles ();

			void IgnoreAll () => DocumentRegistry.IgnoreAllChangedFiles ();
		}

		void IDocumentReloadPresenter.RemoveMessageBar ()
			=> DismissInfoBar ();

		/// <summary>
		/// Converts strings to title case per the current locale and strips <c>_</c> mnemonic characters,
		/// allowing us to retain original already localized strings from the old editor UI but present
		/// them better in the new editor UI.
		/// </summary>
		static string GetButtonString (string originalButtonString)
			=> System.Globalization.CultureInfo.CurrentCulture.TextInfo.ToTitleCase (
				originalButtonString.Replace ("_", string.Empty));

		/// <summary>
		/// Strips markup and returns the string before the first line break as a primary string and
		/// everything after as a secondary string, allowing us to retain original already localized
		/// strings from the old editor UI but presen them better in the new editor UI.
		/// </summary>
		static (string primaryString, string secondaryString) SplitMessageString (string originalString)
		{
			if (originalString == null)
				return (null, null);

			if (originalString == string.Empty)
				return (string.Empty, null);

			var strippedText = Xwt.FormattedText.FromMarkup (originalString).Text;
			var secondLineOffset = strippedText.IndexOf ('\n');
			if (secondLineOffset < 0)
				return (strippedText, null);

			return (
				strippedText.Substring (0, secondLineOffset),
				strippedText.Substring (secondLineOffset + 1).TrimStart ());
		}

		/// <summary>
		/// An ITextSource that only implements enough pieces for AutoSave to work.
		///
		/// This can go away when we update AutoSave to use the VS APIs.
		/// </summary>
		class AutoSaveTextSourceFacade : ITextSource
		{
			readonly ITextBuffer textBuffer;
			readonly ITextDocument textDocument;

			public AutoSaveTextSourceFacade (ITextBuffer textBuffer, ITextDocument textDocument)
			{
				this.textBuffer = textBuffer
					?? throw new ArgumentNullException (nameof (textBuffer));
				this.textDocument = textDocument
					?? throw new ArgumentNullException (nameof (textDocument));
			}

			public char this [int offset] => throw new NotImplementedException ();

			public ITextSourceVersion Version => throw new NotImplementedException ();

			public Encoding Encoding => textDocument.Encoding;

			public int Length => throw new NotImplementedException ();

			public string Text => throw new NotImplementedException ();

			public void CopyTo (int sourceIndex, char [] destination, int destinationIndex, int count)
				=> throw new NotImplementedException ();

			public TextReader CreateReader ()
				=> throw new NotImplementedException ();

			public TextReader CreateReader (int offset, int length)
				=> throw new NotImplementedException ();

			public ITextSource CreateSnapshot ()
				=> throw new NotImplementedException ();

			public ITextSource CreateSnapshot (int offset, int length)
				=> throw new NotImplementedException ();

			public char GetCharAt (int offset)
				=> throw new NotImplementedException ();

			public string GetTextAt (int offset, int length)
				=> throw new NotImplementedException ();

			public void WriteTextTo (TextWriter writer)
				=> textBuffer.CurrentSnapshot.Write (writer);

			public void WriteTextTo (TextWriter writer, int offset, int length)
				=> throw new NotImplementedException ();
		}
	}
}<|MERGE_RESOLUTION|>--- conflicted
+++ resolved
@@ -1,4 +1,4 @@
-﻿//
+//
 // Copyright (c) Microsoft Corp. (https://www.microsoft.com)
 //
 // Permission is hereby granted, free of charge, to any person obtaining a copy
@@ -39,7 +39,7 @@
 using MonoDevelop.Components.Commands;
 using MonoDevelop.Core;
 using MonoDevelop.Core.Text;
-using MonoDevelop.DesignerSupport;
+using MonoDevelop.DesignerSupport;
 using MonoDevelop.Ide;
 using MonoDevelop.Ide.Gui;
 using MonoDevelop.Ide.Gui.Content;
@@ -50,12 +50,9 @@
 using AutoSave = MonoDevelop.Ide.Editor.AutoSave;
 using EditorConfigService = MonoDevelop.Ide.Editor.EditorConfigService;
 using DefaultSourceEditorOptions = MonoDevelop.Ide.Editor.DefaultSourceEditorOptions;
-<<<<<<< HEAD
 using MonoDevelop.Components;
 using System.Threading;
-=======
 using TextEditorFactory = MonoDevelop.Ide.Editor.TextEditorFactory;
->>>>>>> 96548b48
 
 #if WINDOWS
 using EditorOperationsInterface = Microsoft.VisualStudio.Text.Operations.IEditorOperations3;
@@ -85,14 +82,10 @@
 		DefaultSourceEditorOptions sourceEditorOptions;
 		IInfoBarPresenter infoBarPresenter;
 
-<<<<<<< HEAD
-		PolicyContainer policyContainer;
-=======
 		static IEditorOptions globalOptions;
 		static bool settingZoomLevel;
 
-		PolicyBag policyContainer;
->>>>>>> 96548b48
+		PolicyContainer policyContainer;
 		ICodingConventionContext editorConfigContext;
 		bool warnOverwrite;
 		IDisposable textBufferRegistration;
@@ -100,13 +93,13 @@
 		public TImports Imports { get; }
 		public TView TextView { get; private set; }
 		public ITextDocument TextDocument { get; private set; }
-		public ITextBuffer TextBuffer { get; private set; }
-
-		protected EditorOperationsInterface EditorOperations { get; private set; }
-		protected IEditorOptions EditorOptions { get; private set; }
-
-		protected override Type FileModelType => typeof (TextBufferFileModel);
-
+		public ITextBuffer TextBuffer { get; private set; }
+
+		protected EditorOperationsInterface EditorOperations { get; private set; }
+		protected IEditorOptions EditorOptions { get; private set; }
+
+		protected override Type FileModelType => typeof (TextBufferFileModel);
+
 		protected TextViewContent (TImports imports)
 		{
 			this.Imports = imports;
@@ -133,8 +126,8 @@
 
 			var roles = GetAllPredefinedRoles ();
 			//we have multiple copies of VacuousTextDataModel for back-compat reasons
-#pragma warning disable CS0436 // Type conflicts with imported type
-			var dataModel = new VacuousTextDataModel (TextBuffer);
+#pragma warning disable CS0436 // Type conflicts with imported type
+			var dataModel = new VacuousTextDataModel (TextBuffer);
 			var viewModel = UIExtensionSelector.InvokeBestMatchingFactory (
 				Imports.TextViewModelProviders,
 				dataModel.ContentType,
@@ -143,7 +136,7 @@
 				Imports.ContentTypeRegistryService,
 				Imports.GuardedOperations,
 				this) ?? new VacuousTextViewModel (dataModel);
-#pragma warning restore CS0436 // Type conflicts with imported type
+#pragma warning restore CS0436 // Type conflicts with imported type
 
 			TextView = CreateTextView (viewModel, roles);
 			control = CreateControl ();
@@ -163,23 +156,9 @@
 			UpdateBufferOptions ();
 			SubscribeToEvents ();
 
-<<<<<<< HEAD
-			// Content providers can provide additional content
-			NotifyContentChanged ();
-
-			await Load (false);
-
-			return control;
-		}
-
-		protected override void OnModelChanged (DocumentModel oldModel, DocumentModel newModel)
-		{
-			if (Model != null)
-				IsNewDocument = Model.IsNew;
-=======
 			// Set up this static event handling just once
 			if (globalOptions == null) {
-				globalOptions = imports.EditorOptionsFactoryService.GlobalOptions;
+				globalOptions = Imports.EditorOptionsFactoryService.GlobalOptions;
 
 				// From Mono.TextEditor.TextEditorOptions
 				const double ZOOM_FACTOR = 1.1f;
@@ -197,6 +176,19 @@
 				// Check for option changing in old editor
 				TextEditorFactory.ZoomLevel.Changed += OnConfigurationZoomLevelChanged;
 			}
+
+			// Content providers can provide additional content
+			NotifyContentChanged ();
+
+			await Load (false);
+
+			return control;
+		}
+
+		protected override void OnModelChanged (DocumentModel oldModel, DocumentModel newModel)
+		{
+			if (Model != null)
+				IsNewDocument = Model.IsNew;
 		}
 
 		static void OnConfigurationZoomLevelChanged (object sender, EventArgs e)
@@ -213,7 +205,6 @@
 				TextEditorFactory.ZoomLevel.Set (globalOptions.ZoomLevel () / 100);
 				settingZoomLevel = false;
 			}
->>>>>>> 96548b48
 		}
 
 		void UpdateTextBufferRegistration ()
@@ -659,26 +650,26 @@
 		void TextBufferChanged (object sender, TextContentChangedEventArgs e)
 		{
 			TryLogNavPoint (false);
-		}
-
+		}
+
 		void TextBufferOptionsChanged (object sender, EventArgs a)
 		{
 			UpdateBufferOptions ();
-		}
-
-		object IPropertyPadProvider.GetActiveComponent ()
-		{
-			if (Document?.Owner is Project project)
-				return project.GetProjectFile (FilePath);
-			return null;
-		}
-
-		object IPropertyPadProvider.GetProvider () => null;
-
-		void IPropertyPadProvider.OnEndEditing (object obj) { }
-
-		void IPropertyPadProvider.OnChanged (object obj)
-		{
+		}
+
+		object IPropertyPadProvider.GetActiveComponent ()
+		{
+			if (Document?.Owner is Project project)
+				return project.GetProjectFile (FilePath);
+			return null;
+		}
+
+		object IPropertyPadProvider.GetProvider () => null;
+
+		void IPropertyPadProvider.OnEndEditing (object obj) { }
+
+		void IPropertyPadProvider.OnChanged (object obj)
+		{
 			if (Document?.Owner is Project project)
 				Ide.IdeApp.ProjectOperations.SaveAsync (project);
 		}
@@ -826,6 +817,6 @@
 
 			public void WriteTextTo (TextWriter writer, int offset, int length)
 				=> throw new NotImplementedException ();
-		}
+		}
 	}
 }