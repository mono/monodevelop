--- conflicted
+++ resolved
@@ -78,13 +78,8 @@
 
 		public override void PreprocessMouseRightButtonUp (MouseEvent e)
 		{
-<<<<<<< HEAD
 			var controller = (DocumentController)textView.Properties [typeof (DocumentController)];
 			var extensionContext = controller.ExtensionContext;
-=======
-			var view = (CocoaTextViewContent)textView.Properties [typeof (ViewContent)];
-			var extensionContext = view.WorkbenchWindow?.ExtensionContext ?? Mono.Addins.AddinManager.AddinEngine;
->>>>>>> a38d6ef3
 			var commandEntrySet = IdeApp.CommandService.CreateCommandEntrySet (extensionContext, menuPath);
 
 			var menuPosition = textView.GetViewRelativeMousePosition (e.Event);
