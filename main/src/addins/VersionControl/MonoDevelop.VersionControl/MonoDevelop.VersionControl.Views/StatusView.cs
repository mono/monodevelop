﻿using System;
using System.Linq;
using System.Collections.Generic;
using System.IO;
using System.Threading;
using Mono.Addins;

using Gtk;

using MonoDevelop.Core;
using MonoDevelop.Components;
using MonoDevelop.Components.Commands;
using MonoDevelop.Projects;
using MonoDevelop.Ide;
using System.Text;
<<<<<<< HEAD
using MonoDevelop.Ide.Gui.Documents;
using MonoDevelop.Ide.Gui;
=======
using System.Threading.Tasks;
>>>>>>> 034efec5

namespace MonoDevelop.VersionControl.Views
{
	internal class StatusView : BaseView
	{
		string filepath;
		Repository vc;
		bool disposed;

		Widget widget;
		VBox main;
		Label status;
		Gtk.Button showRemoteStatus;
		Gtk.Button buttonCommit;
		Gtk.Button buttonRevert;

		FileTreeView filelist;
		TreeViewColumn colCommit, colRemote, colFile;
		TreeStore filestore;
		ScrolledWindow scroller;
		CellRendererDiff diffRenderer;
		CellRendererToggle cellToggle;

		Box commitBox;
		TextView commitText;
		Gtk.Label labelCommit;

		List<VersionInfo> statuses;
		bool remoteStatus = false;

		class DiffData
		{
			public Exception Exception {
				get; private set;
			}

			public Lazy<DiffInfo> Diff {
				get; set;
			}

			public VersionInfo VersionInfo {
				get; private set;
			}

			public DiffData (Repository vc, FilePath root, VersionInfo info, bool remote)
			{
				VersionInfo = info;
				Diff = new Lazy<DiffInfo> (() => {
					try {
						DiffInfo result = null;
						if (!remote)
							result = vc.GenerateDiff (root, info);
						return result ?? vc.PathDiff (root, new [] { info.LocalPath }, remote).FirstOrDefault ();
					} catch (Exception ex) {
						Exception = ex;
						return null;
					}
				});
			}
		}

		List<DiffData> localDiff = new List<DiffData> ();
		List<DiffData> remoteDiff = new List<DiffData> ();

		bool updatingComment;
		ChangeSet changeSet;
		bool firstLoad = true;
		volatile VersionControlItemList fileList;

		const int ColIcon = 0;
		const int ColStatus = 1;
		const int ColPath = 2;
		const int ColRemoteStatus = 3;
		const int ColCommit = 4;
		const int ColFilled = 5;
		const int ColFullPath = 6;
		const int ColShowStatus = 7;
		const int ColShowComment = 8;
		const int ColIconFile = 9;
		const int ColShowToggle = 10;
		const int ColRemoteIcon = 11;
		const int ColStatusColor = 12;
		const int ColStatusRemoteDiff = 13;
		const int ColRenderAsText = 14;

		delegate void DiffDataHandler (List<DiffData> diffdata);

		public static bool Show (VersionControlItemList items, bool test, bool solution)
		{
			FilePath path = items.FindMostSpecificParent ();
			bool isSingleDirectory = false;

			if (!Directory.Exists (path) && !File.Exists (path))
				return false;

			if (!path.IsDirectory)
				path = path.ParentDirectory;
			else if (items.Count == 1)
				isSingleDirectory = true;

			if (items.Any (v => v.VersionInfo.IsVersioned)) {
				if (test)
					return true;

				if (!BringStatusViewToFront (path)) {
					StatusView d = new StatusView (path, items [0].Repository, isSingleDirectory || solution ? null : items);
					IdeApp.Workbench.OpenDocument (d, true);
				}
				return true;
			}
			return false;
		}

		void Init ()
		{
			main = new VBox(false, 6);
			widget = main;

			buttonCommit = new Gtk.Button () {
				Image = new Xwt.ImageView (Xwt.Drawing.Image.FromResource ("commit-16.png")).ToGtkWidget (),
				Label = GettextCatalog.GetString ("Commit..."),
				Name = "buttonCommit"
			};
			buttonCommit.Image.Show ();
			buttonRevert = new Gtk.Button () {
				Image = new Xwt.ImageView (Xwt.Drawing.Image.FromResource ("revert-16.png")).ToGtkWidget (),
				Label = GettextCatalog.GetString ("Revert")
			};
			buttonRevert.Image.Show ();
			showRemoteStatus = new Gtk.Button () {
				Image = new Xwt.ImageView (Xwt.Drawing.Image.FromResource ("remote-status-16.png")).ToGtkWidget (),
				Label = GettextCatalog.GetString ("Show Remote Status")
			};
			showRemoteStatus.Image.Show ();

			status = new Label("");
			main.PackStart(status, false, false, 0);

			scroller = new ScrolledWindow();
			scroller.ShadowType = Gtk.ShadowType.None;
			filelist = new FileTreeView();
			filelist.Selection.Mode = Gtk.SelectionMode.Multiple;

			scroller.Add(filelist);
			scroller.HscrollbarPolicy = PolicyType.Automatic;
			scroller.VscrollbarPolicy = PolicyType.Automatic;
			filelist.RowActivated += OnRowActivated;
			filelist.DiffLineActivated += OnDiffLineActivated;
			filelist.CommitSelectionToggled += OnCommitSelectionToggled;

			cellToggle = new CellRendererToggle();
			cellToggle.Toggled += new ToggledHandler(OnCommitCellToggled);
			var crc = new CellRendererImage ();
			crc.StockId = "vc-comment";
			colCommit = new TreeViewColumn ();
			colCommit.Spacing = 2;
			colCommit.Widget = new Xwt.ImageView (Xwt.Drawing.Image.FromResource ("commit-16.png")).ToGtkWidget ();
			colCommit.Widget.Show ();
			colCommit.PackStart (cellToggle, false);
			colCommit.PackStart (crc, false);
			colCommit.AddAttribute (cellToggle, "active", ColCommit);
			colCommit.AddAttribute (cellToggle, "visible", ColShowToggle);
			colCommit.AddAttribute (crc, "visible", ColShowComment);

			CellRendererText crt = new CellRendererText();
			var crp = new CellRendererImage ();
			TreeViewColumn colStatus = new TreeViewColumn ();
			colStatus.Title = GettextCatalog.GetString ("Status");
			colStatus.PackStart (crp, false);
			colStatus.PackStart (crt, true);
			colStatus.AddAttribute (crp, "image", ColIcon);
			colStatus.AddAttribute (crp, "visible", ColShowStatus);
			colStatus.AddAttribute (crt, "text", ColStatus);
			colStatus.AddAttribute (crt, "foreground", ColStatusColor);

			colFile = new TreeViewColumn ();
			colFile.Title = GettextCatalog.GetString ("File");
			colFile.Spacing = 2;
			crp = new CellRendererImage ();
			diffRenderer = new CellRendererDiff ();
			colFile.PackStart (crp, false);
			colFile.PackStart (diffRenderer, true);
			colFile.AddAttribute (crp, "image", ColIconFile);
			colFile.AddAttribute (crp, "visible", ColShowStatus);
			colFile.SetCellDataFunc (diffRenderer, new TreeCellDataFunc (SetDiffCellData));

			crt = new CellRendererText();
			crp = new CellRendererImage ();
			colRemote = new TreeViewColumn ();
			colRemote.Title = GettextCatalog.GetString ("Remote Status");
			colRemote.PackStart (crp, false);
			colRemote.PackStart (crt, true);
			colRemote.AddAttribute (crp, "image", ColRemoteIcon);
			colRemote.AddAttribute (crt, "text", ColRemoteStatus);
			colRemote.AddAttribute (crt, "foreground", ColStatusColor);

			filelist.AppendColumn(colStatus);
			filelist.AppendColumn(colRemote);
			filelist.AppendColumn(colCommit);
			filelist.AppendColumn(colFile);

			colRemote.Visible = false;

			filestore = new TreeStore (typeof (Xwt.Drawing.Image), typeof (string), typeof (string[]), typeof (string), typeof(bool), typeof(bool), typeof(string), typeof(bool), typeof (bool), typeof(Xwt.Drawing.Image), typeof(bool), typeof (Xwt.Drawing.Image), typeof(string), typeof(bool), typeof(bool));
			filelist.Model = filestore;
			filelist.TestExpandRow += new Gtk.TestExpandRowHandler (OnTestExpandRow);

			commitBox = new VBox ();

			HeaderBox commitMessageLabelBox = new HeaderBox ();
			commitMessageLabelBox.SetPadding (6, 6, 6, 6);
			commitMessageLabelBox.SetMargins (1, 1, 0, 0);

			HBox labBox = new HBox ();
			labelCommit = new Gtk.Label (GettextCatalog.GetString ("Commit message:"));
			labelCommit.Xalign = 0;
			labBox.PackStart (new Xwt.ImageView (Xwt.Drawing.Image.FromResource ("comment-16.png")).ToGtkWidget (), false, false, 0);
			labBox.PackStart (labelCommit, true, true, 3);

			commitMessageLabelBox.Add (labBox);
			commitMessageLabelBox.ShowAll ();
			//commitBox.PackStart (commitMessageLabelBox, false, false, 0);

			Gtk.ScrolledWindow frame = new Gtk.ScrolledWindow ();
			frame.HeightRequest = 75;
			frame.ShadowType = ShadowType.None;
			commitText = new TextView ();
			commitText.WrapMode = WrapMode.WordChar;
			commitText.Buffer.Changed += OnCommitTextChanged;
			frame.Add (commitText);
			commitBox.PackStart (frame, true, true, 0);

			var paned = new VPanedThin ();
			paned.HandleWidget = commitMessageLabelBox;
			paned.Pack1 (scroller, true, true);
			paned.Pack2 (commitBox, false, false);
			main.PackStart (paned, true, true, 0);

			main.ShowAll();
			status.Visible = false;

			filelist.Selection.Changed += new EventHandler(OnCursorChanged);
			VersionControlService.FileStatusChanged += OnFileStatusChanged;

			filelist.HeadersClickable = true;
			filestore.SetSortFunc (0, CompareNodes);
			colStatus.SortColumnId = 0;
			filestore.SetSortFunc (1, CompareNodes);
			colRemote.SortColumnId = 1;
			filestore.SetSortFunc (2, CompareNodes);
			colCommit.SortColumnId = 2;
			filestore.SetSortFunc (3, CompareNodes);
			colFile.SortColumnId = 3;

			filestore.SetSortColumnId (3, Gtk.SortType.Ascending);

			filelist.DoPopupMenu = DoPopupMenu;

			StartUpdate();
		}

		public StatusView (string filepath, Repository vc, VersionControlItemList list)
			: base (GettextCatalog.GetString ("{0} Status", Path.GetFileName (filepath)))
		{
			this.vc = vc;
			this.filepath = Directory.Exists (filepath) ? filepath : Path.GetDirectoryName (filepath);

			fileList = list;
			if (list != null)
				firstLoad = false;

			changeSet = vc.CreateChangeSet (filepath);
			Init ();
		}

		void SetupToolbar (DocumentToolbar toolbar)
		{
			buttonCommit.Clicked += new EventHandler (OnCommitClicked);
			toolbar.Add (buttonCommit);

			var btnRefresh = new Gtk.Button () {
				Label = GettextCatalog.GetString ("Refresh"),
				Image = new Xwt.ImageView (ImageService.GetIcon ("vc-status-refresh", IconSize.Menu)).ToGtkWidget ()
			};
			btnRefresh.Image.Show ();

			btnRefresh.Clicked += new EventHandler (OnRefresh);
			toolbar.Add (btnRefresh);

			buttonRevert.Clicked += new EventHandler (OnRevert);
			toolbar.Add (buttonRevert);

			showRemoteStatus.Clicked += new EventHandler(OnShowRemoteStatusClicked);
			if (vc.SupportsRemoteStatus)
				toolbar.Add (showRemoteStatus);

			var btnCreatePatch = new Gtk.Button () {
				Image = new Xwt.ImageView (Xwt.Drawing.Image.FromResource ("diff-16.png")).ToGtkWidget (),
				Label = GettextCatalog.GetString ("Create Patch")
			};
			btnCreatePatch.Image.Show ();
			btnCreatePatch.Clicked += new EventHandler (OnCreatePatch);
			toolbar.Add (btnCreatePatch);

			toolbar.Add (new Gtk.SeparatorToolItem ());

			var btnOpen = new Gtk.Button () {
				Image = new Xwt.ImageView (ImageService.GetIcon (Gtk.Stock.Open, IconSize.Menu)).ToGtkWidget (),
				Label = GettextCatalog.GetString ("Open")
			};
			btnOpen.Image.Show ();
			btnOpen.Clicked += new EventHandler (OnOpen);
			toolbar.Add (btnOpen);

			toolbar.Add (new Gtk.SeparatorToolItem ());

			var btnExpand = new Gtk.Button (GettextCatalog.GetString ("Expand All"));
			btnExpand.Clicked += new EventHandler (OnExpandAll);
			toolbar.Add (btnExpand);

			var btnCollapse = new Gtk.Button (GettextCatalog.GetString ("Collapse All"));
			btnCollapse.Clicked += new EventHandler (OnCollapseAll);
			toolbar.Add (btnCollapse);

			toolbar.Add (new Gtk.SeparatorToolItem ());

			var btnSelectAll = new Gtk.Button (GettextCatalog.GetString ("Select All"));
			btnSelectAll.Clicked += new EventHandler (OnSelectAll);
			toolbar.Add (btnSelectAll);

			var btnSelectNone = new Gtk.Button (GettextCatalog.GetString ("Select None"));
			btnSelectNone.Clicked += new EventHandler (OnSelectNone);
			toolbar.Add (btnSelectNone);
			toolbar.ShowAll ();
		}

		int CompareNodes (Gtk.TreeModel model, Gtk.TreeIter a, Gtk.TreeIter b)
		{
			int col, val=0;
			SortType type;
			filestore.GetSortColumnId (out col, out type);

			switch (col) {
				case 0: val = ColStatus; break;
				case 1: val = ColRemoteStatus; break;
				case 2: val = ColCommit; break;
				case 3: val = ColPath; break;
			}
			object o1 = filestore.GetValue (a, val);
			object o2 = filestore.GetValue (b, val);
			if (o1 is string[]) o1 = ((string[])o1)[0];
			if (o2 is string[]) o2 = ((string[])o2)[0];

			if (o1 == null && o2 == null)
				return 0;
			else if (o1 == null)
				return 1;
			else if (o2 == null)
				return -1;

			return ((IComparable)o1).CompareTo (o2);
		}

		protected override void OnDispose ()
		{
			disposed = true;
			if (colCommit != null) {
				colCommit.Destroy ();
				colCommit = null;
			}
			if (colRemote != null) {
				colRemote.Destroy ();
				colRemote = null;
			}
			if (colFile != null) {
				colFile.Destroy ();
				colFile = null;
			}
			if (filelist != null) {
				filelist.DoPopupMenu = null;
				filelist.RowActivated -= OnRowActivated;
				filelist.DiffLineActivated -= OnDiffLineActivated;
				filelist.CommitSelectionToggled -= OnCommitSelectionToggled;
				filelist.TestExpandRow -= OnTestExpandRow;
				filelist.Selection.Changed -= OnCursorChanged;
				filelist.Destroy ();
				filelist = null;
			}
			if (cellToggle != null) {
				cellToggle.Toggled -= OnCommitCellToggled;
				cellToggle.Destroy ();
				cellToggle = null;
			}
			if (this.diffRenderer != null) {
				this.diffRenderer.Destroy ();
				this.diffRenderer = null;
			}
			VersionControlService.FileStatusChanged -= OnFileStatusChanged;
			if (widget != null) {
				widget.Destroy ();
				widget = null;
			}
			localDiff.Clear ();
			remoteDiff.Clear ();
			base.OnDispose ();
		}

		protected override Control OnGetViewControl (DocumentViewContent view)
		{
			SetupToolbar (view.GetToolbar ());
			return widget;
		}
		object updateLock = new object ();

		void StartUpdate ()
		{
			if (!remoteStatus)
				status.Text = GettextCatalog.GetString ("Scanning for changes...");
			else
				status.Text = GettextCatalog.GetString ("Scanning for local and remote changes...");

			status.Visible = true;
			scroller.Visible = false;
			commitBox.Visible = false;

			showRemoteStatus.Sensitive = false;
			buttonCommit.Sensitive = false;

			lock (updateLock) {
				if (!cancelUpdate.IsCancellationRequested)
					cancelUpdate.Cancel ();
				cancelUpdate = new CancellationTokenSource ();
				var token = cancelUpdate.Token;
				updateTask = updateTask.ContinueWith (t => RunUpdate (token), token, TaskContinuationOptions.LazyCancellation, TaskScheduler.Default);
			}
		}

		CancellationTokenSource cancelUpdate = new CancellationTokenSource ();
		Task updateTask = Task.FromResult (true);

		void RunUpdate (CancellationToken cancel)
		{
			try {
				cancel.ThrowIfCancellationRequested ();
				if (fileList != null) {
					var group = fileList.GroupBy (v => v.IsDirectory || v.WorkspaceObject is SolutionFolderItem);
					foreach (var item in group) {
						// Is directory.
						if (item.Key) {
							foreach (var directory in item)
								changeSet.AddFiles (vc.GetDirectoryVersionInfo (directory.Path, remoteStatus, true));
						} else
							changeSet.AddFiles (item.Select (v => v.VersionInfo).ToArray ());
					}
					fileList = null;
				}

				cancel.ThrowIfCancellationRequested ();
				var newList = new List<VersionInfo> ();
				newList.AddRange (vc.GetDirectoryVersionInfo (filepath, remoteStatus, true));

				cancel.ThrowIfCancellationRequested ();
				Runtime.RunInMainThread (delegate {
					// skip status reloading if another update is queued
					if (!cancel.IsCancellationRequested && !disposed)
						LoadStatus (newList);
				}).Ignore ();
			} catch (Exception ex) {
				if (!(ex is OperationCanceledException))
					LoggingService.LogError ("VCS StatusView update failed", ex);
				throw;
			}
		}

		void LoadStatus (List<VersionInfo> newList)
		{
			statuses = newList.Where (FileVisible).ToList ();

			// Remove from the changeset files/folders which have been deleted
			var toRemove = new List<ChangeSetItem> ();
			foreach (ChangeSetItem item in changeSet.Items) {
				bool found = false;
				foreach (VersionInfo vi in statuses) {
					if (vi.LocalPath == item.LocalPath) {
						found = true;
						break;
					}
				}
				if (!found)
					toRemove.Add (item);
			}
			foreach (var item in toRemove)
				changeSet.RemoveItem (item);

			Update();
		}

		void UpdateControlStatus ()
		{
			// Set controls to the correct state according to the changes found
			showRemoteStatus.Sensitive = !remoteStatus;
			TreeIter it;

			if (!filestore.GetIterFirst (out it)) {
				commitBox.Visible = false;
				buttonCommit.Sensitive = false;
				scroller.Visible = false;
				status.Visible = true;
				if (!remoteStatus)
					status.Text = GettextCatalog.GetString ("No files have local modifications.");
				else
					status.Text = GettextCatalog.GetString ("No files have local or remote modifications.");
			} else {
				status.Visible = false;
				scroller.Visible = true;
				commitBox.Visible = true;
				colRemote.Visible = remoteStatus;

				try {
					buttonCommit.Sensitive = statuses.Any (v => v.CanCommit);
				} catch (Exception ex) {
					LoggingService.LogError (ex.ToString ());
					buttonCommit.Sensitive = true;
				}
			}
			UpdateSelectionStatus ();
		}

		void UpdateSelectionStatus ()
		{
			buttonRevert.Sensitive = filelist.Selection.CountSelectedRows () != 0;
			buttonCommit.Sensitive = !changeSet.IsEmpty;
			commitBox.Visible = filelist.Selection.CountSelectedRows () != 0;
		}

		void Update ()
		{
			localDiff.Clear ();
			remoteDiff.Clear ();

			filestore.Clear();
			diffRenderer.Reset ();

			if (statuses.Count > 0) {
				try {
					filelist.FreezeChildNotify ();

					foreach (VersionInfo n in statuses) {
						if (firstLoad)
							changeSet.AddFile (n);
						AppendFileInfo (n);

						// Calling GenerateDiff and supplying the versioninfo
						// is the new fast way of doing things. If we do not get
						// the same number of diffs as VersionInfos, we should
						// fall back to the old slow method as the VC addin probably
						// has not implemented the new fast one.
						// The new way can also only be used locally.
						localDiff.Add (new DiffData (vc, filepath, n, false));
						remoteDiff.Add (new DiffData (vc, filepath, n, true));
					}
				} finally {
					filelist.ThawChildNotify ();
				}
			}
			UpdateControlStatus ();
			if (firstLoad) {
				TreeIter it;
				if (filestore.GetIterFirst (out it))
					filelist.Selection.SelectIter (it);
				firstLoad = false;
			}
		}

		TreeIter AppendFileInfo (VersionInfo n, bool expanded)
		{
			Xwt.Drawing.Image statusicon = VersionControlService.LoadIconForStatus(n.Status);
			string lstatus = VersionControlService.GetStatusLabel (n.Status);

			Xwt.Drawing.Image rstatusicon = VersionControlService.LoadIconForStatus(n.RemoteStatus);
			string rstatus = VersionControlService.GetStatusLabel (n.RemoteStatus);

			string scolor = n.HasLocalChanges && n.HasRemoteChanges ? "red" : null;

			string localpath = n.LocalPath.ToRelative (filepath);
			if (localpath.Length > 0 && localpath[0] == Path.DirectorySeparatorChar) localpath = localpath.Substring(1);
			if (localpath == "") { localpath = "."; } // not sure if this happens

			bool hasComment = GetCommitMessage (n.LocalPath).Length > 0;
			bool commit = changeSet.ContainsFile (n.LocalPath);

			Xwt.Drawing.Image fileIcon;
			if (n.IsDirectory)
				fileIcon = ImageService.GetIcon (MonoDevelop.Ide.Gui.Stock.ClosedFolder, Gtk.IconSize.Menu);
			else
				fileIcon = IdeServices.DesktopService.GetIconForFile (n.LocalPath, Gtk.IconSize.Menu);

			TreeIter it = filestore.AppendValues (statusicon, lstatus, GLib.Markup.EscapeText (localpath).Split ('\n'), rstatus, commit, false, n.LocalPath.ToString (), true, hasComment, fileIcon, n.HasLocalChanges, rstatusicon, scolor, n.HasRemoteChange (VersionStatus.Modified));
			if (!n.IsDirectory)
				filestore.AppendValues (it, statusicon, "", new string[0], "", false, true, n.LocalPath.ToString (), false, false, fileIcon, false, null, null, false);

			if (expanded)
				filelist.ExpandRow (filestore.GetPath (it), open_all: false);

			return it;
		}

		TreeIter AppendFileInfo (VersionInfo n)
		{
			return AppendFileInfo (n, expanded: false);
		}

		string[] GetCurrentFiles ()
		{
			TreePath[] paths = filelist.Selection.GetSelectedRows ();
			string[] files = new string [paths.Length];

			for (int n=0; n<paths.Length; n++) {
				TreeIter iter;
				filestore.GetIter (out iter, paths [n]);
				files [n] = (string) filestore.GetValue (iter, ColFullPath);
			}
			return files;
		}

		void OnCursorChanged (object o, EventArgs args)
		{
			UpdateSelectionStatus ();

			string[] files = GetCurrentFiles ();
			if (files.Length > 0) {
				commitBox.Visible = true;
				updatingComment = true;
				if (files.Length == 1)
					labelCommit.Text = GettextCatalog.GetString ("Commit message for file '{0}':", Path.GetFileName (files[0]));
				else
					labelCommit.Text = GettextCatalog.GetString ("Commit message (multiple selection):");

				// If all selected files have the same message,
				// then show it so it can be modified. If not, show
				// a blank message
				string msg = GetCommitMessage (files [0]);
				foreach (string file in files) {
					if (msg != GetCommitMessage (file)) {
						commitText.Buffer.Text = "";
						updatingComment = false;
						return;
					}
				}
				commitText.Buffer.Text = msg;
				updatingComment = false;
			} else {
				updatingComment = true;
				commitText.Buffer.Text = String.Empty;
				updatingComment = false;
				commitBox.Visible = false;
			}
		}

		void OnCommitTextChanged (object o, EventArgs args)
		{
			if (updatingComment)
				return;

			string msg = commitText.Buffer.Text;

			// Update the comment in all selected files
			string[] files = GetCurrentFiles ();
			foreach (string file in files)
				SetCommitMessage (file, msg);

			// Make the comment icon visible in all selected rows
			TreePath[] paths = filelist.Selection.GetSelectedRows ();
			foreach (TreePath path in paths) {
				TreeIter iter;
				filestore.GetIter (out iter, path);
				if (filestore.IterDepth (iter) != 0)
					filestore.IterParent (out iter, iter);

				bool curv = (bool) filestore.GetValue (iter, ColShowComment);
				if (curv != (msg.Length > 0))
					filestore.SetValue (iter, ColShowComment, msg.Length > 0);

				string fp = (string) filestore.GetValue (iter, ColFullPath);
				filestore.SetValue (iter, ColCommit, changeSet.ContainsFile (fp));
			}
			UpdateSelectionStatus ();
		}

		static string GetCommitMessage (string file)
		{
			string txt = VersionControlService.GetCommitComment (file);
			return txt ?? String.Empty;
		}

		void SetCommitMessage (string file, string text)
		{
			if (text.Length > 0) {
				ChangeSetItem item = changeSet.GetFileItem (file);
				if (item == null)
					item = changeSet.AddFile (file);
				item.Comment = text;
			} else {
				VersionControlService.SetCommitComment (file, text, true);
			}
		}

		void OnRowActivated (object o, RowActivatedArgs args)
		{
			OnOpen (null, null);
		}

		void OnDiffLineActivated (object o, EventArgs a)
		{
			OnOpen (null, null);
		}

		void ToggleCommitStatus(TreeIter pos)
		{
			string localpath = (string) filestore.GetValue (pos, ColFullPath);

			if (changeSet.ContainsFile (localpath)) {
				changeSet.RemoveFile (localpath);
			} else {
				VersionInfo vi = GetVersionInfo (localpath);
				if (vi != null)
					changeSet.AddFile (vi);
			}
			filestore.SetValue (pos, ColCommit, changeSet.ContainsFile (localpath));
			UpdateSelectionStatus ();
		}

		void OnCommitSelectionToggled (object sender, EventArgs e)
		{
			filelist.Selection.SelectedForeach((model, path, iter) => ToggleCommitStatus(iter)); 
		}

		void OnCommitCellToggled(object o, ToggledArgs args) 
		{
			TreeIter pos;
			if (!filestore.GetIterFromString (out pos, args.Path))
				return;

			ToggleCommitStatus (pos);
		}

		VersionInfo GetVersionInfo (string file)
		{
			foreach (VersionInfo vi in statuses)
				if (vi.LocalPath == file)
					return vi;
			return null;
		}

		void OnShowRemoteStatusClicked(object src, EventArgs args) {
			remoteStatus = true;
			StartUpdate ();
		}

		void OnCommitClicked (object src, EventArgs args)
		{
			// Nothing to commit
			if (changeSet.IsEmpty)
				return;

			int comments = changeSet.CommentsCount;
			if ((comments > 0) && (changeSet.Count > comments)) {
				if (MessageService.AskQuestion (
				  GettextCatalog.GetString ("Some of the files in this commit do not have ChangeLog messages."),
				  GettextCatalog.GetString ("You may have forgotten to unselect items."),
				  AlertButton.Cancel, AlertButton.Proceed) != AlertButton.Proceed)
					return;
			}

			CommitCommand.Commit (vc, changeSet.Clone ());
		}


		void OnTestExpandRow (object sender, Gtk.TestExpandRowArgs args)
		{
			OnRowExpanded (args.Iter);
		}

		void OnRowExpanded (TreeIter it)
		{
			bool filled = (bool) filestore.GetValue (it, ColFilled);
			if (!filled) {
				filestore.SetValue (it, ColFilled, true);
				TreeIter iter;
				filestore.IterChildren (out iter, it);
				string fileName = (string) filestore.GetValue (it, ColFullPath);
				FillDiffInfo (iter, fileName, GetDiffData (remoteStatus));
			}
		}

		void DoPopupMenu (Gdk.EventButton evnt)
		{
			object commandChain = this;
			CommandEntrySet opset = new CommandEntrySet ();
			VersionControlItemList items = GetSelectedItems ();

			foreach (object ob in AddinManager.GetExtensionNodes ("/MonoDevelop/VersionControl/StatusViewCommands")) {
				if (ob is TypeExtensionNode) {
					TypeExtensionNode node = (TypeExtensionNode) ob;
					opset.AddItem (ParseCommandId (node));
					VersionControlCommandHandler handler = node.CreateInstance () as VersionControlCommandHandler;
					if (handler == null) {
						LoggingService.LogError ("Invalid type specified in extension point 'MonoDevelop/VersionControl/StatusViewCommands'. Subclass of 'VersionControlCommandHandler' expected.");
						continue;
					}
					handler.Init (items);
					CommandRouter rt = new CommandRouter (handler);
					rt.Next = commandChain;
					commandChain = rt;
				} else
					opset.AddSeparator ();
			}
			filelist.ShowContextMenu (evnt, opset, commandChain);
		}

		public VersionControlItemList GetSelectedItems ()
		{
			string[] files = GetCurrentFiles ();
			VersionControlItemList items = new VersionControlItemList ();
			foreach (string file in files) {
				Project prj = IdeApp.Workspace.GetProjectsContainingFile (file).FirstOrDefault ();
				items.Add (new VersionControlItem (vc, prj, file, Directory.Exists (file), GetVersionInfo (file)));
			}
			return items;
		}

		class CommandRouter: ICommandDelegatorRouter
		{
			object handler;
			public object Next;

			public CommandRouter (object handler)
			{
				this.handler = handler;
			}

			public object GetNextCommandTarget ()
			{
				return Next;
			}

			public object GetDelegatedCommandTarget ()
			{
				return handler;
			}
		}

		internal static object ParseCommandId (ExtensionNode codon)
		{
			string id = codon.Id;
			if (id.StartsWith ("@", StringComparison.Ordinal))
				return id.Substring (1);
			else
				return id;
		}

		void OnExpandAll (object s, EventArgs args)
		{
			filelist.ExpandAll ();
		}

		void OnCollapseAll (object s, EventArgs args)
		{
			filelist.CollapseAll ();
		}

		void OnSelectAll (object s, EventArgs args)
		{
			TreeIter pos;
			if (filestore.GetIterFirst (out pos)) {
				do {
					string localpath = (string) filestore.GetValue (pos, ColFullPath);
					if (!changeSet.ContainsFile (localpath)) {
						VersionInfo vi = GetVersionInfo (localpath);
						changeSet.AddFile (vi);
					}
					filestore.SetValue (pos, ColCommit, changeSet.ContainsFile (localpath));
				} while (filestore.IterNext (ref pos));
			}
			UpdateSelectionStatus ();
		}

		void OnSelectNone (object s, EventArgs args)
		{
			TreeIter pos;
			if (filestore.GetIterFirst (out pos)) {
				do {
					string localpath = (string) filestore.GetValue (pos, ColFullPath);
					if (changeSet.ContainsFile (localpath)) {
						changeSet.RemoveFile (localpath);
					}
					filestore.SetValue (pos, ColCommit, changeSet.ContainsFile (localpath));
				} while (filestore.IterNext (ref pos));
			}
			UpdateSelectionStatus ();
		}

		/// <summary>
		/// Handler for "Create Patch" toolbar button click.
		/// </summary>
		void OnCreatePatch (object s, EventArgs args)
		{
			CreatePatchCommand.CreatePatch (changeSet, false);
		}

		void OnRefresh (object s, EventArgs args)
		{
			StartUpdate ();
		}

		void OnRevert (object s, EventArgs args)
		{
			RevertCommand.Revert (GetSelectedItems (), false);
		}

		void OnOpen (object s, EventArgs args)
		{
			string[] files = GetCurrentFiles ();
			if (files.Length == 0)
				return;
			else if (files.Length == 1) {
				TreePath[] rows = filelist.Selection.GetSelectedRows ();
				int line = 1;
				if (rows.Length == 1 && rows [0].Depth == 2) {
					line = diffRenderer.GetSelectedLine (rows [0]);
					if (line == -1)
						line = 1;
				}
				var proj = IdeApp.Workspace.GetProjectsContainingFile (files [0]).FirstOrDefault ();
				IdeApp.Workbench.OpenDocument (files [0], proj, line, 0);
			}
			else {
				AlertButton openAll = new AlertButton (GettextCatalog.GetString ("_Open All"));
				if (MessageService.AskQuestion (GettextCatalog.GetString ("Do you want to open all {0} files?", files.Length), AlertButton.Cancel, openAll) == openAll) {
					for (int n = 0; n < files.Length; n++) {
						var proj = IdeApp.Workspace.GetProjectsContainingFile (files [n]).FirstOrDefault ();
						IdeApp.Workbench.OpenDocument (files [n], proj, n == 0);
					}
				}
			}
		}

		void OnFileStatusChanged (object s, FileUpdateEventArgs args)
		{
			if (args.Any (f => f.FilePath == filepath || (f.FilePath.IsChildPathOf (filepath) && f.IsDirectory))) {
				StartUpdate ();
				return;
			}
			foreach (FileUpdateEventInfo f in args) {
				if (!OnFileStatusChanged (f))
					break;
			}
			UpdateControlStatus ();
		}

		bool OnFileStatusChanged (FileUpdateEventInfo args)
		{
			if (!args.FilePath.IsChildPathOf (filepath) && args.FilePath != filepath)
				return true;

			if (args.IsDirectory) {
				StartUpdate ();
				return false;
			}

			bool found = false;
			bool wasExpanded = false;
			int oldStatusIndex;
			TreeIter oldStatusIter = TreeIter.Zero;

			// Locate the file in the status object list
			if (statuses == null)
				return false;

			for (oldStatusIndex = 0; oldStatusIndex < statuses.Count; oldStatusIndex++) {
				if (statuses [oldStatusIndex].LocalPath == args.FilePath) {
					found = true;
					break;
				}
			}

			// Locate the file in the treeview
			if (found) {
				found = false;
				if (filestore.GetIterFirst (out oldStatusIter)) {
					do {
						if (args.FilePath == (string) filestore.GetValue (oldStatusIter, ColFullPath)) {
							wasExpanded = filelist.GetRowExpanded (filestore.GetPath (oldStatusIter));
							found = true;
							break;
						}
					} while (filestore.IterNext (ref oldStatusIter));
				}
			}

			VersionInfo newInfo;
			try {
				// Reuse remote status from old version info
				newInfo = vc.GetVersionInfo (args.FilePath);
				if (found && newInfo != null) {
					VersionInfo oldInfo = statuses [oldStatusIndex];
					if (oldInfo != null) {
						newInfo.RemoteStatus = oldInfo.RemoteStatus;
						newInfo.RemoteRevision = oldInfo.RemoteRevision;
					}
				}
			}
			catch (Exception ex) {
				LoggingService.LogError (ex.ToString ());
				return true;
			}

			if (found) {
				if (!FileVisible (newInfo)) {
					// Just remove the file from the change set
					changeSet.RemoveFile (args.FilePath);
					statuses.RemoveAt (oldStatusIndex);
					filestore.Remove (ref oldStatusIter);
					return true;
				}

				statuses [oldStatusIndex] = newInfo;
				InvalidateDiffData (args.FilePath, false, newInfo);
				InvalidateDiffData (args.FilePath, true, newInfo);

				// Update the tree
				AppendFileInfo (newInfo, wasExpanded);
				filestore.Remove (ref oldStatusIter);
			}
			else {
				if (FileVisible (newInfo)) {
					statuses.Add (newInfo);
					changeSet.AddFile (newInfo);
					AppendFileInfo (newInfo, wasExpanded);
				}
			}
			return true;
		}

		void InvalidateDiffData (FilePath path, bool remote, VersionInfo info)
		{
			var ddata = GetDiffData (remote);
			var index = ddata.FindIndex (dobj => dobj.VersionInfo.LocalPath == path);
			if (index != -1) {
				ddata.RemoveAt (index);
			}

			ddata.Add (new DiffData (vc, filepath, info, remote));
		}

		static bool FileVisible (VersionInfo vinfo)
		{
			return vinfo != null && (vinfo.HasLocalChanges || vinfo.HasRemoteChanges);
		}

		List<DiffData> GetDiffData (bool remote)
		{
			if (remote)
				return remoteDiff;
			else
				return localDiff;
		}

		void FillDiffInfo (TreeIter iter, string file, List<DiffData> ddata)
		{
			bool asText = true;
			string[] text = null;

			DiffData info = ddata.FirstOrDefault (d => d.VersionInfo.LocalPath == file);
			if (info == null) {
				// This should be impossible. We shouldn't generate a diff for a file
				// which is not in our list
				text =  new[] { GettextCatalog.GetString ("No differences found") };
				LoggingService.LogError ("Attempted to generate the diff for a file not in the changeset", (Exception) null);
			} else if (!info.Diff.IsValueCreated) {
				text = new [] { GettextCatalog.GetString ("Loading data...") };
				ThreadPool.QueueUserWorkItem (delegate {
					// Here we just touch the  property so that the Lazy<T> creates
					// the value. Do not capture the TreeIter as it may invalidate
					// before the diff data has asyncronously loaded.
					GC.KeepAlive (info.Diff.Value);
					Gtk.Application.Invoke ((o, args) => { if (!disposed) FillDifs (); });
				});
			} else if (info.Exception != null) {
				text = new [] { GettextCatalog.GetString ("Could not get diff information. ") };
				LoggingService.LogError ("Could not get diff information", info.Exception);
			} else if (info.Diff.Value == null || string.IsNullOrEmpty (info.Diff.Value.Content)) {
				text = new [] { GettextCatalog.GetString ("No differences found") };
			} else {
				text = info.Diff.Value.Content.Split ('\n');
				asText = false;
			}

			filestore.SetValue (iter, ColRenderAsText, asText);
			filestore.SetValue (iter, ColPath, text);
		}

		void FillDifs ()
		{
			if (disposed)
				return;

			diffRenderer.Reset ();
			TreeIter it;
			if (!filestore.GetIterFirst (out it))
				return;

			do {
				bool filled = (bool) filestore.GetValue (it, ColFilled);
				if (filled) {
					string fileName = (string) filestore.GetValue (it, ColFullPath);
					TreeIter citer;
					filestore.IterChildren (out citer, it);
					FillDiffInfo (citer, fileName, GetDiffData (remoteStatus));
				}
			}
			while (filestore.IterNext (ref it));
		}

		void SetDiffCellData (Gtk.TreeViewColumn tree_column, Gtk.CellRenderer cell, Gtk.TreeModel model, Gtk.TreeIter iter)
		{
			if (disposed)
				return;
			CellRendererDiff rc = (CellRendererDiff)cell;
			string[] lines = (string[])filestore.GetValue (iter, ColPath);
			TreePath path = filestore.GetPath (iter);
			if (filestore.IterDepth (iter) == 0 || (bool)filestore.GetValue (iter, ColRenderAsText)) {
				rc.InitCell (filelist, false, lines, path);
			} else {
				rc.InitCell (filelist, true, lines, path);
			}
		}

		static bool BringStatusViewToFront (string filepath)
		{
			foreach (var doc in IdeApp.Workbench.Documents) {
				StatusView view = doc.GetContent<StatusView> ();
				if (view != null && view.filepath == filepath) {
					doc.Select ();
					view.StartUpdate ();
					return true;
				}
			}
			return false;
		}

		[CommandHandler (MonoDevelop.Ide.Commands.EditCommands.Copy)]
		protected void OnCopy ()
		{
			Gtk.Clipboard clipboard;
			if (commitText.HasFocus) {
				clipboard = Gtk.Clipboard.Get (Gdk.Atom.Intern ("CLIPBOARD", false));
				commitText.Buffer.CopyClipboard (clipboard);
				return;
			}

			StringBuilder sb = new StringBuilder ();
			TreeIter iter;
			foreach (var p in filelist.Selection.GetSelectedRows ()) {
				if (!filestore.GetIter (out iter, p))
					continue;

				string[] data = (string[])filestore.GetValue (iter, ColPath);
				foreach (var line in data)
					sb.AppendLine (line);
			}

			clipboard = Clipboard.Get (Gdk.Atom.Intern ("CLIPBOARD", false));
			clipboard.Text = sb.ToString ();
			clipboard = Clipboard.Get (Gdk.Atom.Intern ("PRIMARY", false));
			clipboard.Text = sb.ToString ();
		}
	}

	class FileTreeView: TreeView
	{
		const Gdk.ModifierType selectionModifiers = Gdk.ModifierType.ShiftMask | Gdk.ModifierType.ControlMask;

		protected override bool OnKeyPressEvent (Gdk.EventKey evnt)
		{
			if (evnt.Key == Gdk.Key.Right || evnt.Key == Gdk.Key.KP_Right) {
				Selection.SelectedForeach ((model, path, iter) => ExpandRow (path, true));
				return true;
			}

			if (evnt.Key == Gdk.Key.Left || evnt.Key == Gdk.Key.KP_Left) {
				Selection.SelectedForeach ((model, path, iter) => CollapseRow (path));
				return true;
			}

			if (evnt.Key == Gdk.Key.space) {
				CommitSelectionToggled?.Invoke (this, EventArgs.Empty);
				return true;
			}

			if (evnt.Key == Gdk.Key.Return || evnt.Key == Gdk.Key.KP_Enter) {
				DiffLineActivated?.Invoke (this, EventArgs.Empty);
				return true;
			}

			return base.OnKeyPressEvent (evnt);
		}

		protected override bool OnButtonPressEvent (Gdk.EventButton evnt)
		{
			bool keepPos = false;
			double vpos = 0;

			bool ctxMenu = evnt.TriggersContextMenu ();
			bool handled = false;

			if (!ctxMenu) {
				TreePath path;
				GetPathAtPos ((int)evnt.X, (int)evnt.Y, out path);
				if (path != null && path.Depth == 2) {
					vpos = Vadjustment.Value;
					keepPos = true;
					if (Selection.PathIsSelected (path) && Selection.GetSelectedRows ().Length == 1 && evnt.Button == 1) {
						if (evnt.Type == Gdk.EventType.TwoButtonPress)
							DiffLineActivated?.Invoke (this, EventArgs.Empty);
						handled = true;
					}
				}
			}

			handled |= (IsClickedNodeSelected ((int)evnt.X, (int)evnt.Y) && ctxMenu)
				&& this.Selection.GetSelectedRows ().Length > 1
				&& (evnt.State & selectionModifiers) == 0;

			if (!handled)
				handled = base.OnButtonPressEvent (evnt);

			if (ctxMenu) {
				if (DoPopupMenu != null)
					DoPopupMenu (evnt);
				handled = true;
			}

			if (keepPos)
				Vadjustment.Value = vpos;
			return handled;
		}

		bool IsClickedNodeSelected (int x, int y)
		{
			Gtk.TreePath path;
			if (GetPathAtPos (x, y, out path))
				return Selection.PathIsSelected (path);
			else
				return false;
		}

		protected override bool OnPopupMenu()
		{
			DoPopupMenu?.Invoke (null);
			return true;
		}

		internal Gdk.Point? CursorLocation { get; private set; }

		protected override bool OnMotionNotifyEvent (Gdk.EventMotion evnt)
		{
			TreePath path;
			GetPathAtPos ((int)evnt.X, (int)evnt.Y, out path);

			// Diff cells need to be redrawn so they can show the updated selected line
			if (path != null && path.Depth == 2) {
				CursorLocation = new Gdk.Point ((int)evnt.X, (int)evnt.Y);
				//FIXME: we should optimize these draws
				QueueDraw ();
			} else if (CursorLocation.HasValue) {
				CursorLocation = null;
				QueueDraw ();
			}

			return base.OnMotionNotifyEvent (evnt);
		}

		protected override bool OnLeaveNotifyEvent (Gdk.EventCrossing evnt)
		{
			if (CursorLocation.HasValue) {
				CursorLocation = null;
				QueueDraw ();
			}
			return base.OnLeaveNotifyEvent (evnt);
		}

		protected override bool OnScrollEvent (Gdk.EventScroll evnt)
		{
			QueueDraw ();
			return base.OnScrollEvent (evnt);
		}

		public Action<Gdk.EventButton> DoPopupMenu;
		public event EventHandler DiffLineActivated;
		public event EventHandler CommitSelectionToggled;
	}
}<|MERGE_RESOLUTION|>--- conflicted
+++ resolved
@@ -1,4 +1,4 @@
-﻿using System;
+using System;
 using System.Linq;
 using System.Collections.Generic;
 using System.IO;
@@ -13,12 +13,9 @@
 using MonoDevelop.Projects;
 using MonoDevelop.Ide;
 using System.Text;
-<<<<<<< HEAD
 using MonoDevelop.Ide.Gui.Documents;
 using MonoDevelop.Ide.Gui;
-=======
 using System.Threading.Tasks;
->>>>>>> 034efec5
 
 namespace MonoDevelop.VersionControl.Views
 {
@@ -49,7 +46,7 @@
 		List<VersionInfo> statuses;
 		bool remoteStatus = false;
 
-		class DiffData
+		class DiffData
 		{
 			public Exception Exception {
 				get; private set;
@@ -618,8 +615,8 @@
 
 			TreeIter it = filestore.AppendValues (statusicon, lstatus, GLib.Markup.EscapeText (localpath).Split ('\n'), rstatus, commit, false, n.LocalPath.ToString (), true, hasComment, fileIcon, n.HasLocalChanges, rstatusicon, scolor, n.HasRemoteChange (VersionStatus.Modified));
 			if (!n.IsDirectory)
-				filestore.AppendValues (it, statusicon, "", new string[0], "", false, true, n.LocalPath.ToString (), false, false, fileIcon, false, null, null, false);
-
+				filestore.AppendValues (it, statusicon, "", new string[0], "", false, true, n.LocalPath.ToString (), false, false, fileIcon, false, null, null, false);
+ 			if (expanded)
 				filelist.ExpandRow (filestore.GetPath (it), open_all: false);
 
