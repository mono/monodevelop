--- conflicted
+++ resolved
@@ -27,12 +27,9 @@
 using MonoDevelop.Core;
 using MonoDevelop.Ide.Gui.Content;
 using Mono.TextEditor;
-<<<<<<< HEAD
 using MonoDevelop.Ide.Gui.Documents;
-=======
 using System;
 using System.Linq;
->>>>>>> f803f4f8
 
 namespace MonoDevelop.VersionControl.Views
 {
@@ -61,49 +58,34 @@
 		protected override void OnSelected ()
 		{
 			info.Start ();
-<<<<<<< HEAD
 			widget.Reset ();
 
 			var buffer = info.Controller.GetContent<MonoDevelop.Ide.Editor.TextEditor> ();
-=======
-			BlameWidget blameWidget = Control.GetNativeWidget<BlameWidget> ();
-			blameWidget.Reset ();
-			var buffer = info.Document.GetContent<MonoDevelop.Ide.Editor.TextEditor> ();
->>>>>>> f803f4f8
 			if (buffer != null) {
 				if (!(buffer.TextView is MonoTextEditor)) {
 					//compatibility for other not MonoTextEditor editors
 					var loc = buffer.CaretLocation;
 					int line = loc.Line < 1 ? 1 : loc.Line;
 					int column = loc.Column < 1 ? 1 : loc.Column;
-					blameWidget.Editor.SetCaretTo (line, column, highlight: false, centerCaret: false);
+					widget.Editor.SetCaretTo (line, column, highlight: false, centerCaret: false);
 				}
 			}
 		}
 
 		protected override void OnDeselected ()
 		{
-<<<<<<< HEAD
-			var buffer = info.Controller.GetContent<MonoDevelop.Ide.Editor.TextEditor> ();
+			var buffer = info.Controller.GetContent<MonoDevelop.Ide.Editor.TextEditor> () ;
 			if (buffer != null) {
-				buffer.SetCaretLocation (widget.Editor.Caret.Line, widget.Editor.Caret.Column, usePulseAnimation: false, centerCaret: false);
-				buffer.ScrollTo (new Ide.Editor.DocumentLocation (widget.Editor.YToLine (widget.Editor.VAdjustment.Value), 1));
-=======
-			var buffer = info.Document.GetContent<MonoDevelop.Ide.Editor.TextEditor> () ;
-			if (buffer != null) {
-				var blameWidget = Control.GetNativeWidget<BlameWidget> ();
-
 				if (buffer.TextView is MonoTextEditor exEditor) {
-					if (blameWidget.Revision == null)
-						exEditor.Document.UpdateFoldSegments (blameWidget.Editor.Document.FoldSegments.Select (f => new Mono.TextEditor.FoldSegment (f)));
-					exEditor.SetCaretTo (blameWidget.Editor.Caret.Line, blameWidget.Editor.Caret.Column);
-					exEditor.VAdjustment.Value = blameWidget.Editor.VAdjustment.Value;
+					if (widget.Revision == null)
+						exEditor.Document.UpdateFoldSegments (widget.Editor.Document.FoldSegments.Select (f => new Mono.TextEditor.FoldSegment (f)));
+					exEditor.SetCaretTo (widget.Editor.Caret.Line, widget.Editor.Caret.Column);
+					exEditor.VAdjustment.Value = widget.Editor.VAdjustment.Value;
 				} else {
 					//compatibility for other not MonoTextEditor editors
-					buffer.ScrollTo (new Ide.Editor.DocumentLocation (blameWidget.Editor.YToLine (blameWidget.Editor.VAdjustment.Value), 1));
-					buffer.SetCaretLocation (blameWidget.Editor.Caret.Line, blameWidget.Editor.Caret.Column, usePulseAnimation: false, centerCaret: false);
+					buffer.ScrollTo (new Ide.Editor.DocumentLocation (widget.Editor.YToLine (widget.Editor.VAdjustment.Value), 1));
+					buffer.SetCaretLocation (widget.Editor.Caret.Line, widget.Editor.Caret.Column, usePulseAnimation: false, centerCaret: false);
 				}
->>>>>>> f803f4f8
 			}
 		}
 
