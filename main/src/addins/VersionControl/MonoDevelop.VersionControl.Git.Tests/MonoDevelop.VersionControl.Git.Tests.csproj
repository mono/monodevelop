--- conflicted
+++ resolved
@@ -73,11 +73,7 @@
     <OutputPath>..\..\..\..\build\tests</OutputPath>
     <WarningLevel>4</WarningLevel>
     <NoWarn>1591;1573</NoWarn>
-<<<<<<< HEAD
-=======
-    <DebugType>pdbonly</DebugType>
     <TreatWarningsAsErrors>true</TreatWarningsAsErrors>
->>>>>>> 69bdae6b
   </PropertyGroup>
   <PropertyGroup Condition=" '$(Configuration)|$(Platform)' == 'ReleaseMac|AnyCPU' ">
     <DebugSymbols>true</DebugSymbols>
@@ -86,11 +82,7 @@
     <OutputPath>..\..\..\..\build\tests</OutputPath>
     <WarningLevel>4</WarningLevel>
     <NoWarn>1591;1573</NoWarn>
-<<<<<<< HEAD
-=======
-    <DebugType>pdbonly</DebugType>
     <TreatWarningsAsErrors>true</TreatWarningsAsErrors>
->>>>>>> 69bdae6b
   </PropertyGroup>
   <PropertyGroup Condition=" '$(Configuration)|$(Platform)' == 'ReleaseGnome|AnyCPU' ">
     <DebugSymbols>true</DebugSymbols>
@@ -99,11 +91,7 @@
     <OutputPath>..\..\..\..\build\tests</OutputPath>
     <WarningLevel>4</WarningLevel>
     <NoWarn>1591;1573</NoWarn>
-<<<<<<< HEAD
-=======
-    <DebugType>pdbonly</DebugType>
     <TreatWarningsAsErrors>true</TreatWarningsAsErrors>
->>>>>>> 69bdae6b
   </PropertyGroup>
   <ItemGroup>
     <Reference Include="System" />
