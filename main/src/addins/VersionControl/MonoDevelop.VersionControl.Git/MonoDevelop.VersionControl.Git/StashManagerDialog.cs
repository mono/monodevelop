//
// StashManagerDialog.cs
//
// Author:
//       Lluis Sanchez Gual <lluis@novell.com>
//
// Copyright (c) 2011 Novell, Inc (http://www.novell.com)
//
// Permission is hereby granted, free of charge, to any person obtaining a copy
// of this software and associated documentation files (the "Software"), to deal
// in the Software without restriction, including without limitation the rights
// to use, copy, modify, merge, publish, distribute, sublicense, and/or sell
// copies of the Software, and to permit persons to whom the Software is
// furnished to do so, subject to the following conditions:
//
// The above copyright notice and this permission notice shall be included in
// all copies or substantial portions of the Software.
//
// THE SOFTWARE IS PROVIDED "AS IS", WITHOUT WARRANTY OF ANY KIND, EXPRESS OR
// IMPLIED, INCLUDING BUT NOT LIMITED TO THE WARRANTIES OF MERCHANTABILITY,
// FITNESS FOR A PARTICULAR PURPOSE AND NONINFRINGEMENT. IN NO EVENT SHALL THE
// AUTHORS OR COPYRIGHT HOLDERS BE LIABLE FOR ANY CLAIM, DAMAGES OR OTHER
// LIABILITY, WHETHER IN AN ACTION OF CONTRACT, TORT OR OTHERWISE, ARISING FROM,
// OUT OF OR IN CONNECTION WITH THE SOFTWARE OR THE USE OR OTHER DEALINGS IN
// THE SOFTWARE.
using Gtk;
using MonoDevelop.Core;
using MonoDevelop.Components;
using MonoDevelop.Ide;
using LibGit2Sharp;

namespace MonoDevelop.VersionControl.Git
{
	partial class StashManagerDialog : Dialog
	{
		readonly GitRepository repository;
		readonly ListStore store;
		readonly StashCollection stashes;

		public StashManagerDialog (GitRepository repo)
		{
			this.Build ();
			repository = repo;

			stashes = repo.GetStashes ();

			store = new ListStore (typeof(Stash), typeof(string), typeof(string));
			list.Model = store;

			list.AppendColumn (GettextCatalog.GetString ("Date/Time"), new CellRendererText (), "text", 1);
			list.AppendColumn (GettextCatalog.GetString ("Comment"), new CellRendererText (), "text", 2);
			Fill ();
			TreeIter it;
			if (store.GetIterFirst (out it))
				list.Selection.SelectIter (it);
			UpdateButtons ();

			list.Selection.Changed += delegate {
				UpdateButtons ();
			};
		}

		void Fill ()
		{
			var tvs = new TreeViewState (list, 0);
			tvs.Save ();
			store.Clear ();
			foreach (var s in stashes) {
				string name = s.Name;
				string branch = GitRepository.GetStashBranchName (name);
				if (branch != null) {
					if (branch == "_tmp_")
						name = GettextCatalog.GetString ("Temporary stash created by {0}", BrandingService.ApplicationName);
					else
						name = GettextCatalog.GetString ("Local changes of branch '{0}'", branch);
				}
				store.AppendValues (s, s.Index.Author.When.LocalDateTime.ToString (), name);
			}
			tvs.Load ();
		}

		void UpdateButtons ()
		{
			vboxButtons.Sensitive = GetSelectedIndex () != -1;
		}

		int GetSelectedIndex ()
		{
			TreeIter it;
			if (!list.Selection.GetSelected (out it))
				return -1;

			return list.Selection.GetSelectedRows () [0].Indices [0];
		}

		Stash GetSelected ()
		{
			TreeIter it;
			if (!list.Selection.GetSelected (out it))
				return null;

			return (Stash) store.GetValue (it, 0);
		}

<<<<<<< HEAD
		async void ApplyStashAndRemove (Stash s)
		{
			using (IdeApp.Workspace.GetFileStatusTracker ()) {
				await GitService.ApplyStash (s);
				stashes.Remove (s);
=======
		void ApplyStashAndRemove(int s)
		{
			using (IdeApp.Workspace.GetFileStatusTracker ()) {
				GitService.ApplyStash (repository, s).Completed += delegate(IAsyncOperation op) {
					if (op.Success)
						stashes.Remove (s);
				};
>>>>>>> dae48b57
			}
		}

		protected void OnButtonApplyClicked (object sender, System.EventArgs e)
		{
			int s = GetSelectedIndex ();
			if (s != -1) {
				GitService.ApplyStash (repository, s);
				Respond (ResponseType.Ok);
			}
		}

		protected void OnButtonBranchClicked (object sender, System.EventArgs e)
		{
			Stash s = GetSelected ();
			int stashIndex = GetSelectedIndex ();
			if (s != null) {
				var dlg = new EditBranchDialog (repository);
				try {
					if (MessageService.RunCustomDialog (dlg) == (int) ResponseType.Ok) {
						repository.CreateBranchFromCommit (dlg.BranchName, s.Base);
						GitService.SwitchToBranch (repository, dlg.BranchName);
						ApplyStashAndRemove (stashIndex);
					}
				} finally {
					dlg.Destroy ();
				}
				Respond (ResponseType.Ok);
			}
		}

		protected void OnButtonDeleteClicked (object sender, System.EventArgs e)
		{
			Stash s = GetSelected ();
			if (s != null) {
				stashes.Remove (s);
				Fill ();
				UpdateButtons ();
			}
		}

		protected void OnButtonApplyRemoveClicked (object sender, System.EventArgs e)
		{
			int s = GetSelectedIndex ();
			if (s != -1) {
				ApplyStashAndRemove (s);
				Respond (ResponseType.Ok);
			}
		}
	}
}<|MERGE_RESOLUTION|>--- conflicted
+++ resolved
@@ -102,21 +102,11 @@
 			return (Stash) store.GetValue (it, 0);
 		}
 
-<<<<<<< HEAD
-		async void ApplyStashAndRemove (Stash s)
+		async void ApplyStashAndRemove(int s)
 		{
 			using (IdeApp.Workspace.GetFileStatusTracker ()) {
-				await GitService.ApplyStash (s);
-				stashes.Remove (s);
-=======
-		void ApplyStashAndRemove(int s)
-		{
-			using (IdeApp.Workspace.GetFileStatusTracker ()) {
-				GitService.ApplyStash (repository, s).Completed += delegate(IAsyncOperation op) {
-					if (op.Success)
-						stashes.Remove (s);
-				};
->>>>>>> dae48b57
+				if (await GitService.ApplyStash (repository, s))
+					stashes.Remove (s);
 			}
 		}
 
