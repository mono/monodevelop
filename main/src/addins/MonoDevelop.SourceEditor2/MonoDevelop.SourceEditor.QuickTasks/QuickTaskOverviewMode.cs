--- conflicted
+++ resolved
@@ -74,14 +74,14 @@
 			get {
 				return okImage;
 			}
-		}
-
-		Cairo.Color win81Slider;
+		}
+
+		Cairo.Color win81Slider;
 		Cairo.Color win81SliderPrelight;
 		int win81ScrollbarWidth;
 
-		protected override void OnStyleSet (Style previous_style)
-		{
+		protected override void OnStyleSet (Style previous_style)
+		{
 			base.OnStyleSet (previous_style);
 			if (Core.Platform.IsWindows) {
 				using (var scrollstyle = Rc.GetStyleByPaths (Settings, null, null, VScrollbar.GType)) {
@@ -205,7 +205,7 @@
 		}
 
 		void DestroyBackgroundSurface ()
-		{
+		{
 			if (backgroundSurface != null) {
 				backgroundSurface.Dispose ();
 				backgroundSurface = null;
@@ -881,15 +881,9 @@
 					cr.Paint ();
 				} else {
 					CachedDraw (cr,
-<<<<<<< HEAD
-								ref backgroundSurface,
-								allocation,
-								draw: (c, o) => DrawBackground (c, allocation));
-=======
 					            ref backgroundSurface,
 					            allocation,
 					            draw: (c, o) => DrawBackground (c, allocation), forceScale: displayScale);
->>>>>>> f411fa85
 				}
 				if (TextEditor == null)
 					return true;
@@ -967,12 +961,8 @@
 				bool nextStep = false;
 				switch (drawingStep) {
 				case 0:
-<<<<<<< HEAD
-					CachedDraw (cr, ref mode.backgroundSurface, allocation, draw: (c, o) => mode.DrawBackground (c, allocation));
-=======
 					var displayScale = Core.Platform.IsMac ? GtkWorkarounds.GetScaleFactor (mode) : 1.0;
 					CachedDraw (cr, ref mode.backgroundSurface, allocation, draw: (c, o) => mode.DrawBackground (c, allocation), forceScale: displayScale);
->>>>>>> f411fa85
 					drawingStep++;
 					return true;
 				case 1:
@@ -1026,14 +1016,14 @@
 		}
 
 		bool IndicatorSurfaceTimeoutHandler ()
-		{
-			indicatorIdleTimout = 0;
-			if (!IsRealized)
-				return false;
-			var allocation = Allocation;
-			src?.Cancel ();
-			src = new CancellationTokenSource ();
-			new IdleUpdater (this, src.Token).Start ();
+		{
+			indicatorIdleTimout = 0;
+			if (!IsRealized)
+				return false;
+			var allocation = Allocation;
+			src?.Cancel ();
+			src = new CancellationTokenSource ();
+			new IdleUpdater (this, src.Token).Start ();
 			return false;
 		}
 
@@ -1067,9 +1057,6 @@
 			if (redraw) {
 				surface.Data = parameters;
 				using (var context = new Cairo.Context (surface.Surface)) {
-<<<<<<< HEAD
-					draw (context, 1.0f);
-=======
 					context.Operator = Cairo.Operator.Clear;
 					context.Paint ();
 					context.Operator = Cairo.Operator.Over;
@@ -1077,7 +1064,6 @@
 					context.Scale (displayScale, displayScale);
 					draw (context, 1.0f);
 					context.Restore ();
->>>>>>> f411fa85
 				}
 			}
 
