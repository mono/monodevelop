﻿<?xml version="1.0" encoding="utf-8"?>
<stetic-interface>
  <configuration>
    <images-root-path>..</images-root-path>
    <target-gtk-version>2.8.3</target-gtk-version>
  </configuration>
  <import>
    <widget-library name="../../../../build/bin/Mono.TextEditor.dll" />
    <widget-library name="../../../../build/bin/MonoDevelop.Ide.dll" />
    <widget-library name="../../../../build/bin/MonoDevelop.Components.dll" />
    <widget-library name="../../../../build/bin/MonoDevelop.Projects.Gui.dll" />
    <widget-library name="../../../../build/AddIns/MonoDevelop.SourceEditor2.dll" internal="true" />
  </import>
  <widget class="Gtk.Bin" id="MonoDevelop.SourceEditor.SourceEditorWidget" design-size="589 421">
    <property name="MemberName" />
    <child>
      <widget class="Gtk.VBox" id="editorBar">
        <property name="MemberName" />
        <property name="Spacing">2</property>
        <child>
          <widget class="Gtk.Alignment" id="classBrowserAlignment">
            <property name="MemberName" />
            <property name="Xalign">0</property>
            <property name="Yalign">0</property>
            <child>
              <placeholder />
            </child>
          </widget>
          <packing>
            <property name="Position">0</property>
            <property name="AutoSize">False</property>
            <property name="Expand">False</property>
          </packing>
        </child>
        <child>
          <widget class="Gtk.ScrolledWindow" id="mainsw">
            <property name="MemberName" />
            <property name="CanFocus">True</property>
            <property name="ShadowType">In</property>
            <child>
              <widget class="Gtk.Viewport" id="GtkViewport">
                <property name="MemberName" />
                <property name="ShadowType">None</property>
                <child>
                  <placeholder />
                </child>
              </widget>
            </child>
          </widget>
          <packing>
            <property name="Position">1</property>
            <property name="AutoSize">True</property>
          </packing>
        </child>
      </widget>
    </child>
  </widget>
  <widget class="Gtk.Bin" id="MonoDevelop.SourceEditor.OptionPanels.GeneralOptionsPanel" design-size="452 484">
    <property name="MemberName" />
    <child>
      <widget class="Gtk.VBox" id="vbox1">
        <property name="MemberName" />
        <property name="Spacing">6</property>
        <child>
          <widget class="Gtk.Label" id="GtkLabel13">
            <property name="MemberName" />
            <property name="Xalign">0</property>
            <property name="LabelProp" translatable="yes">&lt;b&gt;Coding&lt;/b&gt;</property>
            <property name="UseMarkup">True</property>
          </widget>
          <packing>
            <property name="Position">0</property>
            <property name="AutoSize">True</property>
            <property name="Expand">False</property>
            <property name="Fill">False</property>
          </packing>
        </child>
        <child>
          <widget class="Gtk.Alignment" id="alignment2">
            <property name="MemberName" />
            <property name="LeftPadding">12</property>
            <child>
              <widget class="Gtk.VBox" id="vbox4">
                <property name="MemberName" />
                <property name="Spacing">6</property>
                <child>
                  <widget class="Gtk.CheckButton" id="codeCompletioncheckbutton">
                    <property name="MemberName" />
                    <property name="CanFocus">True</property>
                    <property name="Label" translatable="yes">Enable _code completion</property>
                    <property name="DrawIndicator">True</property>
                    <property name="HasLabel">True</property>
                    <property name="UseUnderline">True</property>
                  </widget>
                  <packing>
                    <property name="Position">0</property>
                    <property name="AutoSize">True</property>
                    <property name="Expand">False</property>
                    <property name="Fill">False</property>
                  </packing>
                </child>
                <child>
                  <widget class="Gtk.CheckButton" id="quickFinderCheckbutton">
                    <property name="MemberName" />
                    <property name="CanFocus">True</property>
                    <property name="Label" translatable="yes">Show c_lass and method navigation bar</property>
                    <property name="DrawIndicator">True</property>
                    <property name="HasLabel">True</property>
                    <property name="UseUnderline">True</property>
                  </widget>
                  <packing>
                    <property name="Position">1</property>
                    <property name="AutoSize">True</property>
                    <property name="Expand">False</property>
                    <property name="Fill">False</property>
                  </packing>
                </child>
                <child>
                  <widget class="Gtk.CheckButton" id="foldingCheckbutton">
                    <property name="MemberName" />
                    <property name="CanFocus">True</property>
                    <property name="Label" translatable="yes">Enable code _folding</property>
                    <property name="DrawIndicator">True</property>
                    <property name="HasLabel">True</property>
                    <property name="UseUnderline">True</property>
                  </widget>
                  <packing>
                    <property name="Position">2</property>
                    <property name="AutoSize">True</property>
                    <property name="Expand">False</property>
                    <property name="Fill">False</property>
                  </packing>
                </child>
              </widget>
            </child>
          </widget>
          <packing>
            <property name="Position">1</property>
            <property name="AutoSize">True</property>
            <property name="Expand">False</property>
            <property name="Fill">False</property>
          </packing>
        </child>
        <child>
<<<<<<< HEAD
          <widget class="Gtk.Frame" id="frame1">
            <property name="MemberName" />
            <property name="ShadowType">None</property>
            <child>
              <widget class="Gtk.Alignment" id="GtkAlignment">
                <property name="MemberName" />
                <property name="Xalign">0</property>
                <property name="Yalign">0</property>
                <property name="LeftPadding">12</property>
                <child>
                  <widget class="Gtk.VBox" id="vbox2">
                    <property name="MemberName" />
                    <property name="Spacing">6</property>
                    <child>
                      <widget class="Gtk.CheckButton" id="foldingCheckbutton">
                        <property name="MemberName" />
                        <property name="CanFocus">True</property>
                        <property name="Label" translatable="yes">Enable code _folding</property>
                        <property name="DrawIndicator">True</property>
                        <property name="HasLabel">True</property>
                        <property name="UseUnderline">True</property>
                      </widget>
                      <packing>
                        <property name="Position">0</property>
                        <property name="AutoSize">True</property>
                        <property name="Expand">False</property>
                        <property name="Fill">False</property>
                      </packing>
                    </child>
                    <child>
                      <widget class="Gtk.CheckButton" id="foldregionsCheckbutton">
                        <property name="MemberName" />
                        <property name="CanFocus">True</property>
                        <property name="Label" translatable="yes">_Fold #regions</property>
                        <property name="DrawIndicator">True</property>
                        <property name="HasLabel">True</property>
                        <property name="UseUnderline">True</property>
                      </widget>
                      <packing>
                        <property name="Position">1</property>
                        <property name="AutoSize">True</property>
                        <property name="Expand">False</property>
                        <property name="Fill">False</property>
                      </packing>
                    </child>
                    <child>
                      <widget class="Gtk.CheckButton" id="folddocumentationCheckbutton">
                        <property name="MemberName" />
                        <property name="CanFocus">True</property>
                        <property name="Label" translatable="yes">F_old documentation</property>
                        <property name="DrawIndicator">True</property>
                        <property name="HasLabel">True</property>
                        <property name="UseUnderline">True</property>
                      </widget>
                      <packing>
                        <property name="Position">2</property>
                        <property name="AutoSize">True</property>
                        <property name="Expand">False</property>
                        <property name="Fill">False</property>
                      </packing>
                    </child>
                  </widget>
                </child>
              </widget>
            </child>
            <child>
              <widget class="Gtk.Label" id="GtkLabel2">
                <property name="MemberName" />
                <property name="LabelProp" translatable="yes">&lt;b&gt;Code Folding&lt;/b&gt;</property>
                <property name="UseMarkup">True</property>
              </widget>
              <packing>
                <property name="type">label_item</property>
              </packing>
            </child>
=======
          <widget class="Gtk.Label" id="GtkLabel14">
            <property name="MemberName" />
            <property name="Xalign">0</property>
            <property name="LabelProp" translatable="yes">&lt;b&gt;Font&lt;/b&gt;</property>
            <property name="UseMarkup">True</property>
>>>>>>> aba0172e
          </widget>
          <packing>
            <property name="Position">2</property>
            <property name="AutoSize">True</property>
            <property name="Expand">False</property>
            <property name="Fill">False</property>
          </packing>
        </child>
        <child>
          <widget class="Gtk.Alignment" id="GtkAlignment1">
            <property name="MemberName" />
            <property name="Xalign">0</property>
            <property name="Yalign">0</property>
            <property name="LeftPadding">12</property>
            <child>
              <widget class="Gtk.VBox" id="vbox3">
                <property name="MemberName" />
                <property name="Spacing">6</property>
                <child>
                  <widget class="Gtk.RadioButton" id="radiobutton1">
                    <property name="MemberName" />
                    <property name="CanFocus">True</property>
                    <property name="Label" translatable="yes">_Default monospace</property>
                    <property name="DrawIndicator">True</property>
                    <property name="HasLabel">True</property>
                    <property name="UseUnderline">True</property>
                    <property name="Group">group1</property>
                  </widget>
                  <packing>
                    <property name="Position">0</property>
                    <property name="AutoSize">True</property>
                    <property name="Expand">False</property>
                    <property name="Fill">False</property>
                  </packing>
                </child>
                <child>
                  <widget class="Gtk.HBox" id="hbox1">
                    <property name="MemberName" />
                    <property name="Spacing">12</property>
                    <child>
                      <widget class="Gtk.RadioButton" id="radiobutton2">
                        <property name="MemberName" />
                        <property name="CanFocus">True</property>
                        <property name="Label" translatable="yes">_Custom</property>
                        <property name="DrawIndicator">True</property>
                        <property name="HasLabel">True</property>
                        <property name="UseUnderline">True</property>
                        <property name="Group">group1</property>
                      </widget>
                      <packing>
                        <property name="Position">0</property>
                        <property name="AutoSize">False</property>
                        <property name="Expand">False</property>
                        <property name="Fill">False</property>
                      </packing>
                    </child>
                    <child>
                      <widget class="Gtk.FontButton" id="fontselection">
                        <property name="MemberName" />
                        <property name="CanFocus">True</property>
                      </widget>
                      <packing>
                        <property name="Position">1</property>
                        <property name="AutoSize">False</property>
                      </packing>
                    </child>
                    <child>
                      <placeholder />
                    </child>
                  </widget>
                  <packing>
                    <property name="Position">1</property>
                    <property name="AutoSize">True</property>
                    <property name="Expand">False</property>
                    <property name="Fill">False</property>
                  </packing>
                </child>
              </widget>
            </child>
          </widget>
          <packing>
            <property name="Position">3</property>
            <property name="AutoSize">True</property>
            <property name="Expand">False</property>
            <property name="Fill">False</property>
          </packing>
        </child>
        <child>
          <placeholder />
        </child>
      </widget>
    </child>
  </widget>
  <widget class="Gtk.Bin" id="MonoDevelop.SourceEditor.OptionPanels.MarkerPanel" design-size="383 405">
    <property name="MemberName" />
    <child>
      <widget class="Gtk.VBox" id="vbox1">
        <property name="MemberName" />
        <property name="Spacing">6</property>
        <child>
          <widget class="Gtk.Label" id="GtkLabel9">
            <property name="MemberName" />
            <property name="Xalign">0</property>
            <property name="LabelProp" translatable="yes">&lt;b&gt;General&lt;/b&gt;</property>
            <property name="UseMarkup">True</property>
          </widget>
          <packing>
            <property name="Position">0</property>
            <property name="AutoSize">True</property>
            <property name="Expand">False</property>
            <property name="Fill">False</property>
          </packing>
        </child>
        <child>
          <widget class="Gtk.Alignment" id="alignment1">
            <property name="MemberName" />
            <property name="LeftPadding">12</property>
            <child>
              <widget class="Gtk.VBox" id="vbox3">
                <property name="MemberName" />
                <property name="Spacing">6</property>
                <child>
                  <widget class="Gtk.CheckButton" id="showLineNumbersCheckbutton">
                    <property name="MemberName" />
                    <property name="CanFocus">True</property>
                    <property name="Label" translatable="yes">_Show line numbers</property>
                    <property name="DrawIndicator">True</property>
                    <property name="HasLabel">True</property>
                    <property name="UseUnderline">True</property>
                  </widget>
                  <packing>
                    <property name="Position">0</property>
                    <property name="AutoSize">True</property>
                    <property name="Expand">False</property>
                    <property name="Fill">False</property>
                  </packing>
                </child>
                <child>
                  <widget class="Gtk.CheckButton" id="underlineErrorsCheckbutton">
                    <property name="MemberName" />
                    <property name="CanFocus">True</property>
                    <property name="Label" translatable="yes">_Underline errors</property>
                    <property name="DrawIndicator">True</property>
                    <property name="HasLabel">True</property>
                    <property name="UseUnderline">True</property>
                  </widget>
                  <packing>
                    <property name="Position">1</property>
                    <property name="AutoSize">True</property>
                    <property name="Expand">False</property>
                    <property name="Fill">False</property>
                  </packing>
                </child>
                <child>
                  <widget class="Gtk.CheckButton" id="highlightMatchingBracketCheckbutton">
                    <property name="MemberName" />
                    <property name="CanFocus">True</property>
                    <property name="Label" translatable="yes">_Highlight matching bracket</property>
                    <property name="DrawIndicator">True</property>
                    <property name="HasLabel">True</property>
                    <property name="UseUnderline">True</property>
                  </widget>
                  <packing>
                    <property name="Position">2</property>
                    <property name="AutoSize">True</property>
                    <property name="Expand">False</property>
                    <property name="Fill">False</property>
                  </packing>
                </child>
                <child>
                  <widget class="Gtk.CheckButton" id="highlightCurrentLineCheckbutton">
                    <property name="MemberName" />
                    <property name="CanFocus">True</property>
                    <property name="Label" translatable="yes">Highlight _current line</property>
                    <property name="DrawIndicator">True</property>
                    <property name="HasLabel">True</property>
                    <property name="UseUnderline">True</property>
                  </widget>
                  <packing>
                    <property name="Position">3</property>
                    <property name="AutoSize">True</property>
                    <property name="Expand">False</property>
                    <property name="Fill">False</property>
                  </packing>
                </child>
                <child>
                  <widget class="Gtk.HBox" id="hbox1">
                    <property name="MemberName" />
                    <property name="Spacing">6</property>
                    <child>
                      <widget class="Gtk.CheckButton" id="showRulerCheckbutton">
                        <property name="MemberName" />
                        <property name="CanFocus">True</property>
                        <property name="Label" translatable="yes">Show _column ruler, at column:</property>
                        <property name="DrawIndicator">True</property>
                        <property name="HasLabel">True</property>
                        <property name="UseUnderline">True</property>
                      </widget>
                      <packing>
                        <property name="Position">0</property>
                        <property name="AutoSize">False</property>
                        <property name="Expand">False</property>
                        <property name="Fill">False</property>
                      </packing>
                    </child>
                    <child>
                      <widget class="Gtk.SpinButton" id="rulerColSpinbutton">
                        <property name="MemberName" />
                        <property name="CanFocus">True</property>
                        <property name="Upper">1024</property>
                        <property name="PageIncrement">10</property>
                        <property name="StepIncrement">1</property>
                        <property name="ClimbRate">1</property>
                        <property name="Numeric">True</property>
                        <property name="Value">80</property>
                      </widget>
                      <packing>
                        <property name="Position">1</property>
                        <property name="AutoSize">True</property>
                        <property name="Expand">False</property>
                        <property name="Fill">False</property>
                      </packing>
                    </child>
                  </widget>
                  <packing>
                    <property name="Position">4</property>
                    <property name="AutoSize">True</property>
                    <property name="Expand">False</property>
                    <property name="Fill">False</property>
                  </packing>
                </child>
              </widget>
            </child>
          </widget>
          <packing>
            <property name="Position">1</property>
            <property name="AutoSize">True</property>
            <property name="Expand">False</property>
            <property name="Fill">False</property>
          </packing>
        </child>
        <child>
          <widget class="Gtk.Label" id="GtkLabel10">
            <property name="MemberName" />
            <property name="Xalign">0</property>
            <property name="LabelProp" translatable="yes">&lt;b&gt;Whitespace Markers&lt;/b&gt;</property>
            <property name="UseMarkup">True</property>
          </widget>
          <packing>
            <property name="Position">2</property>
            <property name="AutoSize">True</property>
            <property name="Expand">False</property>
            <property name="Fill">False</property>
          </packing>
        </child>
        <child>
          <widget class="Gtk.Alignment" id="GtkAlignment">
            <property name="MemberName" />
            <property name="Xalign">0</property>
            <property name="Yalign">0</property>
            <property name="LeftPadding">12</property>
            <child>
              <widget class="Gtk.VBox" id="vbox2">
                <property name="MemberName" />
                <property name="Spacing">6</property>
                <child>
                  <widget class="Gtk.CheckButton" id="showInvLinesCheckbutton">
                    <property name="MemberName" />
                    <property name="CanFocus">True</property>
                    <property name="Label" translatable="yes">_Invalid lines</property>
                    <property name="DrawIndicator">True</property>
                    <property name="HasLabel">True</property>
                    <property name="UseUnderline">True</property>
                  </widget>
                  <packing>
                    <property name="Position">0</property>
                    <property name="AutoSize">True</property>
                    <property name="Expand">False</property>
                    <property name="Fill">False</property>
                  </packing>
                </child>
                <child>
                  <widget class="Gtk.CheckButton" id="showSpacesCheckbutton">
                    <property name="MemberName" />
                    <property name="CanFocus">True</property>
                    <property name="Label" translatable="yes">S_paces</property>
                    <property name="DrawIndicator">True</property>
                    <property name="HasLabel">True</property>
                    <property name="UseUnderline">True</property>
                  </widget>
                  <packing>
                    <property name="Position">1</property>
                    <property name="AutoSize">True</property>
                    <property name="Expand">False</property>
                    <property name="Fill">False</property>
                  </packing>
                </child>
                <child>
                  <widget class="Gtk.CheckButton" id="showTabsCheckbutton">
                    <property name="MemberName" />
                    <property name="CanFocus">True</property>
                    <property name="Label" translatable="yes">_Tabs</property>
                    <property name="DrawIndicator">True</property>
                    <property name="HasLabel">True</property>
                    <property name="UseUnderline">True</property>
                  </widget>
                  <packing>
                    <property name="Position">2</property>
                    <property name="AutoSize">True</property>
                    <property name="Expand">False</property>
                    <property name="Fill">False</property>
                  </packing>
                </child>
                <child>
                  <widget class="Gtk.CheckButton" id="showEolCheckbutton">
                    <property name="MemberName" />
                    <property name="CanFocus">True</property>
                    <property name="Label" translatable="yes">_End of line</property>
                    <property name="DrawIndicator">True</property>
                    <property name="HasLabel">True</property>
                    <property name="UseUnderline">True</property>
                  </widget>
                  <packing>
                    <property name="Position">3</property>
                    <property name="AutoSize">True</property>
                    <property name="Expand">False</property>
                    <property name="Fill">False</property>
                  </packing>
                </child>
              </widget>
            </child>
          </widget>
          <packing>
            <property name="Position">3</property>
            <property name="AutoSize">True</property>
            <property name="Expand">False</property>
            <property name="Fill">False</property>
          </packing>
        </child>
        <child>
          <placeholder />
        </child>
      </widget>
    </child>
  </widget>
  <widget class="Gtk.Bin" id="MonoDevelop.SourceEditor.OptionPanels.BehaviorPanel" design-size="368 331">
    <property name="MemberName" />
    <child>
      <widget class="Gtk.VBox" id="vbox1">
        <property name="MemberName" />
        <property name="Spacing">6</property>
        <child>
          <widget class="Gtk.Label" id="GtkLabel5">
            <property name="MemberName" />
            <property name="Xalign">0</property>
            <property name="LabelProp" translatable="yes">&lt;b&gt;Automatic behaviors&lt;/b&gt;</property>
            <property name="UseMarkup">True</property>
          </widget>
          <packing>
            <property name="Position">0</property>
            <property name="AutoSize">True</property>
            <property name="Expand">False</property>
            <property name="Fill">False</property>
          </packing>
        </child>
        <child>
          <widget class="Gtk.Alignment" id="alignment3">
            <property name="MemberName" />
            <property name="LeftPadding">12</property>
            <child>
              <widget class="Gtk.VBox" id="vbox4">
                <property name="MemberName" />
                <property name="Spacing">6</property>
                <child>
                  <widget class="Gtk.CheckButton" id="autoInsertTemplateCheckbutton">
                    <property name="MemberName" />
                    <property name="CanFocus">True</property>
                    <property name="Label" translatable="yes">_Expand templates</property>
                    <property name="DrawIndicator">True</property>
                    <property name="HasLabel">True</property>
                    <property name="UseUnderline">True</property>
                  </widget>
                  <packing>
                    <property name="Position">0</property>
                    <property name="AutoSize">True</property>
                    <property name="Expand">False</property>
                    <property name="Fill">False</property>
                  </packing>
                </child>
                <child>
                  <widget class="Gtk.CheckButton" id="autoInsertBraceCheckbutton">
                    <property name="MemberName" />
                    <property name="CanFocus">True</property>
                    <property name="Label" translatable="yes">_Insert matching brace</property>
                    <property name="DrawIndicator">True</property>
                    <property name="HasLabel">True</property>
                    <property name="UseUnderline">True</property>
                  </widget>
                  <packing>
                    <property name="Position">1</property>
                    <property name="AutoSize">True</property>
                    <property name="Expand">False</property>
                    <property name="Fill">False</property>
                  </packing>
                </child>
                <child>
                  <widget class="Gtk.CheckButton" id="removeTrailingWhitespacesCheckbutton">
                    <property name="MemberName" />
                    <property name="CanFocus">True</property>
                    <property name="Label" translatable="yes">_Remove trailing whitespace</property>
                    <property name="DrawIndicator">True</property>
                    <property name="HasLabel">True</property>
                    <property name="UseUnderline">True</property>
                  </widget>
                  <packing>
                    <property name="Position">2</property>
                    <property name="AutoSize">True</property>
                    <property name="Expand">False</property>
                    <property name="Fill">False</property>
                  </packing>
                </child>
              </widget>
            </child>
          </widget>
          <packing>
            <property name="Position">1</property>
            <property name="AutoSize">True</property>
            <property name="Expand">False</property>
            <property name="Fill">False</property>
          </packing>
        </child>
        <child>
          <widget class="Gtk.Label" id="GtkLabel6">
            <property name="MemberName" />
            <property name="Xalign">0</property>
            <property name="LabelProp" translatable="yes">&lt;b&gt;Indentation&lt;/b&gt;</property>
            <property name="UseMarkup">True</property>
          </widget>
          <packing>
            <property name="Position">2</property>
            <property name="AutoSize">True</property>
            <property name="Expand">False</property>
            <property name="Fill">False</property>
          </packing>
        </child>
        <child>
          <widget class="Gtk.Alignment" id="GtkAlignment">
            <property name="MemberName" />
            <property name="Xalign">0</property>
            <property name="Yalign">0</property>
            <property name="LeftPadding">12</property>
            <child>
              <widget class="Gtk.VBox" id="vbox2">
                <property name="MemberName" />
                <property name="Spacing">6</property>
                <child>
                  <widget class="Gtk.HBox" id="hbox1">
                    <property name="MemberName" />
                    <property name="Spacing">6</property>
                    <child>
                      <widget class="Gtk.Label" id="label1">
                        <property name="MemberName" />
                        <property name="LabelProp" translatable="yes">_Indentation mode:</property>
                        <property name="UseUnderline">True</property>
                      </widget>
                      <packing>
                        <property name="Position">0</property>
                        <property name="AutoSize">True</property>
                        <property name="Expand">False</property>
                        <property name="Fill">False</property>
                      </packing>
                    </child>
                    <child>
                      <widget class="Gtk.ComboBox" id="indentationCombobox">
                        <property name="MemberName" />
                        <property name="IsTextCombo">True</property>
                        <property name="Items" translatable="yes" />
                      </widget>
                      <packing>
                        <property name="Position">1</property>
                        <property name="AutoSize">True</property>
                        <property name="Expand">False</property>
                        <property name="Fill">False</property>
                      </packing>
                    </child>
                  </widget>
                  <packing>
                    <property name="Position">0</property>
                    <property name="AutoSize">True</property>
                    <property name="Expand">False</property>
                    <property name="Fill">False</property>
                  </packing>
                </child>
                <child>
                  <widget class="Gtk.HBox" id="hbox2">
                    <property name="MemberName" />
                    <property name="Spacing">6</property>
                    <child>
                      <widget class="Gtk.Label" id="label3">
                        <property name="MemberName" />
                        <property name="LabelProp" translatable="yes">_Tab width:</property>
                        <property name="UseUnderline">True</property>
                      </widget>
                      <packing>
                        <property name="Position">0</property>
                        <property name="AutoSize">True</property>
                        <property name="Expand">False</property>
                        <property name="Fill">False</property>
                      </packing>
                    </child>
                    <child>
                      <widget class="Gtk.SpinButton" id="indentAndTabSizeSpinbutton">
                        <property name="MemberName" />
                        <property name="CanFocus">True</property>
                        <property name="Upper">100</property>
                        <property name="PageIncrement">10</property>
                        <property name="StepIncrement">1</property>
                        <property name="ClimbRate">1</property>
                        <property name="Numeric">True</property>
                      </widget>
                      <packing>
                        <property name="Position">1</property>
                        <property name="AutoSize">True</property>
                        <property name="Expand">False</property>
                        <property name="Fill">False</property>
                      </packing>
                    </child>
                  </widget>
                  <packing>
                    <property name="Position">1</property>
                    <property name="AutoSize">True</property>
                    <property name="Expand">False</property>
                    <property name="Fill">False</property>
                  </packing>
                </child>
                <child>
                  <widget class="Gtk.CheckButton" id="convertTabsToSpacesCheckbutton">
                    <property name="MemberName" />
                    <property name="CanFocus">True</property>
                    <property name="Label" translatable="yes">_Convert tabs to spaces</property>
                    <property name="DrawIndicator">True</property>
                    <property name="HasLabel">True</property>
                    <property name="UseUnderline">True</property>
                  </widget>
                  <packing>
                    <property name="Position">2</property>
                    <property name="AutoSize">True</property>
                    <property name="Expand">False</property>
                    <property name="Fill">False</property>
                  </packing>
                </child>
                <child>
                  <widget class="Gtk.CheckButton" id="tabAsReindentCheckbutton">
                    <property name="MemberName" />
                    <property name="CanFocus">True</property>
                    <property name="Label" translatable="yes">Interpret tab _keystroke as reindent command</property>
                    <property name="DrawIndicator">True</property>
                    <property name="HasLabel">True</property>
                    <property name="UseUnderline">True</property>
                  </widget>
                  <packing>
                    <property name="Position">3</property>
                    <property name="AutoSize">True</property>
                    <property name="Expand">False</property>
                    <property name="Fill">False</property>
                  </packing>
                </child>
              </widget>
            </child>
          </widget>
          <packing>
            <property name="Position">3</property>
            <property name="AutoSize">True</property>
            <property name="Expand">False</property>
            <property name="Fill">False</property>
          </packing>
        </child>
        <child>
          <placeholder />
        </child>
      </widget>
    </child>
  </widget>
  <widget class="Gtk.Bin" id="MonoDevelop.SourceEditor.OptionPanels.HighlightingPanel" design-size="342 332">
    <property name="MemberName" />
    <child>
      <widget class="Gtk.VBox" id="vbox4">
        <property name="MemberName" />
        <property name="Spacing">6</property>
        <child>
          <widget class="Gtk.Label" id="GtkLabel4">
            <property name="MemberName" />
            <property name="Xalign">0</property>
            <property name="LabelProp" translatable="yes">&lt;b&gt;Syntax highlighting&lt;/b&gt;</property>
            <property name="UseMarkup">True</property>
          </widget>
          <packing>
            <property name="Position">0</property>
            <property name="AutoSize">True</property>
            <property name="Expand">False</property>
            <property name="Fill">False</property>
          </packing>
        </child>
        <child>
          <widget class="Gtk.Alignment" id="GtkAlignment3">
            <property name="MemberName" />
            <property name="Xalign">0</property>
            <property name="Yalign">0</property>
            <property name="LeftPadding">12</property>
            <child>
              <widget class="Gtk.VBox" id="vbox6">
                <property name="MemberName" />
                <property name="Spacing">6</property>
                <child>
                  <widget class="Gtk.CheckButton" id="enableHighlightingCheckbutton">
                    <property name="MemberName" />
                    <property name="CanFocus">True</property>
                    <property name="Label" translatable="yes">_Enable highlighting</property>
                    <property name="DrawIndicator">True</property>
                    <property name="HasLabel">True</property>
                    <property name="UseUnderline">True</property>
                  </widget>
                  <packing>
                    <property name="Position">0</property>
                    <property name="AutoSize">True</property>
                    <property name="Expand">False</property>
                    <property name="Fill">False</property>
                  </packing>
                </child>
                <child>
                  <widget class="Gtk.CheckButton" id="enableSemanticHighlightingCheckbutton">
                    <property name="MemberName" />
                    <property name="CanFocus">True</property>
                    <property name="Label" translatable="yes">E_nable semantic highlighting</property>
                    <property name="DrawIndicator">True</property>
                    <property name="HasLabel">True</property>
                    <property name="UseUnderline">True</property>
                  </widget>
                  <packing>
                    <property name="Position">1</property>
                    <property name="AutoSize">True</property>
                    <property name="Expand">False</property>
                    <property name="Fill">False</property>
                  </packing>
                </child>
              </widget>
            </child>
          </widget>
          <packing>
            <property name="Position">1</property>
            <property name="AutoSize">True</property>
            <property name="Expand">False</property>
            <property name="Fill">False</property>
          </packing>
        </child>
        <child>
          <widget class="Gtk.Label" id="GtkLabel5">
            <property name="MemberName" />
            <property name="Xalign">0</property>
            <property name="LabelProp" translatable="yes">&lt;b&gt;Color scheme&lt;/b&gt;</property>
            <property name="UseMarkup">True</property>
          </widget>
          <packing>
            <property name="Position">2</property>
            <property name="AutoSize">True</property>
            <property name="Expand">False</property>
            <property name="Fill">False</property>
          </packing>
        </child>
        <child>
          <widget class="Gtk.Alignment" id="GtkAlignment">
            <property name="MemberName" />
            <property name="Xalign">0</property>
            <property name="Yalign">0</property>
            <property name="LeftPadding">12</property>
            <child>
              <widget class="Gtk.VBox" id="vbox5">
                <property name="MemberName" />
                <property name="Spacing">6</property>
                <child>
                  <widget class="Gtk.ScrolledWindow" id="scrolledwindow1">
                    <property name="MemberName" />
                    <property name="CanFocus">True</property>
                    <property name="ShadowType">In</property>
                    <child>
                      <widget class="Gtk.Viewport" id="GtkViewport">
                        <property name="MemberName" />
                        <property name="ShadowType">None</property>
                        <child>
                          <widget class="Gtk.TreeView" id="styleTreeview">
                            <property name="MemberName" />
                            <property name="CanFocus">True</property>
                            <property name="ShowScrollbars">True</property>
                            <property name="HeadersVisible">False</property>
                            <property name="HeadersClickable">True</property>
                          </widget>
                        </child>
                      </widget>
                    </child>
                  </widget>
                  <packing>
                    <property name="Position">0</property>
                    <property name="AutoSize">True</property>
                  </packing>
                </child>
                <child>
                  <widget class="Gtk.HBox" id="hbox2">
                    <property name="MemberName" />
                    <property name="Spacing">6</property>
                    <child>
                      <placeholder />
                    </child>
                    <child>
                      <widget class="Gtk.Button" id="addButton">
                        <property name="MemberName" />
                        <property name="CanFocus">True</property>
                        <property name="UseStock">True</property>
                        <property name="Type">StockItem</property>
                        <property name="StockId">gtk-add</property>
                        <property name="label">gtk-add</property>
                      </widget>
                      <packing>
                        <property name="Position">1</property>
                        <property name="AutoSize">True</property>
                        <property name="Expand">False</property>
                        <property name="Fill">False</property>
                      </packing>
                    </child>
                    <child>
                      <widget class="Gtk.Button" id="removeButton">
                        <property name="MemberName" />
                        <property name="CanFocus">True</property>
                        <property name="UseStock">True</property>
                        <property name="Type">StockItem</property>
                        <property name="StockId">gtk-remove</property>
                        <property name="label">gtk-remove</property>
                      </widget>
                      <packing>
                        <property name="Position">2</property>
                        <property name="AutoSize">True</property>
                        <property name="Expand">False</property>
                        <property name="Fill">False</property>
                      </packing>
                    </child>
                  </widget>
                  <packing>
                    <property name="Position">1</property>
                    <property name="AutoSize">True</property>
                    <property name="Expand">False</property>
                    <property name="Fill">False</property>
                  </packing>
                </child>
              </widget>
            </child>
          </widget>
          <packing>
            <property name="Position">3</property>
            <property name="AutoSize">True</property>
          </packing>
        </child>
      </widget>
    </child>
  </widget>
  <widget class="Gtk.Bin" id="MonoDevelop.SourceEditor.SearchAndReplaceWidget" design-size="736 69">
    <property name="MemberName" />
    <child>
      <widget class="Gtk.HBox" id="containerBox">
        <property name="MemberName" />
        <property name="Spacing">6</property>
        <child>
          <widget class="Gtk.Table" id="table">
            <property name="MemberName" />
            <property name="NRows">2</property>
            <property name="NColumns">6</property>
            <property name="RowSpacing">6</property>
            <property name="ColumnSpacing">6</property>
            <child>
              <placeholder />
            </child>
            <child>
              <placeholder />
            </child>
            <child>
              <widget class="Gtk.Button" id="buttonReplace">
                <property name="MemberName" />
                <property name="CanFocus">True</property>
                <property name="Type">TextAndIcon</property>
                <property name="Icon">stock:gtk-find-and-replace Menu</property>
                <property name="Label" translatable="yes">Replace</property>
                <property name="UseUnderline">True</property>
                <property name="Relief">None</property>
              </widget>
              <packing>
                <property name="TopAttach">1</property>
                <property name="BottomAttach">2</property>
                <property name="LeftAttach">3</property>
                <property name="RightAttach">4</property>
                <property name="AutoSize">True</property>
                <property name="XOptions">Fill</property>
                <property name="YOptions">Fill</property>
                <property name="XExpand">False</property>
                <property name="XFill">True</property>
                <property name="XShrink">False</property>
                <property name="YExpand">False</property>
                <property name="YFill">True</property>
                <property name="YShrink">False</property>
              </packing>
            </child>
            <child>
              <widget class="Gtk.Button" id="buttonReplaceAll">
                <property name="MemberName" />
                <property name="CanFocus">True</property>
                <property name="Type">TextOnly</property>
                <property name="Label" translatable="yes">Replace All</property>
                <property name="UseUnderline">True</property>
                <property name="Relief">None</property>
              </widget>
              <packing>
                <property name="TopAttach">1</property>
                <property name="BottomAttach">2</property>
                <property name="LeftAttach">4</property>
                <property name="RightAttach">5</property>
                <property name="AutoSize">True</property>
                <property name="XOptions">Fill</property>
                <property name="YOptions">Fill</property>
                <property name="XExpand">False</property>
                <property name="XFill">True</property>
                <property name="XShrink">False</property>
                <property name="YExpand">False</property>
                <property name="YFill">True</property>
                <property name="YShrink">False</property>
              </packing>
            </child>
            <child>
              <widget class="Gtk.Button" id="buttonSearchBackward">
                <property name="MemberName" />
                <property name="CanFocus">True</property>
                <property name="Type">TextAndIcon</property>
                <property name="Icon">stock:gtk-go-back Menu</property>
                <property name="Label" translatable="yes">Find Previous</property>
                <property name="Relief">None</property>
              </widget>
              <packing>
                <property name="LeftAttach">3</property>
                <property name="RightAttach">4</property>
                <property name="AutoSize">True</property>
                <property name="XOptions">Fill</property>
                <property name="YOptions">Fill</property>
                <property name="XExpand">False</property>
                <property name="XFill">True</property>
                <property name="XShrink">False</property>
                <property name="YExpand">False</property>
                <property name="YFill">True</property>
                <property name="YShrink">False</property>
              </packing>
            </child>
            <child>
              <widget class="Gtk.Button" id="buttonSearchForward">
                <property name="MemberName" />
                <property name="CanFocus">True</property>
                <property name="Type">TextAndIcon</property>
                <property name="Icon">stock:gtk-go-forward Menu</property>
                <property name="Label" translatable="yes">Find Next</property>
                <property name="Relief">None</property>
              </widget>
              <packing>
                <property name="LeftAttach">4</property>
                <property name="RightAttach">5</property>
                <property name="AutoSize">True</property>
                <property name="XOptions">Fill</property>
                <property name="YOptions">Fill</property>
                <property name="XExpand">False</property>
                <property name="XFill">True</property>
                <property name="XShrink">False</property>
                <property name="YExpand">False</property>
                <property name="YFill">True</property>
                <property name="YShrink">False</property>
              </packing>
            </child>
            <child>
              <widget class="Gtk.Button" id="closeButton">
                <property name="MemberName" />
                <property name="CanFocus">True</property>
                <property name="Type">Custom</property>
                <property name="Relief">None</property>
                <child>
                  <widget class="Gtk.Image" id="image4">
                    <property name="MemberName" />
                    <property name="Pixbuf">stock:gtk-close Menu</property>
                  </widget>
                </child>
              </widget>
              <packing>
                <property name="AutoSize">True</property>
                <property name="XOptions">Fill</property>
                <property name="YOptions">Fill</property>
                <property name="XExpand">False</property>
                <property name="XFill">True</property>
                <property name="XShrink">False</property>
                <property name="YExpand">False</property>
                <property name="YFill">True</property>
                <property name="YShrink">False</property>
              </packing>
            </child>
            <child>
              <widget class="Gtk.ComboBoxEntry" id="entryReplace">
                <property name="MemberName" />
                <property name="IsTextCombo">True</property>
                <property name="Items" translatable="yes" />
              </widget>
              <packing>
                <property name="TopAttach">1</property>
                <property name="BottomAttach">2</property>
                <property name="LeftAttach">2</property>
                <property name="RightAttach">3</property>
                <property name="XPadding">6</property>
                <property name="AutoSize">True</property>
                <property name="XOptions">Fill</property>
                <property name="YOptions">Fill</property>
                <property name="XExpand">False</property>
                <property name="XFill">True</property>
                <property name="XShrink">False</property>
                <property name="YExpand">False</property>
                <property name="YFill">True</property>
                <property name="YShrink">False</property>
              </packing>
            </child>
            <child>
              <widget class="Gtk.ComboBoxEntry" id="entrySearch">
                <property name="MemberName" />
                <property name="IsTextCombo">True</property>
                <property name="Items" translatable="yes" />
              </widget>
              <packing>
                <property name="LeftAttach">2</property>
                <property name="RightAttach">3</property>
                <property name="XPadding">6</property>
                <property name="AutoSize">False</property>
                <property name="YOptions">Fill</property>
                <property name="XExpand">True</property>
                <property name="XFill">True</property>
                <property name="XShrink">False</property>
                <property name="YExpand">False</property>
                <property name="YFill">True</property>
                <property name="YShrink">False</property>
              </packing>
            </child>
            <child>
              <widget class="Gtk.Label" id="label1">
                <property name="MemberName" />
                <property name="Xalign">0</property>
                <property name="LabelProp" translatable="yes">Find:</property>
                <property name="UseUnderline">True</property>
              </widget>
              <packing>
                <property name="LeftAttach">1</property>
                <property name="RightAttach">2</property>
                <property name="AutoSize">True</property>
                <property name="XOptions">Fill</property>
                <property name="YOptions">Fill</property>
                <property name="XExpand">False</property>
                <property name="XFill">True</property>
                <property name="XShrink">False</property>
                <property name="YExpand">False</property>
                <property name="YFill">True</property>
                <property name="YShrink">False</property>
              </packing>
            </child>
            <child>
              <widget class="Gtk.Label" id="labelReplace">
                <property name="MemberName" />
                <property name="LabelProp" translatable="yes">Replace:</property>
                <property name="UseUnderline">True</property>
              </widget>
              <packing>
                <property name="TopAttach">1</property>
                <property name="BottomAttach">2</property>
                <property name="LeftAttach">1</property>
                <property name="RightAttach">2</property>
                <property name="AutoSize">True</property>
                <property name="XOptions">Fill</property>
                <property name="YOptions">Fill</property>
                <property name="XExpand">False</property>
                <property name="XFill">True</property>
                <property name="XShrink">False</property>
                <property name="YExpand">False</property>
                <property name="YFill">True</property>
                <property name="YShrink">False</property>
              </packing>
            </child>
            <child>
              <widget class="MonoDevelop.Components.MenuButton" id="optionsButton">
                <property name="MemberName" />
                <property name="CanFocus">True</property>
                <property name="Type">TextOnly</property>
                <property name="Label" />
                <property name="UseUnderline">True</property>
                <property name="Relief">None</property>
                <property name="UseMarkup">False</property>
              </widget>
              <packing>
                <property name="LeftAttach">5</property>
                <property name="RightAttach">6</property>
                <property name="AutoSize">True</property>
                <property name="XOptions">Fill</property>
                <property name="YOptions">Fill</property>
                <property name="XExpand">False</property>
                <property name="XFill">True</property>
                <property name="XShrink">False</property>
                <property name="YExpand">False</property>
                <property name="YFill">True</property>
                <property name="YShrink">False</property>
              </packing>
            </child>
          </widget>
          <packing>
            <property name="Position">0</property>
            <property name="AutoSize">False</property>
            <property name="Expand">False</property>
          </packing>
        </child>
        <child>
          <widget class="Gtk.VBox" id="vbox2">
            <property name="MemberName" />
            <property name="Spacing">6</property>
            <child>
              <widget class="Gtk.Button" id="buttonSearchMode">
                <property name="MemberName" />
                <property name="CanFocus">True</property>
                <property name="Type">Custom</property>
                <property name="Relief">None</property>
                <child>
                  <widget class="Gtk.Arrow" id="searchButtonModeArrow">
                    <property name="MemberName" />
                    <property name="ArrowType">Down</property>
                    <property name="ShadowType">None</property>
                  </widget>
                </child>
              </widget>
              <packing>
                <property name="Position">0</property>
                <property name="AutoSize">True</property>
                <property name="Expand">False</property>
                <property name="Fill">False</property>
              </packing>
            </child>
          </widget>
          <packing>
            <property name="PackType">End</property>
            <property name="Position">1</property>
            <property name="AutoSize">True</property>
            <property name="Expand">False</property>
            <property name="Fill">False</property>
          </packing>
        </child>
      </widget>
    </child>
  </widget>
  <widget class="Gtk.Bin" id="MonoDevelop.SourceEditor.GotoLineNumberWidget" design-size="565 34">
    <property name="MemberName" />
    <child>
      <widget class="Gtk.HBox" id="hbox1">
        <property name="MemberName" />
        <property name="Spacing">6</property>
        <child>
          <widget class="Gtk.Button" id="closeButton">
            <property name="MemberName" />
            <property name="CanFocus">True</property>
            <property name="Type">Custom</property>
            <property name="Relief">None</property>
            <child>
              <widget class="Gtk.Image" id="image1">
                <property name="MemberName" />
                <property name="Pixbuf">stock:gtk-close Menu</property>
              </widget>
            </child>
          </widget>
          <packing>
            <property name="Position">0</property>
            <property name="AutoSize">True</property>
            <property name="Expand">False</property>
            <property name="Fill">False</property>
          </packing>
        </child>
        <child>
          <widget class="Gtk.Label" id="label1">
            <property name="MemberName" />
            <property name="LabelProp" translatable="yes">_Line Number:</property>
            <property name="UseUnderline">True</property>
          </widget>
          <packing>
            <property name="Position">1</property>
            <property name="AutoSize">True</property>
            <property name="Expand">False</property>
            <property name="Fill">False</property>
          </packing>
        </child>
        <child>
          <widget class="Gtk.Entry" id="entryLineNumber">
            <property name="MemberName" />
            <property name="CanFocus">True</property>
            <property name="IsEditable">True</property>
            <property name="InvisibleChar">●</property>
          </widget>
          <packing>
            <property name="Position">2</property>
            <property name="AutoSize">False</property>
            <property name="Expand">False</property>
          </packing>
        </child>
        <child>
          <widget class="Gtk.Button" id="buttonGoToLine">
            <property name="MemberName" />
            <property name="CanDefault">True</property>
            <property name="CanFocus">True</property>
            <property name="Type">TextAndIcon</property>
            <property name="Icon">stock:gtk-jump-to Menu</property>
            <property name="Label" translatable="yes">_Go to Line</property>
            <property name="UseUnderline">True</property>
            <property name="Relief">None</property>
          </widget>
          <packing>
            <property name="Position">3</property>
            <property name="AutoSize">True</property>
            <property name="Expand">False</property>
            <property name="Fill">False</property>
          </packing>
        </child>
      </widget>
    </child>
  </widget>
</stetic-interface><|MERGE_RESOLUTION|>--- conflicted
+++ resolved
@@ -16,12 +16,10 @@
     <child>
       <widget class="Gtk.VBox" id="editorBar">
         <property name="MemberName" />
-        <property name="Spacing">2</property>
+        <property name="Spacing">6</property>
         <child>
           <widget class="Gtk.Alignment" id="classBrowserAlignment">
             <property name="MemberName" />
-            <property name="Xalign">0</property>
-            <property name="Yalign">0</property>
             <child>
               <placeholder />
             </child>
@@ -30,6 +28,7 @@
             <property name="Position">0</property>
             <property name="AutoSize">False</property>
             <property name="Expand">False</property>
+            <property name="Fill">False</property>
           </packing>
         </child>
         <child>
@@ -115,6 +114,38 @@
                     <property name="Fill">False</property>
                   </packing>
                 </child>
+              </widget>
+            </child>
+          </widget>
+          <packing>
+            <property name="Position">1</property>
+            <property name="AutoSize">True</property>
+            <property name="Expand">False</property>
+            <property name="Fill">False</property>
+          </packing>
+        </child>
+        <child>
+          <widget class="Gtk.Label" id="GtkLabel14">
+            <property name="MemberName" />
+            <property name="Xalign">0</property>
+            <property name="LabelProp" translatable="yes">&lt;b&gt;Code Folding&lt;/b&gt;</property>
+            <property name="UseMarkup">True</property>
+          </widget>
+          <packing>
+            <property name="Position">2</property>
+            <property name="AutoSize">True</property>
+            <property name="Expand">False</property>
+            <property name="Fill">False</property>
+          </packing>
+        </child>
+        <child>
+          <widget class="Gtk.Alignment" id="alignment3">
+            <property name="MemberName" />
+            <property name="LeftPadding">12</property>
+            <child>
+              <widget class="Gtk.VBox" id="vbox5">
+                <property name="MemberName" />
+                <property name="Spacing">6</property>
                 <child>
                   <widget class="Gtk.CheckButton" id="foldingCheckbutton">
                     <property name="MemberName" />
@@ -125,6 +156,38 @@
                     <property name="UseUnderline">True</property>
                   </widget>
                   <packing>
+                    <property name="Position">0</property>
+                    <property name="AutoSize">True</property>
+                    <property name="Expand">False</property>
+                    <property name="Fill">False</property>
+                  </packing>
+                </child>
+                <child>
+                  <widget class="Gtk.CheckButton" id="foldregionsCheckbutton">
+                    <property name="MemberName" />
+                    <property name="CanFocus">True</property>
+                    <property name="Label" translatable="yes">Fold #_regions by default</property>
+                    <property name="DrawIndicator">True</property>
+                    <property name="HasLabel">True</property>
+                    <property name="UseUnderline">True</property>
+                  </widget>
+                  <packing>
+                    <property name="Position">1</property>
+                    <property name="AutoSize">True</property>
+                    <property name="Expand">False</property>
+                    <property name="Fill">False</property>
+                  </packing>
+                </child>
+                <child>
+                  <widget class="Gtk.CheckButton" id="foldCommentsCheckbutton">
+                    <property name="MemberName" />
+                    <property name="CanFocus">True</property>
+                    <property name="Label" translatable="yes">Fold _comments by default</property>
+                    <property name="DrawIndicator">True</property>
+                    <property name="HasLabel">True</property>
+                    <property name="UseUnderline">True</property>
+                  </widget>
+                  <packing>
                     <property name="Position">2</property>
                     <property name="AutoSize">True</property>
                     <property name="Expand">False</property>
@@ -135,99 +198,21 @@
             </child>
           </widget>
           <packing>
-            <property name="Position">1</property>
-            <property name="AutoSize">True</property>
-            <property name="Expand">False</property>
-            <property name="Fill">False</property>
-          </packing>
-        </child>
-        <child>
-<<<<<<< HEAD
-          <widget class="Gtk.Frame" id="frame1">
-            <property name="MemberName" />
-            <property name="ShadowType">None</property>
-            <child>
-              <widget class="Gtk.Alignment" id="GtkAlignment">
-                <property name="MemberName" />
-                <property name="Xalign">0</property>
-                <property name="Yalign">0</property>
-                <property name="LeftPadding">12</property>
-                <child>
-                  <widget class="Gtk.VBox" id="vbox2">
-                    <property name="MemberName" />
-                    <property name="Spacing">6</property>
-                    <child>
-                      <widget class="Gtk.CheckButton" id="foldingCheckbutton">
-                        <property name="MemberName" />
-                        <property name="CanFocus">True</property>
-                        <property name="Label" translatable="yes">Enable code _folding</property>
-                        <property name="DrawIndicator">True</property>
-                        <property name="HasLabel">True</property>
-                        <property name="UseUnderline">True</property>
-                      </widget>
-                      <packing>
-                        <property name="Position">0</property>
-                        <property name="AutoSize">True</property>
-                        <property name="Expand">False</property>
-                        <property name="Fill">False</property>
-                      </packing>
-                    </child>
-                    <child>
-                      <widget class="Gtk.CheckButton" id="foldregionsCheckbutton">
-                        <property name="MemberName" />
-                        <property name="CanFocus">True</property>
-                        <property name="Label" translatable="yes">_Fold #regions</property>
-                        <property name="DrawIndicator">True</property>
-                        <property name="HasLabel">True</property>
-                        <property name="UseUnderline">True</property>
-                      </widget>
-                      <packing>
-                        <property name="Position">1</property>
-                        <property name="AutoSize">True</property>
-                        <property name="Expand">False</property>
-                        <property name="Fill">False</property>
-                      </packing>
-                    </child>
-                    <child>
-                      <widget class="Gtk.CheckButton" id="folddocumentationCheckbutton">
-                        <property name="MemberName" />
-                        <property name="CanFocus">True</property>
-                        <property name="Label" translatable="yes">F_old documentation</property>
-                        <property name="DrawIndicator">True</property>
-                        <property name="HasLabel">True</property>
-                        <property name="UseUnderline">True</property>
-                      </widget>
-                      <packing>
-                        <property name="Position">2</property>
-                        <property name="AutoSize">True</property>
-                        <property name="Expand">False</property>
-                        <property name="Fill">False</property>
-                      </packing>
-                    </child>
-                  </widget>
-                </child>
-              </widget>
-            </child>
-            <child>
-              <widget class="Gtk.Label" id="GtkLabel2">
-                <property name="MemberName" />
-                <property name="LabelProp" translatable="yes">&lt;b&gt;Code Folding&lt;/b&gt;</property>
-                <property name="UseMarkup">True</property>
-              </widget>
-              <packing>
-                <property name="type">label_item</property>
-              </packing>
-            </child>
-=======
-          <widget class="Gtk.Label" id="GtkLabel14">
+            <property name="Position">3</property>
+            <property name="AutoSize">True</property>
+            <property name="Expand">False</property>
+            <property name="Fill">False</property>
+          </packing>
+        </child>
+        <child>
+          <widget class="Gtk.Label" id="GtkLabel15">
             <property name="MemberName" />
             <property name="Xalign">0</property>
             <property name="LabelProp" translatable="yes">&lt;b&gt;Font&lt;/b&gt;</property>
             <property name="UseMarkup">True</property>
->>>>>>> aba0172e
-          </widget>
-          <packing>
-            <property name="Position">2</property>
+          </widget>
+          <packing>
+            <property name="Position">4</property>
             <property name="AutoSize">True</property>
             <property name="Expand">False</property>
             <property name="Fill">False</property>
@@ -306,7 +291,7 @@
             </child>
           </widget>
           <packing>
-            <property name="Position">3</property>
+            <property name="Position">5</property>
             <property name="AutoSize">True</property>
             <property name="Expand">False</property>
             <property name="Fill">False</property>
