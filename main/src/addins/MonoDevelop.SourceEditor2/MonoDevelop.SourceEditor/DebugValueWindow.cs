// DebugValueWindow.cs
//
// Author:
//   Lluis Sanchez Gual <lluis@novell.com>
//
// Copyright (c) 2008 Novell, Inc (http://www.novell.com)
//
// Permission is hereby granted, free of charge, to any person obtaining a copy
// of this software and associated documentation files (the "Software"), to deal
// in the Software without restriction, including without limitation the rights
// to use, copy, modify, merge, publish, distribute, sublicense, and/or sell
// copies of the Software, and to permit persons to whom the Software is
// furnished to do so, subject to the following conditions:
//
// The above copyright notice and this permission notice shall be included in
// all copies or substantial portions of the Software.
//
// THE SOFTWARE IS PROVIDED "AS IS", WITHOUT WARRANTY OF ANY KIND, EXPRESS OR
// IMPLIED, INCLUDING BUT NOT LIMITED TO THE WARRANTIES OF MERCHANTABILITY,
// FITNESS FOR A PARTICULAR PURPOSE AND NONINFRINGEMENT. IN NO EVENT SHALL THE
// AUTHORS OR COPYRIGHT HOLDERS BE LIABLE FOR ANY CLAIM, DAMAGES OR OTHER
// LIABILITY, WHETHER IN AN ACTION OF CONTRACT, TORT OR OTHERWISE, ARISING FROM,
// OUT OF OR IN CONNECTION WITH THE SOFTWARE OR THE USE OR OTHER DEALINGS IN
// THE SOFTWARE.
//
//

using System;
using System.Linq;
using Mono.Debugging.Client;
using MonoDevelop.Debugger;
using MonoDevelop.Components;
using Gtk;
using Mono.TextEditor;
using Gdk;
using MonoDevelop.Ide;
using MonoDevelop.Ide.Editor;

namespace MonoDevelop.SourceEditor
{
	public class BaseWindow : Gtk.Window
	{
		public BaseWindow () : base(Gtk.WindowType.Toplevel)
		{
			this.SkipPagerHint = true;
			this.SkipTaskbarHint = true;
			this.Decorated = false;
			this.BorderWidth = 2;
			//HACK: this should be WindowTypeHint.Tooltip, but GTK on mac is buggy and doesn't allow keyboard
			//input to WindowType.Toplevel windows with WindowTypeHint.Tooltip hint
			this.TypeHint = WindowTypeHint.PopupMenu;
			this.AllowShrink = false;
			this.AllowGrow = false;
		}
		
		protected override bool OnExposeEvent (Gdk.EventExpose evnt)
		{
			int winWidth, winHeight;
			this.GetSize (out winWidth, out winHeight);
			evnt.Window.DrawRectangle (Style.BaseGC (StateType.Normal), true, 0, 0, winWidth - 1, winHeight - 1);
			evnt.Window.DrawRectangle (Style.MidGC (StateType.Normal), false, 0, 0, winWidth - 1, winHeight - 1);
			foreach (var child in this.Children)
				this.PropagateExpose (child, evnt);
			return false;
		}
	}
	
	public class DebugValueWindow : PopoverWindow
	{
		ObjectValueTreeView tree;
		ScrolledWindow sw;
//		PinWindow pinWindow;
//		TreeIter currentPinIter;
<<<<<<< HEAD

		public DebugValueWindow (TextEditor editor, int offset, StackFrame frame, ObjectValue value, PinnedWatch watch)
			: base (MonoDevelop.Core.Platform.IsMac ? Gtk.WindowType.Toplevel : Gtk.WindowType.Popup)
=======
		
		public DebugValueWindow (Mono.TextEditor.TextEditor editor, int offset, StackFrame frame, ObjectValue value, PinnedWatch watch): base (Gtk.WindowType.Toplevel)
>>>>>>> 6b41c028
		{
			this.TypeHint = WindowTypeHint.PopupMenu;
			this.AllowShrink = false;
			this.AllowGrow = false;
			this.Decorated = false;

			TransientFor = (Gtk.Window) ((Gtk.Widget)editor).Toplevel;
			
			// Avoid getting the focus when the window is shown. We'll get it when the mouse enters the window
			AcceptFocus = false;
			
			sw = new ScrolledWindow ();
			sw.HscrollbarPolicy = PolicyType.Never;
			sw.VscrollbarPolicy = PolicyType.Never;
			
			tree = new ObjectValueTreeView ();
			sw.Add (tree);
			ContentBox.Add (sw);
			
			tree.Frame = frame;
			tree.CompactView = true;
			tree.AllowAdding = false;
			tree.AllowEditing = true;
			tree.HeadersVisible = false;
			tree.AllowPinning = true;
			tree.RootPinAlwaysVisible = true;
			tree.PinnedWatch = watch;
			var location = editor.OffsetToLocation (offset);
			tree.PinnedWatchLine = location.Line;
			tree.PinnedWatchFile = editor.FileName;
			
			tree.AddValue (value);
			tree.Selection.UnselectAll ();
			tree.SizeAllocated += OnTreeSizeChanged;
			tree.PinStatusChanged += delegate {
				Destroy ();
			};
			
//			tree.MotionNotifyEvent += HandleTreeMotionNotifyEvent;
			
			sw.ShowAll ();
			
//			pinWindow = new PinWindow (this);
//			pinWindow.SetPinned (false);
//			pinWindow.ButtonPressEvent += HandlePinWindowButtonPressEvent;
			
			tree.StartEditing += delegate {
				Modal = true;
			};
			
			tree.EndEditing += delegate {
				Modal = false;
			};

			ShowArrow = true;
			Theme.CornerRadius = 3;
		}

//		void HandlePinWindowButtonPressEvent (object o, ButtonPressEventArgs args)
//		{
//			tree.CreatePinnedWatch (currentPinIter);
//		}
		
//		[GLib.ConnectBefore]
//		void HandleTreeMotionNotifyEvent (object o, MotionNotifyEventArgs args)
//		{
//			PlacePinWindow ();
//		}
//		
//		protected override void OnSizeAllocated (Rectangle allocation)
//		{
//			base.OnSizeAllocated (allocation);
//			PlacePinWindow ();
//		}
//		
//		void PlacePinWindow ()
//		{
//			int mx, my;
//			ModifierType mm;
//			if (tree.BinWindow == null)
//				return;
//			tree.BinWindow.GetPointer (out mx, out my, out mm);
//			
//			int cx, cy;
//			TreePath path;
//			TreeViewColumn col;
//			if (!tree.GetPathAtPos (mx, my, out path, out col, out cx, out cy))
//				return;
//			
//			tree.Model.GetIter (out currentPinIter, path);
//			Rectangle cr = tree.GetCellArea (path, tree.Columns [1]);
//		
//			int ox, oy;
//			tree.BinWindow.GetOrigin (out ox, out oy);
//			
//			if (mx < cr.Right - 30) {
//				pinWindow.Hide ();
//				return;
//			}
//			
//			int x, y, w, h;
//			GetPosition (out x, out y);
//			GetSize (out w, out h);
//			pinWindow.Move (x + w, oy + cr.Y);
//			pinWindow.Show ();
//		}
		
		protected override bool OnEnterNotifyEvent (EventCrossing evnt)
		{
			if (!AcceptFocus)
				AcceptFocus = true;
			return base.OnEnterNotifyEvent (evnt);
		}

		void OnTreeSizeChanged (object s, SizeAllocatedArgs a)
		{
			int x,y,w,h;
			GetPosition (out x, out y);
			h = (int) sw.Vadjustment.Upper;
			w = (int) sw.Hadjustment.Upper;
			int dy = y + h - this.Screen.Height;
			int dx = x + w - this.Screen.Width;
			
			if (dy > 0 && sw.VscrollbarPolicy == PolicyType.Never) {
				sw.VscrollbarPolicy = PolicyType.Always;
				sw.HeightRequest = h - dy - 10;
			} else if (sw.VscrollbarPolicy == PolicyType.Always && sw.Vadjustment.Upper == sw.Vadjustment.PageSize) {
				sw.VscrollbarPolicy = PolicyType.Never;
				sw.HeightRequest = -1;
			}
			
			if (dx > 0 && sw.HscrollbarPolicy == PolicyType.Never) {
				sw.HscrollbarPolicy = PolicyType.Always;
				sw.WidthRequest = w - dx - 10;
			} else if (sw.HscrollbarPolicy == PolicyType.Always && sw.Hadjustment.Upper == sw.Hadjustment.PageSize) {
				sw.HscrollbarPolicy = PolicyType.Never;
				sw.WidthRequest = -1;
			}
			// Force a redraw of the whole window. This is a workaround for bug 7538
			QueueDraw ();
		}
		
		protected override void OnSizeAllocated (Gdk.Rectangle allocation)
		{
			if (MonoDevelop.Core.Platform.IsMac || MonoDevelop.Core.Platform.IsWindows) {
				// fails on linux see: Bug 8481 - Debug value tooltips very often appear at the top-left corner of the screen instead of near the element to inspect 
				const int edgeGap = 2;
				int oldY, x, y;
				
				this.GetPosition (out x, out y);
				oldY = y;
				
				Gdk.Rectangle geometry = DesktopService.GetUsableMonitorGeometry (Screen, Screen.GetMonitorAtPoint (x, y));
				if (allocation.Height <= geometry.Height && y + allocation.Height >= geometry.Y + geometry.Height - edgeGap)
					y = geometry.Top + (geometry.Height - allocation.Height - edgeGap);
				if (y < geometry.Top + edgeGap)
					y = geometry.Top + edgeGap;
				
				if (y != oldY) {
					Move (x, y);
					// If the window is moved, hide the arrow since it will be pointing to the wrong place
					ShowArrow = false;
				}
			}
			base.OnSizeAllocated (allocation);
		}
	}
	
	
	// This class shows the pin button, to be used to pin a watch value
	// This window is used instead of the pin support in ObjectValueTreeView
	// to avoid some flickering caused by some weird gtk# behavior when scrolling
	// (see bug #632215).
	
	class PinWindow: BaseWindow
	{
		Xwt.ImageView icon;
		
		public PinWindow (Gtk.Window parent)
		{
			Events |= EventMask.ButtonPressMask;
			TransientFor = parent;
			DestroyWithParent = true;
			
			icon = new Xwt.ImageView ();
			Add (icon.ToGtkWidget ());
			AcceptFocus = false;
		}
		
		public void SetPinned (bool pinned)
		{
			if (pinned)
				icon.Image = ImageService.GetIcon ("md-pin-down", IconSize.Menu);
			else
				icon.Image = ImageService.GetIcon ("md-pin-up", IconSize.Menu);
		}
	}
}<|MERGE_RESOLUTION|>--- conflicted
+++ resolved
@@ -71,14 +71,8 @@
 		ScrolledWindow sw;
 //		PinWindow pinWindow;
 //		TreeIter currentPinIter;
-<<<<<<< HEAD
-
-		public DebugValueWindow (TextEditor editor, int offset, StackFrame frame, ObjectValue value, PinnedWatch watch)
-			: base (MonoDevelop.Core.Platform.IsMac ? Gtk.WindowType.Toplevel : Gtk.WindowType.Popup)
-=======
-		
-		public DebugValueWindow (Mono.TextEditor.TextEditor editor, int offset, StackFrame frame, ObjectValue value, PinnedWatch watch): base (Gtk.WindowType.Toplevel)
->>>>>>> 6b41c028
+		
+		public DebugValueWindow (TextEditor editor, int offset, StackFrame frame, ObjectValue value, PinnedWatch watch): base (Gtk.WindowType.Toplevel)
 		{
 			this.TypeHint = WindowTypeHint.PopupMenu;
 			this.AllowShrink = false;
