--- conflicted
+++ resolved
@@ -888,13 +888,8 @@
 
 			var image = new HoverCloseButton ();
 			hbox.PackStart (image, false, false, 0);
-<<<<<<< HEAD
-			var label = new Label (string.Format ("This file has line endings ({0}) which differ from the policy settings ({1}).", GetEolString (DetectedEolMarker), GetEolString (textEditor.Options.DefaultEolMarker)));
+			var label = new Label (GettextCatalog.GetString ("This file has line endings ({0}) which differ from the policy settings ({1}).", GetEolString (DetectedEolMarker), GetEolString (textEditor.Options.DefaultEolMarker)));
 			var color = (HslColor)SyntaxHighlightingService.GetColor (textEditor.EditorTheme, EditorThemeColors.NotificationText);
-=======
-			var label = new Label (GettextCatalog.GetString ("This file has line endings ({0}) which differ from the policy settings ({1}).", GetEolString (DetectedEolMarker), GetEolString (textEditor.Options.DefaultEolMarker)));
-			var color = (HslColor)textEditor.ColorStyle.NotificationText.Foreground;
->>>>>>> b4643680
 			label.ModifyFg (StateType.Normal, color);
 
 			int w, h;
