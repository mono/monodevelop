// SourceEditorWidget.cs
//
// Author:
//   Mike Krüger <mkrueger@novell.com>
//
// Copyright (c) 2008 Novell, Inc (http://www.novell.com)
//
// Permission is hereby granted, free of charge, to any person obtaining a copy
// of this software and associated documentation files (the "Software"), to deal
// in the Software without restriction, including without limitation the rights
// to use, copy, modify, merge, publish, distribute, sublicense, and/or sell
// copies of the Software, and to permit persons to whom the Software is
// furnished to do so, subject to the following conditions:
//
// The above copyright notice and this permission notice shall be included in
// all copies or substantial portions of the Software.
//
// THE SOFTWARE IS PROVIDED "AS IS", WITHOUT WARRANTY OF ANY KIND, EXPRESS OR
// IMPLIED, INCLUDING BUT NOT LIMITED TO THE WARRANTIES OF MERCHANTABILITY,
// FITNESS FOR A PARTICULAR PURPOSE AND NONINFRINGEMENT. IN NO EVENT SHALL THE
// AUTHORS OR COPYRIGHT HOLDERS BE LIABLE FOR ANY CLAIM, DAMAGES OR OTHER
// LIABILITY, WHETHER IN AN ACTION OF CONTRACT, TORT OR OTHERWISE, ARISING FROM,
// OUT OF OR IN CONNECTION WITH THE SOFTWARE OR THE USE OR OTHER DEALINGS IN
// THE SOFTWARE.

using System;
using System.Collections;
using System.Collections.Generic;
using System.Collections.ObjectModel;
using Gtk;
using Mono.TextEditor;
using MonoDevelop.Projects.Dom;
using MonoDevelop.Projects.Dom.Parser;
using MonoDevelop.Projects.Dom.Output;
using MonoDevelop.Ide.Gui;
using MonoDevelop.Ide.Gui.Content;
using MonoDevelop.Core;
using MonoDevelop.Core.Gui;
using MonoDevelop.Ide.Gui.Search;
using MonoDevelop.Components.Commands;
using MonoDevelop.Ide.Commands;

namespace MonoDevelop.SourceEditor
{
	[System.ComponentModel.Category("MonoDevelop.SourceEditor2")]
	[System.ComponentModel.ToolboxItem(true)]
	public partial class SourceEditorWidget : Gtk.Bin, ITextEditorExtension
	{
		SourceEditorView view;
		
		bool shouldShowclassBrowser;
		bool canShowClassBrowser;
		ClassQuickFinder classBrowser;
		
		bool isDisposed = false;
		
		IDocumentMetaInformation metaInfo;
		ICompilationUnit unit;
		
		MonoDevelop.SourceEditor.ExtendibleTextEditor textEditor;
		MonoDevelop.SourceEditor.ExtendibleTextEditor splittedTextEditor;
		MonoDevelop.SourceEditor.ExtendibleTextEditor lastActiveEditor;
		
		public MonoDevelop.SourceEditor.ExtendibleTextEditor TextEditor {
			get {
				if (this.splittedTextEditor != null && this.splittedTextEditor.Parent != null && this.splittedTextEditor.HasFocus)
					lastActiveEditor = this.splittedTextEditor;
				if (this.textEditor != null && this.textEditor.Parent != null && this.textEditor.HasFocus)
					lastActiveEditor = this.textEditor;
				return lastActiveEditor;
			}
		}
		
		public bool ShowClassBrowser {
			get { return shouldShowclassBrowser; }
			set {
				shouldShowclassBrowser = value;
				UpdateClassBrowserVisibility ();
			}
		}
		
		bool CanShowClassBrowser {
			get { return canShowClassBrowser; }
			set {
				canShowClassBrowser = value;
				UpdateClassBrowserVisibility ();
			}
		}
		
		void UpdateClassBrowserVisibility ()
		{
			if (shouldShowclassBrowser && canShowClassBrowser) {
				if (classBrowser == null) {
					classBrowser = new ClassQuickFinder (this);
					this.classBrowserAlignment.Add (classBrowser);
					this.classBrowserAlignment.ShowAll ();
					PopulateClassCombo ();
				}
			} else {
				if (classBrowser != null) {
					this.classBrowserAlignment.Remove (classBrowser);
					classBrowser.Destroy (); //note: calls dispose() (?)
					classBrowser = null;
				}
			}
		}
		
		public void PopulateClassCombo ()
		{
			if (classBrowser != null && this.unit != null) {
				classBrowser.UpdateCompilationUnit (this.unit, this.metaInfo);
			}
		}
		
		public Ambience Ambience {
			get { return AmbienceService.GetAmbienceForFile (view.ContentName); }
		}
		
		#region ITextEditorExtension
		object ITextEditorExtension.GetExtensionCommandTarget ()
		{
			return null;
		}

		void ITextEditorExtension.TextChanged (int startIndex, int endIndex)
		{
		}

		void ITextEditorExtension.CursorPositionChanged ()
		{
		}

		bool ITextEditorExtension.KeyPress (Gdk.Key key, char keyChar, Gdk.ModifierType modifier)
		{
			if (key == Gdk.Key.Escape)
				return true;
			this.TextEditor.SimulateKeyPress (key, (uint)keyChar, modifier);
			return false;
		}
		#endregion
		
		void PrepareEvent (object sender, ButtonPressEventArgs args) 
		{
			args.RetVal = true;
		}
		
		public SourceEditorWidget (SourceEditorView view)
		{
			this.view = view;
			this.SetSizeRequest (32, 32);
			this.Build();
			this.lastActiveEditor = this.textEditor = new MonoDevelop.SourceEditor.ExtendibleTextEditor (view);
			this.mainsw.Child = this.TextEditor;
			this.mainsw.ButtonPressEvent += PrepareEvent;
			this.textEditor.Errors = errors;
			
			this.textEditor.Caret.ModeChanged += delegate {
				this.UpdateLineCol ();
			};
			this.textEditor.Caret.PositionChanged += CaretPositionChanged;
			this.textEditor.SelectionChanged += delegate {
				this.UpdateLineCol ();
			};
			
			ResetFocusChain ();
			
			UpdateLineCol ();
			
			ProjectDomService.CompilationUnitUpdated += OnParseInformationChanged;
//			this.IsClassBrowserVisible = SourceEditorOptions.Options.EnableQuickFinder;
		}

		void UpdateMetaInformation ()
		{
			if (this.textEditor == null || this.textEditor.Document == null)
				return;
			IParser parser = ProjectDomService.GetParserByMime (this.textEditor.Document.MimeType);
			if (parser == null)
				return;
			metaInfo = parser.CreateMetaInformation (this.textEditor.Document.OpenTextReader ());
/*			BindRegionCombo ();
			UpdateRegionCombo (TextEditor.Caret.Line + 1, TextEditor.Caret.Column);*/
		}
		
		public void SetMime (string mimeType)
		{
			//FIXME: check that the parser is able to return information that we can use
			CanShowClassBrowser = MonoDevelop.Projects.Dom.Parser.ProjectDomService.GetParserByMime (mimeType) != null;
		}

		protected override bool OnFocused (DirectionType direction)
		{
			bool res = base.OnFocused (direction);
			UpdateLineCol ();
			return res;
		}

		
		void ResetFocusChain ()
		{
			List<Widget> focusChain = new List<Widget> ();
			
			focusChain.Add (this.textEditor);
			if (this.searchAndReplaceWidget != null) {
				focusChain.Add (this.searchAndReplaceWidget);
			}
			if (this.gotoLineNumberWidget != null) {
				focusChain.Add (this.gotoLineNumberWidget);
			}
			if (this.classBrowser != null) {
				focusChain.Add (this.classBrowser);
			}
			this.editorBar.FocusChain = focusChain.ToArray ();
		}
		
		#region Error underlining
		Dictionary<int, Error> errors = new Dictionary<int, Error> ();
		uint resetTimerId;
		ICompilationUnit lastCu = null;
		bool resetTimerStarted = false;
		
		FoldSegment AddMarker (List<FoldSegment> foldSegments, string text, DomRegion region, FoldingType type)
		{
			if (region == null || this.TextEditor == null || this.TextEditor.Document == null || region.Start.Line <= 0 || region.End.Line <= 0 || region.Start.Line >= this.TextEditor.Document.LineCount || region.End.Line >= this.TextEditor.Document.LineCount)
				return null;
			int startOffset = this.TextEditor.Document.LocationToOffset (region.Start.Line - 1,  region.Start.Column - 1);
			int endOffset   = this.TextEditor.Document.LocationToOffset (region.End.Line - 1,  region.End.Column - 1);
			FoldSegment result = new FoldSegment (text, startOffset, endOffset - startOffset, type);
			
			foldSegments.Add (result);
			return result;
		}
		
		void AddClass (List<FoldSegment> foldSegments, IType cl)
		{
			if (this.TextEditor == null || this.TextEditor.Document == null)
				return;
			if (cl.BodyRegion != null && cl.BodyRegion.End.Line > cl.BodyRegion.Start.Line) {
				LineSegment startLine = this.TextEditor.Document.GetLine (cl.Location.Line - 1);
				if (startLine != null) {
					int startOffset = startLine.Offset + startLine.EditableLength;
					int endOffset   = this.TextEditor.Document.LocationToOffset (cl.BodyRegion.End.Line - 1,  cl.BodyRegion.End.Column);
					foldSegments.Add (new FoldSegment ("...", startOffset, endOffset - startOffset, FoldingType.TypeDefinition));
				}
			}
			foreach (IType inner in cl.InnerTypes) 
				AddClass (foldSegments, inner);
			if (cl.ClassType == ClassType.Interface)
				return;
			foreach (IMethod method in cl.Methods) {
				if (method.Location == null || method.BodyRegion == null || method.BodyRegion.End.Line <= 0 /*|| method.Region.End.Line == method.BodyRegion.End.Line*/)
					continue;
				LineSegment startLine = this.TextEditor.Document.GetLine (method.Location.Line - 1);
				if (startLine == null)
					continue;
				int startOffset = startLine.Offset + startLine.EditableLength;
				int endOffset   = this.TextEditor.Document.LocationToOffset (method.BodyRegion.End.Line - 1,  method.BodyRegion.End.Column - 1);
				foldSegments.Add (new FoldSegment ("...", startOffset, endOffset - startOffset, FoldingType.TypeMember));
			}
			
			foreach (IProperty property in cl.Properties) {
				if (property.Location == null || property.BodyRegion == null || property.BodyRegion.End.Line <= 0 /*|| property.Region.End.Line == property.BodyRegion.End.Line*/)
					continue;
				LineSegment startLine = this.TextEditor.Document.GetLine (property.Location.Line - 1);
				if (startLine == null)
					continue;
				
				int startOffset = this.TextEditor.Document.LocationToOffset (property.BodyRegion.Start.Line - 1,  property.BodyRegion.Start.Column - 1);
				int endOffset   = this.TextEditor.Document.LocationToOffset (property.BodyRegion.End.Line - 1,  property.BodyRegion.End.Column - 1);
				foldSegments.Add (new FoldSegment ("...", startOffset, endOffset - startOffset, FoldingType.TypeMember));
			}
		}
		
		void AddUsings (List<FoldSegment> foldSegments, ICompilationUnit cu)
		{
			if (cu.Usings == null || cu.Usings.Count == 0)
				return;
			IUsing first = cu.Usings[0];
			IUsing last = cu.Usings[cu.Usings.Count - 1];
			if (first.Region == null || last.Region == null || first.Region.Start.Line == last.Region.End.Line)
				return;
			int startOffset = this.TextEditor.Document.LocationToOffset (first.Region.Start.Line - 1,  first.Region.Start.Column - 1);
			int endOffset   = this.TextEditor.Document.LocationToOffset (last.Region.End.Line - 1,  last.Region.End.Column - 1);
			
			foldSegments.Add (new FoldSegment ("...", startOffset, endOffset - startOffset, FoldingType.TypeMember));
		}
			
		
		class ParseInformationUpdaterWorkerThread : WorkerThread
		{
			SourceEditorWidget widget;
			//ParseInformationEventArgs args;
			
<<<<<<< HEAD
			public ParseInformationUpdaterWorkerThread (SourceEditorWidget widget)
			{
=======
			public ParseInformationUpdaterWorkerThread (SourceEditorWidget widget, ParseInformationEventArgs args)
			{ 
>>>>>>> 1ada6278
				this.widget = widget;
				//this.args = args;
			}
			
			bool IsInsideMember (FoldSegment marker, DomRegion region, IType cl)
			{
<<<<<<< HEAD
				if (region == null || !cl.BodyRegion.Contains (region.Start))
					return false;
				foreach (IMember member in cl.Members) {
					if (member.BodyRegion == null)
						continue;
					if (member.BodyRegion.Contains (region.Start) && member.BodyRegion.Contains (region.End)) 
						return true;
				}
				foreach (IType inner in cl.InnerTypes) {
					if (IsInsideMember (marker, region, inner))
						return true;
=======
				if (region == null || cl == null)
					return false;
				
				if (cl.Methods != null) {
					foreach (IMethod m in cl.Methods) {
						if (m.BodyRegion == null)
							continue;
						if (m.BodyRegion.BeginLine <= region.Region.BeginLine && region.Region.BeginLine <= m.BodyRegion.EndLine) 
							return true;
					}
				}
				
				if (cl.Properties != null) {
					foreach (IProperty p in cl.Properties) {
						if (p.BodyRegion == null)
							continue;
						if (p.BodyRegion.BeginLine <= region.Region.BeginLine && region.Region.BeginLine <= p.BodyRegion.EndLine) 
							return true;
					}
				}
				
				if (cl.Indexer != null) {
					foreach (IIndexer i in cl.Indexer) {
						if (i.BodyRegion == null)
							continue;
						if (i.BodyRegion.BeginLine <=  region.Region.BeginLine && region.Region.BeginLine <= i.BodyRegion.EndLine) 
							return true;
					}
				}
				
				if (cl.InnerClasses != null) {
					foreach (IClass inner in cl.InnerClasses) {
						if (IsInsideMember (marker, region, inner))
							return true;
					}
>>>>>>> 1ada6278
				}
				return false;
			}
			
			protected override void InnerRun ()
			{
				try {
					if (SourceEditorOptions.Options.ShowFoldMargin && widget.lastCu != null) {
						List<FoldSegment> foldSegments = new List<FoldSegment> ();
						widget.AddUsings (foldSegments, widget.lastCu);
						
						if (widget.lastCu != null) {
							foreach (IType cl in widget.lastCu.Types) {
								if (base.IsStopping)
									return;
								widget.AddClass (foldSegments, cl);
							}
							
							foreach (FoldingRegion region in widget.lastCu.FoldingRegions) {
								FoldSegment marker = widget.AddMarker
									(foldSegments, region.Name, region.Region, FoldingType.Region);
								if (marker != null) 
									marker.IsFolded =
										SourceEditorOptions.Options.DefaultRegionsFolding
										&& region.DefaultIsFolded;
							
							}
						}
						
						if (widget.metaInfo != null && widget.metaInfo.FoldingRegion != null) {
							foreach (FoldingRegion region in widget.metaInfo.FoldingRegion) {
								FoldSegment marker = widget.AddMarker (foldSegments, region.Name, region.Region, FoldingType.Region);
								if (marker != null) 
									marker.IsFolded = SourceEditorOptions.Options.DefaultRegionsFolding && region.DefaultIsFolded;
							}
							
							if (widget.metaInfo.Comments.Count > 0) {
								Comment firstComment = null;
								string commentText = null;
								DomRegion commentRegion = DomRegion.Empty;
								for (int i = 0; i < widget.metaInfo.Comments.Count; i++) {
									Comment comment = widget.metaInfo.Comments[i];
									FoldSegment marker = null;
									if (comment.CommentType == CommentType.MultiLine) {
										commentText = "/* */";
										firstComment = null;
										marker = widget.AddMarker (foldSegments, commentText, comment.Region, FoldingType.Region);
										commentRegion = comment.Region;
									} else {
										if (!comment.CommentStartsLine)
											continue;
										int j = i;
										int curLine = comment.Region.Start.Line - 1;
										DomLocation end = comment.Region.End;
										for (; j < widget.metaInfo.Comments.Count; j++) {
											Comment  curComment  = widget.metaInfo.Comments[j];
											if (curComment == null || !curComment.CommentStartsLine || curComment.CommentType != comment.CommentType || curLine + 1 != curComment.Region.Start.Line)
												break;
											end     = curComment.Region.End;
											curLine = curComment.Region.Start.Line;
										}
										if (j - i > 1) {
											commentRegion = new DomRegion(comment.Region.Start.Line, comment.Region.Start.Column, end.Line, end.Column);
											marker = widget.AddMarker (foldSegments, 
											                    comment.IsDocumentation  ? "/// " : "// "  + comment.Text + "...", 
											                    commentRegion, 
											                    FoldingType.Region);
											
											i = j - 1;
										}
									}
									if (marker != null && widget.lastCu != null && SourceEditorOptions.Options.DefaultCommentFolding) {
										bool isInsideMember = false;
										foreach (IType type in widget.lastCu.Types) {
											if (IsInsideMember (marker, commentRegion, type)) {
												isInsideMember = true;
												break;
											}
										}
										marker.IsFolded = !isInsideMember;
									}
								}
							}
						}
						widget.TextEditor.Document.UpdateFoldSegments (foldSegments);
					}
					
					widget.UpdateAutocorTimer ();
				} catch (Exception ex) {
					LoggingService.LogError ("Unhandled exception in ParseInformationUpdaterWorkerThread", ex);
				}
				base.Stop ();
			}
		}
		
		readonly object syncObject = new object();
		ParseInformationUpdaterWorkerThread parseInformationUpdaterWorkerThread = null;
		
		void OnParseInformationChanged (object sender, CompilationUnitEventArgs args)
		{
			if (this.isDisposed || args == null || args.Unit == null || this.view == null  || this.view.ContentName != args.Unit.FileName)
				return;
			
			this.unit = args.Unit;
			UpdateMetaInformation ();
			
			if (classBrowser != null)
				classBrowser.UpdateCompilationUnit (this.unit, this.metaInfo);
			
			MonoDevelop.SourceEditor.ExtendibleTextEditor editor = this.TextEditor;
			if (editor == null || editor.Document == null)
				return;
			lock (syncObject) {
				lastCu = args.Unit;
				StopParseInfoThread ();
				if (lastCu != null) {
					parseInformationUpdaterWorkerThread = new ParseInformationUpdaterWorkerThread (this);
					parseInformationUpdaterWorkerThread.Start ();
				}
			}
		}
		
		void StopParseInfoThread ()
		{
			if (parseInformationUpdaterWorkerThread != null) {
				parseInformationUpdaterWorkerThread.Stop ();
				parseInformationUpdaterWorkerThread = null;
			}
		}
		void UpdateAutocorTimer ()
		{
			uint timeout = 900;
			
			if (resetTimerStarted) {
				// Reset the timer
				GLib.Source.Remove (resetTimerId);
			} else {
				// Start the timer for the first time
				resetTimerStarted = true;
			}
			resetTimerId = GLib.Timeout.Add (timeout, AutocorrResetMeth);
		}
		
		bool AutocorrResetMeth ()
		{
			ResetUnderlineChangement ();
			if (lastCu != null)
				ParseCompilationUnit (lastCu);
			resetTimerStarted = false;
			return false;
		}
		
		void ResetUnderlineChangement ()
		{
			if (errors.Count > 0) {
				foreach (Error error in this.errors.Values) {
					error.RemoveFromLine ();
				}
				errors.Clear ();
			}
		}
		void ParseCompilationUnit (ICompilationUnit cu)
		{
			// No new errors
			if (cu.Errors == null || cu.Errors.Count < 1)
				return;
			
			// Else we underline the error
			foreach (MonoDevelop.Projects.Dom.Error info in cu.Errors)
				UnderLineError (info);
		}
		
		void UnderLineError (MonoDevelop.Projects.Dom.Error info)
		{
			if (this.isDisposed)
				return;
			// Adjust the line to Gtk line representation
//			info.Line -= 1;
			
			// If the line is already underlined
			if (errors.ContainsKey (info.Line - 1))
				return;
			
			LineSegment line = this.TextEditor.Document.GetLine (info.Line - 1);
			Error error = new Error (this.TextEditor.Document, info, line); 
			errors [info.Line - 1] = error;
			error.AddToLine ();
		}
		#endregion
		
		protected override void OnDestroyed ()
		{
			if (!isDisposed) {
				isDisposed = true;
				StopParseInfoThread ();
				
				mainsw.ButtonPressEvent -= PrepareEvent;
				
				this.textEditor = null;
				this.lastActiveEditor = null;
				this.splittedTextEditor = null;
				view = null;
				
				ProjectDomService.CompilationUnitUpdated -= OnParseInformationChanged;
			}			
			base.OnDestroyed ();
		}
		
		Gtk.Paned splitContainer = null;
		public bool IsSplitted {
			get {
				return splitContainer != null;
			}
		}
		
		public bool EditorHasFocus {
			get {
				Gtk.Container c = this;
				while (c != null) {
					if (c.FocusChild == textEditor)
						return true;
					c = c.FocusChild as Gtk.Container;
				}
				return false;
			}
		}

		public SourceEditorView View {
			get {
				return view;
			}
			set {
				view = value;
			}
		}
		
		public void Unsplit ()
		{
			if (splitContainer == null)
				return;
			
			splitContainer.Remove (mainsw);
			if (this.textEditor == lastActiveEditor) {
				secondsw.Destroy ();
				secondsw           = null;
				splittedTextEditor = null;
			} else {
				this.mainsw.Destroy ();
				this.mainsw = secondsw;
				splitContainer.Remove (secondsw);
				lastActiveEditor = this.textEditor = splittedTextEditor;
				splittedTextEditor = null;
			}
			editorBar.Remove (splitContainer);
			splitContainer.Destroy ();
			splitContainer = null;
			
			editorBar.PackStart (mainsw);
			editorBar.ShowAll ();
		}
		
		public void SwitchWindow ()
		{
			if (splittedTextEditor.HasFocus) {
				this.textEditor.GrabFocus ();
			} else {
				this.splittedTextEditor.GrabFocus ();
			}
		}
		ScrolledWindow secondsw;
		public void Split (bool vSplit)
		{
 			if (splitContainer != null) 
				Unsplit ();
			
			editorBar.Remove (this.mainsw);
			
			this.splitContainer = vSplit ? (Gtk.Paned)new VPaned () : (Gtk.Paned)new HPaned ();
			
			splitContainer.Add1 (mainsw);
			
			this.splitContainer.ButtonPressEvent += delegate(object sender, ButtonPressEventArgs args) {
				if (args.Event.Type == Gdk.EventType.TwoButtonPress && args.RetVal == null) {
					Unsplit (); 
				}
			};
			secondsw = new ScrolledWindow ();
			secondsw.ButtonPressEvent += PrepareEvent;
			this.splittedTextEditor = new MonoDevelop.SourceEditor.ExtendibleTextEditor (view, textEditor.Document);
			this.splittedTextEditor.Extension = textEditor.Extension;
			this.splittedTextEditor.Caret.ModeChanged += delegate {
				this.UpdateLineCol ();
			};
			this.splittedTextEditor.SelectionChanged += delegate {
				this.UpdateLineCol ();
			};
			this.splittedTextEditor.Caret.PositionChanged += CaretPositionChanged;
			
			secondsw.Child = splittedTextEditor;
			splitContainer.Add2 (secondsw);
			editorBar.PackStart (splitContainer);
			this.splitContainer.Position = (vSplit ? this.Allocation.Height : this.Allocation.Width) / 2;
			editorBar.ShowAll ();
			
		}
//		void SplitContainerSizeRequested (object sender, SizeRequestedArgs args)
//		{
//			this.splitContainer.SizeRequested -= SplitContainerSizeRequested;
//			this.splitContainer.Position = args.Requisition.Width / 2;
//			this.splitContainer.SizeRequested += SplitContainerSizeRequested;
//		}
//		
		HBox reloadBar = null;
		public void ShowFileChangedWarning ()
		{
			RemoveReloadBar ();
			
			if (reloadBar == null) {
				reloadBar = new HBox ();
				reloadBar.BorderWidth = 3;
				Gtk.Image img = MonoDevelop.Core.Gui.Services.Resources.GetImage ("gtk-dialog-warning", IconSize.Menu);
				reloadBar.PackStart (img, false, false, 2);
				reloadBar.PackStart (new Gtk.Label (GettextCatalog.GetString ("This file has been changed outside of MonoDevelop")), false, false, 5);
				HBox box = new HBox ();
				reloadBar.PackStart (box, true, true, 10);
				
				Button b1 = new Button (GettextCatalog.GetString("Reload"));
				box.PackStart (b1, false, false, 5);
				b1.Clicked += new EventHandler (ClickedReload);
				
				Button b2 = new Button (GettextCatalog.GetString("Ignore"));
				box.PackStart (b2, false, false, 5);
				b2.Clicked += new EventHandler (ClickedIgnore);
			}
			
			view.WarnOverwrite = true;
			editorBar.PackStart (reloadBar, false, true, 0);
			editorBar.ReorderChild (reloadBar, classBrowser != null ? 1 : 0);
			reloadBar.ShowAll ();
			view.WorkbenchWindow.ShowNotification = true;
		}
		
		public void RemoveReloadBar ()
		{
			if (reloadBar != null) {
				if (reloadBar.Parent == editorBar)
					editorBar.Remove (reloadBar);
				reloadBar.Destroy ();
				reloadBar = null;
			}
		}
		
		void ClickedReload (object sender, EventArgs args)
		{
			try {
//				double vscroll = view.VScroll;
				view.Load (view.ContentName);
//				view.VScroll = vscroll;
				view.WorkbenchWindow.ShowNotification = false;
			} catch (Exception ex) {
				MessageService.ShowException (ex, "Could not reload the file.");
			} finally {
				RemoveReloadBar ();
			}
		}
		
		void ClickedIgnore (object sender, EventArgs args)
		{
			RemoveReloadBar ();
			view.WorkbenchWindow.ShowNotification = false;
		}
		
		#region Status Bar Handling
		void CaretPositionChanged (object o, DocumentLocationEventArgs args)
		{
			UpdateLineCol ();
			
			int line = TextEditor.Caret.Line + 1;
			int column = TextEditor.Caret.Column;
			
			if (classBrowser != null)
				classBrowser.UpdatePosition (line, column);
		}
		
//		void OnChanged (object o, EventArgs e)
//		{
//			UpdateLineCol ();
//			OnContentChanged (null);
//			needsUpdate = true;
//		}
		
		void UpdateLineCol ()
		{
			
			int offset = this.TextEditor.Caret.Offset;
			if (offset < 0 || offset >= this.TextEditor.Document.Length)
				return;
			DocumentLocation location = this.TextEditor.LogicalToVisualLocation (this.TextEditor.Caret.Location);
			IdeApp.Workbench.StatusBar.ShowCaretState (this.TextEditor.Caret.Line + 1, location.Column + 1, this.TextEditor.IsSomethingSelected ? this.TextEditor.SelectionRange.Length : 0, this.TextEditor.Caret.IsInInsertMode);
		}
		
		#endregion
		
		#region Class/Member combo handling

		#endregion
		
		#region Search and Replace
		SearchAndReplaceWidget searchAndReplaceWidget = null;
		GotoLineNumberWidget   gotoLineNumberWidget   = null;
		
		public void SetSearchPattern ()
		{
			string selectedText = this.TextEditor.SelectedText;
			
			if (!String.IsNullOrEmpty (selectedText)) {
				this.SetSearchPattern (selectedText);
				SearchAndReplaceWidget.searchPattern = selectedText;
//				SearchAndReplaceWidget.FireSearchPatternChanged ();
			}
		}
		
		bool KillWidgets ()
		{
			bool result = false;
			if (searchAndReplaceWidget != null) {
				if (searchAndReplaceWidget.Parent != null)
					editorBar.Remove (searchAndReplaceWidget);
				searchAndReplaceWidget.Destroy ();
				searchAndReplaceWidget.Dispose ();
				searchAndReplaceWidget = null;
				result = true;
			}
			if (gotoLineNumberWidget != null) {
				if (gotoLineNumberWidget.Parent != null)
					editorBar.Remove (gotoLineNumberWidget);
				gotoLineNumberWidget.Destroy ();
				gotoLineNumberWidget.Dispose ();
				gotoLineNumberWidget = null;
				result = true;
			}
			if (this.textEditor != null) 
				this.textEditor.HighlightSearchPattern = false;
			if (this.splittedTextEditor != null) 
				this.splittedTextEditor.HighlightSearchPattern = false;
			if (!isDisposed)
				ResetFocusChain ();
			return result;
		}
		
		public void SetSearchPattern (string searchPattern)
		{
			this.textEditor.SearchPattern = searchPattern;
			if (this.splittedTextEditor != null)
				this.splittedTextEditor.SearchPattern = searchPattern;
		}
		
		internal bool RemoveSearchWidget ()
		{
			bool result = KillWidgets ();
			if (!isDisposed)
				TextEditor.GrabFocus ();
			return result;
		}
		
		[CommandHandler (SearchCommands.EmacsFindNext)]
		public void EmacsFindNext ()
		{
			if (searchAndReplaceWidget == null) {
				ShowSearchWidget ();
			} else {
				this.FindNext ();
			}
		}
		
		[CommandHandler (SearchCommands.EmacsFindPrevious)]
		public void EmacsFindPrevious ()
		{
			if (searchAndReplaceWidget == null) {
				ShowSearchWidget ();
			} else {
				this.FindPrevious ();
			}
		}
		
		[CommandHandler (SearchCommands.Find)]
		public void ShowSearchWidget ()
		{
			ShowSearchReplaceWidget (false);
		}
		
		[CommandHandler (SearchCommands.Replace)]
		public void ShowReplaceWidget ()
		{
			ShowSearchReplaceWidget (true);
		}
		
		private void ShowSearchReplaceWidget (bool replace)
		{
			if (searchAndReplaceWidget == null) {
				KillWidgets ();
				if (TextEditor.IsSomethingSelected)
					TextEditor.SearchPattern = TextEditor.SelectedText;
				searchAndReplaceWidget = new SearchAndReplaceWidget (this);
				editorBar.PackEnd (searchAndReplaceWidget);
				editorBar.SetChildPacking (searchAndReplaceWidget, false, true, 0, PackType.End);
				searchAndReplaceWidget.ShowAll ();
				searchAndReplaceWidget.SetSearchReplaceMode (replace);
				this.textEditor.HighlightSearchPattern = true;
				if (this.splittedTextEditor != null) 
					this.splittedTextEditor.HighlightSearchPattern = true;
				
				ResetFocusChain ();
			}
			searchAndReplaceWidget.Focus ();
		}
		
		[CommandHandler (SearchCommands.GotoLineNumber)]
		public void ShowGotoLineNumberWidget ()
		{
			if (gotoLineNumberWidget == null) {
				KillWidgets ();
				gotoLineNumberWidget = new GotoLineNumberWidget (this);
				editorBar.Add (gotoLineNumberWidget);
				editorBar.SetChildPacking(gotoLineNumberWidget, false, true, 0, PackType.End);
				gotoLineNumberWidget.ShowAll ();
				ResetFocusChain ();
				
			}
			gotoLineNumberWidget.Focus ();
		}
		
		internal void SetSearchOptions ()
		{
			this.textEditor.SearchEngine    = SearchAndReplaceWidget.SearchEngine == SearchAndReplaceWidget.DefaultSearchEngine ? (ISearchEngine)new BasicSearchEngine () : (ISearchEngine)new RegexSearchEngine ();
			this.textEditor.IsCaseSensitive = SearchAndReplaceWidget.IsCaseSensitive;
			this.textEditor.IsWholeWordOnly = SearchAndReplaceWidget.IsWholeWordOnly;
			
			string error;
			string pattern = SearchAndReplaceWidget.searchPattern;
			if (searchAndReplaceWidget != null)
				pattern = searchAndReplaceWidget.SearchPattern;
			if (searchAndReplaceWidget != null)
				pattern = searchAndReplaceWidget.SearchPattern;
			
			bool valid = this.textEditor.SearchEngine.IsValidPattern (pattern, out error);
			
			if (valid) {
				this.textEditor.SearchPattern = pattern;
			}
			this.textEditor.QueueDraw ();
			if (this.splittedTextEditor != null) {
				this.splittedTextEditor.IsCaseSensitive = SearchAndReplaceWidget.IsCaseSensitive;
				this.splittedTextEditor.IsWholeWordOnly = SearchAndReplaceWidget.IsWholeWordOnly;
				if (valid) {
					this.splittedTextEditor.SearchPattern = pattern;
				}
				this.splittedTextEditor.QueueDraw ();
			}
		}
		
		[CommandHandler (SearchCommands.FindNext)]
		public SearchResult FindNext ()
		{
			return FindNext (true);
		}
		
		public SearchResult FindNext (bool focus)
		{
			SetSearchOptions ();
			SearchResult result = TextEditor.FindNext ();
			if (focus) {
				TextEditor.GrabFocus ();
			}
			if (result == null) {
				IdeApp.Workbench.StatusBar.ShowError (GettextCatalog.GetString ("Search pattern not found"));
			} else if (result.SearchWrapped) {
				IdeApp.Workbench.StatusBar.ShowMessage (new Image (Gtk.Stock.Find, IconSize.Menu), GettextCatalog.GetString ("Reached bottom, continued from top"));
			} else {
				IdeApp.Workbench.StatusBar.ShowReady ();
			}
			return result;
		}
		
		[CommandHandler (SearchCommands.FindPrevious)]
		public SearchResult FindPrevious ()
		{
			return FindPrevious (true);
		}
		
		public SearchResult FindPrevious (bool focus)
		{
			SetSearchOptions ();
			SearchResult result = TextEditor.FindPrevious ();
			if (focus) {
				TextEditor.GrabFocus ();
			}
			if (result == null) {
				IdeApp.Workbench.StatusBar.ShowError (GettextCatalog.GetString ("Search pattern not found"));
			} else if (result.SearchWrapped) {
				IdeApp.Workbench.StatusBar.ShowMessage (new Image (Gtk.Stock.Find, IconSize.Menu), GettextCatalog.GetString ("Reached top, continued from bottom"));
			} else {
				IdeApp.Workbench.StatusBar.ShowReady ();
			}
			return result;
		}
	
		[CommandHandler (SearchCommands.FindNextSelection)]
		public SearchResult FindNextSelection ()
		{
			SetSearchOptions ();
			SetSearchPattern();
			TextEditor.GrabFocus ();
			return FindNext ();
		}
	
		[CommandHandler (SearchCommands.FindPreviousSelection)]
		public SearchResult FindPreviousSelection ()
		{
			SetSearchOptions ();
			SetSearchPattern();
			TextEditor.GrabFocus ();
			return FindPrevious ();
		}
		
		public void Replace ()
		{
			SetSearchOptions ();
			TextEditor.Replace (searchAndReplaceWidget.ReplacePattern);
			TextEditor.GrabFocus ();
		}
		
		public void ReplaceAll ()
		{
			SetSearchOptions ();
			int number = TextEditor.ReplaceAll (searchAndReplaceWidget.ReplacePattern);
			if (number == 0) {
				IdeApp.Workbench.StatusBar.ShowError (GettextCatalog.GetString ("Search pattern not found"));
			} else {
				IdeApp.Workbench.StatusBar.ShowMessage (GettextCatalog.GetPluralString ("Found and replaced one occurrence", "Found and replaced {0} occurrences", number, number));
			}
			TextEditor.GrabFocus ();
		}
		#endregion
	}

	class Error
	{
		public MonoDevelop.Projects.Dom.Error info;
		public LineSegment line;
		public Mono.TextEditor.Document doc;
		TextMarker marker = new UnderlineMarker ();
		
		public Error (Mono.TextEditor.Document doc, MonoDevelop.Projects.Dom.Error info, LineSegment line)
		{
			this.info = info;
			this.line = line; // may be null if no line is assigned to the error.
			this.doc  = doc;
		}
		
		public void AddToLine ()
		{
			if (line != null) {
				doc.AddMarker (line, marker);
			}
		}
		
		public void RemoveFromLine ()
		{
			if (line != null) {
				doc.RemoveMarker (line, marker);
			}
		}
	}
	
}<|MERGE_RESOLUTION|>--- conflicted
+++ resolved
@@ -256,9 +256,9 @@
 				int startOffset = startLine.Offset + startLine.EditableLength;
 				int endOffset   = this.TextEditor.Document.LocationToOffset (method.BodyRegion.End.Line - 1,  method.BodyRegion.End.Column - 1);
 				foldSegments.Add (new FoldSegment ("...", startOffset, endOffset - startOffset, FoldingType.TypeMember));
-			}
-			
-			foreach (IProperty property in cl.Properties) {
+			}
+			
+			foreach (IProperty property in cl.Properties) {
 				if (property.Location == null || property.BodyRegion == null || property.BodyRegion.End.Line <= 0 /*|| property.Region.End.Line == property.BodyRegion.End.Line*/)
 					continue;
 				LineSegment startLine = this.TextEditor.Document.GetLine (property.Location.Line - 1);
@@ -268,7 +268,7 @@
 				int startOffset = this.TextEditor.Document.LocationToOffset (property.BodyRegion.Start.Line - 1,  property.BodyRegion.Start.Column - 1);
 				int endOffset   = this.TextEditor.Document.LocationToOffset (property.BodyRegion.End.Line - 1,  property.BodyRegion.End.Column - 1);
 				foldSegments.Add (new FoldSegment ("...", startOffset, endOffset - startOffset, FoldingType.TypeMember));
-			}
+			}
 		}
 		
 		void AddUsings (List<FoldSegment> foldSegments, ICompilationUnit cu)
@@ -291,21 +291,15 @@
 			SourceEditorWidget widget;
 			//ParseInformationEventArgs args;
 			
-<<<<<<< HEAD
 			public ParseInformationUpdaterWorkerThread (SourceEditorWidget widget)
 			{
-=======
-			public ParseInformationUpdaterWorkerThread (SourceEditorWidget widget, ParseInformationEventArgs args)
-			{ 
->>>>>>> 1ada6278
 				this.widget = widget;
 				//this.args = args;
 			}
 			
 			bool IsInsideMember (FoldSegment marker, DomRegion region, IType cl)
 			{
-<<<<<<< HEAD
-				if (region == null || !cl.BodyRegion.Contains (region.Start))
+				if (region == null || cl == null || !cl.BodyRegion.Contains (region.Start))
 					return false;
 				foreach (IMember member in cl.Members) {
 					if (member.BodyRegion == null)
@@ -316,43 +310,6 @@
 				foreach (IType inner in cl.InnerTypes) {
 					if (IsInsideMember (marker, region, inner))
 						return true;
-=======
-				if (region == null || cl == null)
-					return false;
-				
-				if (cl.Methods != null) {
-					foreach (IMethod m in cl.Methods) {
-						if (m.BodyRegion == null)
-							continue;
-						if (m.BodyRegion.BeginLine <= region.Region.BeginLine && region.Region.BeginLine <= m.BodyRegion.EndLine) 
-							return true;
-					}
-				}
-				
-				if (cl.Properties != null) {
-					foreach (IProperty p in cl.Properties) {
-						if (p.BodyRegion == null)
-							continue;
-						if (p.BodyRegion.BeginLine <= region.Region.BeginLine && region.Region.BeginLine <= p.BodyRegion.EndLine) 
-							return true;
-					}
-				}
-				
-				if (cl.Indexer != null) {
-					foreach (IIndexer i in cl.Indexer) {
-						if (i.BodyRegion == null)
-							continue;
-						if (i.BodyRegion.BeginLine <=  region.Region.BeginLine && region.Region.BeginLine <= i.BodyRegion.EndLine) 
-							return true;
-					}
-				}
-				
-				if (cl.InnerClasses != null) {
-					foreach (IClass inner in cl.InnerClasses) {
-						if (IsInsideMember (marker, region, inner))
-							return true;
-					}
->>>>>>> 1ada6278
 				}
 				return false;
 			}
@@ -365,10 +322,10 @@
 						widget.AddUsings (foldSegments, widget.lastCu);
 						
 						if (widget.lastCu != null) {
-							foreach (IType cl in widget.lastCu.Types) {
+							foreach (IType cl in widget.lastCu.Types) {
 								if (base.IsStopping)
 									return;
-								widget.AddClass (foldSegments, cl);
+								widget.AddClass (foldSegments, cl);
 							}
 							
 							foreach (FoldingRegion region in widget.lastCu.FoldingRegions) {
@@ -430,7 +387,7 @@
 											if (IsInsideMember (marker, commentRegion, type)) {
 												isInsideMember = true;
 												break;
-											}
+											}
 										}
 										marker.IsFolded = !isInsideMember;
 									}
@@ -438,7 +395,7 @@
 							}
 						}
 						widget.TextEditor.Document.UpdateFoldSegments (foldSegments);
-					}
+					}
 					
 					widget.UpdateAutocorTimer ();
 				} catch (Exception ex) {
