//
// POEditorWidget.cs
//
// Author:
//   Mike Krüger <mkrueger@novell.com>
//
// Copyright (C) 2007 Novell, Inc (http://www.novell.com)
//
// Permission is hereby granted, free of charge, to any person obtaining
// a copy of this software and associated documentation files (the
// "Software"), to deal in the Software without restriction, including
// without limitation the rights to use, copy, modify, merge, publish,
// distribute, sublicense, and/or sell copies of the Software, and to
// permit persons to whom the Software is furnished to do so, subject to
// the following conditions:
// 
// The above copyright notice and this permission notice shall be
// included in all copies or substantial portions of the Software.
// 
// THE SOFTWARE IS PROVIDED "AS IS", WITHOUT WARRANTY OF ANY KIND,
// EXPRESS OR IMPLIED, INCLUDING BUT NOT LIMITED TO THE WARRANTIES OF
// MERCHANTABILITY, FITNESS FOR A PARTICULAR PURPOSE AND
// NONINFRINGEMENT. IN NO EVENT SHALL THE AUTHORS OR COPYRIGHT HOLDERS BE
// LIABLE FOR ANY CLAIM, DAMAGES OR OTHER LIABILITY, WHETHER IN AN ACTION
// OF CONTRACT, TORT OR OTHERWISE, ARISING FROM, OUT OF OR IN CONNECTION
// WITH THE SOFTWARE OR THE USE OR OTHER DEALINGS IN THE SOFTWARE.
//

using System;
using System.Linq;
using System.Collections.Generic;
using System.Text.RegularExpressions;

using Gtk;
using Gdk;

using MonoDevelop.Core;
using MonoDevelop.Ide.Gui.Content;
using MonoDevelop.Ide.Tasks;
using MonoDevelop.Gettext.Editor;
using MonoDevelop.Ide.Gui.Components;
using MonoDevelop.Ide;
using System.ComponentModel;
using System.Threading;
using MonoDevelop.Components;
using MonoDevelop.Ide.Editor;
using MonoDevelop.Core.Text;
using MonoDevelop.Ide.Gui;

namespace MonoDevelop.Gettext
{
	partial class POEditorWidget : Gtk.Bin, IUndoHandler
	{
		TranslationProject project;
		CatalogHeadersWidget headersEditor;
		ListStore store;
		ListStore foundInStore;
		Catalog catalog;
		string  poFileName;
		TextEditor texteditorOriginal = TextEditorFactory.CreateNewEditor ();
		TextEditor texteditorPlural = TextEditorFactory.CreateNewEditor ();
		
		static List<POEditorWidget> widgets = new List<POEditorWidget> (); 
		
		//simple escaping to make the messages display in single lines in the treeview
		static string EscapeForTreeView (string message)
		{
			return StringEscaping.ToGettextFormat (message);
		}
		
		public Catalog Catalog {
			get {
				return catalog;
			}
			set {
				catalog = value;
				headersEditor.CatalogHeaders = catalog;
				ClearTextview ();
				AddTextview (0);
				UpdateFromCatalog ();
				UpdateProgressBar ();
			}
		}
		
		public string POFileName { // todo - move to Catalog class.
			get {
				return poFileName;
			}
			set {
				poFileName = value;
			}
		}
		
		internal static readonly Gdk.Color errorColor = new Gdk.Color (210, 32, 32);
		public POEditorWidget (TranslationProject project)
		{
			this.project = project;
			this.Build ();
			
			//FIXME: avoid unnecessary creation of old treeview
			scrolledwindow1.Remove (treeviewEntries);
			treeviewEntries.Destroy ();
			treeviewEntries = new MonoDevelop.Components.ContextMenuTreeView ();
			treeviewEntries.ShowAll ();
			scrolledwindow1.Add (treeviewEntries);
			((MonoDevelop.Components.ContextMenuTreeView)treeviewEntries).DoPopupMenu = ShowPopup;
			
			this.headersEditor = new CatalogHeadersWidget ();
			this.notebookPages.AppendPage (headersEditor, new Gtk.Label ());
			
			updateTaskThread = new BackgroundWorker ();
			updateTaskThread.WorkerSupportsCancellation = true;
			updateTaskThread.DoWork += TaskUpdateWorker;
			
			AddButton (GettextCatalog.GetString ("Translation")).Active = true;
			AddButton (GettextCatalog.GetString ("Headers")).Active = false;
			
			// entries tree view 
			store = new ListStore (typeof(CatalogEntry));
			this.treeviewEntries.Model = store;
			
			TreeViewColumn fuzzyColumn = new TreeViewColumn ();
			fuzzyColumn.SortIndicator = true;
			fuzzyColumn.SortColumnId = 0;
				
			fuzzyColumn.Title = GettextCatalog.GetString ("Fuzzy");
			var iconRenderer = new CellRendererImage ();
			fuzzyColumn.PackStart (iconRenderer, false);
			fuzzyColumn.SetCellDataFunc (iconRenderer, CatalogIconDataFunc);
			
			CellRendererToggle cellRendFuzzy = new CellRendererToggle ();
			cellRendFuzzy.Activatable = true;
			cellRendFuzzy.Toggled += HandleCellRendFuzzyToggled;
			fuzzyColumn.PackStart (cellRendFuzzy, false);
			fuzzyColumn.SetCellDataFunc (cellRendFuzzy, FuzzyToggleDataFunc);
			treeviewEntries.AppendColumn (fuzzyColumn);
			
			TreeViewColumn originalColumn = new TreeViewColumn ();
			originalColumn.Expand = true;
			originalColumn.SortIndicator = true;
			originalColumn.SortColumnId = 1;
			originalColumn.Title = GettextCatalog.GetString ("Original string");
			CellRendererText original = new CellRendererText ();
			original.Ellipsize = Pango.EllipsizeMode.End;
			originalColumn.PackStart (original, true);
			originalColumn.SetCellDataFunc (original, OriginalTextDataFunc);
			treeviewEntries.AppendColumn (originalColumn);
			
			TreeViewColumn translatedColumn = new TreeViewColumn ();
			translatedColumn.Expand = true;
			translatedColumn.SortIndicator = true;
			translatedColumn.SortColumnId = 2;
			translatedColumn.Title = GettextCatalog.GetString ("Translated string");
			CellRendererText translation = new CellRendererText ();
			translation.Ellipsize = Pango.EllipsizeMode.End;
			translatedColumn.PackStart (translation, true);
			translatedColumn.SetCellDataFunc (translation, TranslationTextDataFunc);
			treeviewEntries.AppendColumn (translatedColumn);
			
			treeviewEntries.Selection.Changed += OnEntrySelected;
			
			// found in tree view
			foundInStore = new ListStore (typeof(string), typeof(string), typeof(string), typeof(Xwt.Drawing.Image));
			this.treeviewFoundIn.Model = foundInStore;
			
			TreeViewColumn fileColumn = new TreeViewColumn ();
			var pixbufRenderer = new CellRendererImage ();
			fileColumn.PackStart (pixbufRenderer, false);
			fileColumn.SetAttributes (pixbufRenderer, "image", FoundInColumns.Pixbuf);
			
			CellRendererText textRenderer = new CellRendererText ();
			fileColumn.PackStart (textRenderer, true);
			fileColumn.SetAttributes (textRenderer, "text", FoundInColumns.File);
			treeviewFoundIn.AppendColumn (fileColumn);
			
			treeviewFoundIn.AppendColumn ("", new CellRendererText (), "text", FoundInColumns.Line);
			treeviewFoundIn.HeadersVisible = false;
			treeviewFoundIn.GetColumn (1).FixedWidth = 100;
			
			treeviewFoundIn.RowActivated += delegate(object sender, RowActivatedArgs e) {
				Gtk.TreeIter iter;
				foundInStore.GetIter (out iter, e.Path);
				string line = foundInStore.GetValue (iter, (int)FoundInColumns.Line) as string;
				string file = foundInStore.GetValue (iter, (int)FoundInColumns.FullFileName) as string;
				int lineNr = 1;
				try {
					lineNr = Math.Max(1, int.Parse (line));
				} catch {
				}
				IdeApp.Workbench.OpenDocument (new FileOpenInformation (file, project, lineNr, 1, OpenDocumentOptions.Default));
			};
			this.notebookTranslated.RemovePage (0);
			this.searchEntryFilter.Entry.Text = "";
			searchEntryFilter.Entry.Changed += delegate {
				UpdateFromCatalog ();
			};
			
			this.togglebuttonFuzzy.Active = PropertyService.Get ("Gettext.ShowFuzzy", true);
			this.togglebuttonFuzzy.TooltipText = GettextCatalog.GetString ("Show fuzzy translations");
			this.togglebuttonFuzzy.Toggled += delegate {
				MonoDevelop.Core.PropertyService.Set ("Gettext.ShowFuzzy", this.togglebuttonFuzzy.Active);
				UpdateFromCatalog ();
			};
			
			this.togglebuttonMissing.Active = PropertyService.Get ("Gettext.ShowMissing", true);
			this.togglebuttonMissing.TooltipText = GettextCatalog.GetString ("Show missing translations");
			this.togglebuttonMissing.Toggled += delegate {
				MonoDevelop.Core.PropertyService.Set ("Gettext.ShowMissing", this.togglebuttonMissing.Active);
				UpdateFromCatalog ();
			};
			
			this.togglebuttonOk.Active = PropertyService.Get ("Gettext.ShowTranslated", true);
			this.togglebuttonOk.TooltipText = GettextCatalog.GetString ("Show valid translations");
			this.togglebuttonOk.Toggled += delegate {
				MonoDevelop.Core.PropertyService.Set ("Gettext.ShowTranslated", this.togglebuttonOk.Active);
				UpdateFromCatalog ();
			};
			
			this.textviewComments.Buffer.Changed += delegate {
				if (this.isUpdating)
					return;
				if (this.currentEntry != null) {
					string[] lines =  textviewComments.Buffer.Text.Split (CatalogParser.LineSplitStrings, System.StringSplitOptions.None);
					for (int i = 0; i < lines.Length; i++) {
						if (!lines[i].StartsWith ("#"))
							lines[i] = "# " + lines[i];
					}
					this.currentEntry.Comment = string.Join (System.Environment.NewLine, lines);
				}
				UpdateProgressBar ();
			};
			
			searchEntryFilter.Ready = true;
			searchEntryFilter.Visible = true;
			searchEntryFilter.ForceFilterButtonVisible = true;
			searchEntryFilter.RequestMenu += delegate {
				searchEntryFilter.Menu = CreateOptionsMenu ();
			};
			
			widgets.Add (this);
			
			checkbuttonWhiteSpaces.Toggled += CheckbuttonWhiteSpacesToggled;

			this.scrolledwindowOriginal.Child = this.texteditorOriginal;
			this.scrolledwindowPlural.Child = this.texteditorPlural;
			this.scrolledwindowOriginal.Child.Show ();
			this.scrolledwindowPlural.Child.Show ();
			scrolledwindowOriginal.Child.ModifyBase (Gtk.StateType.Normal, Style.Base (Gtk.StateType.Insensitive));
			scrolledwindowPlural.Child.ModifyBase (Gtk.StateType.Normal, Style.Base (Gtk.StateType.Insensitive));
			this.texteditorOriginal.Options = DefaultSourceEditorOptions.PlainEditor;
			this.texteditorPlural.Options = DefaultSourceEditorOptions.PlainEditor;
			this.texteditorOriginal.IsReadOnly = true;
			this.texteditorPlural.IsReadOnly = true;
			toolbarPages.ModifyBg (StateType.Normal, Styles.POEditor.TabBarBackgroundColor);

			MonoDevelop.Ide.Gui.Styles.Changed += HandleStylesChanged;
		}

		void HandleStylesChanged (object sender, EventArgs e)
		{
			UpdateFromCatalog ();
			toolbarPages.ModifyBg (StateType.Normal, Styles.POEditor.TabBarBackgroundColor);
		}

		void HandleCellRendFuzzyToggled (object sender, ToggledArgs args)
		{
			TreeIter iter;
			if (store.GetIterFromString (out iter, args.Path)) {
				CatalogEntry entry = (CatalogEntry)store.GetValue (iter, 0);
				entry.IsFuzzy = !entry.IsFuzzy; 
				UpdateProgressBar ();
			}
		}

		void CatalogIconDataFunc (Gtk.TreeViewColumn column, Gtk.CellRenderer cell, Gtk.ITreeModel model, Gtk.TreeIter iter)
		{
			CatalogEntry entry = (CatalogEntry)model.GetValue (iter, 0);
			((CellRendererImage)cell).Image = ImageService.GetIcon (GetStockForEntry (entry), IconSize.Menu);
			cell.CellBackgroundGdk = GetRowColorForEntry (entry);
		}
		
		void FuzzyToggleDataFunc (Gtk.TreeViewColumn column, Gtk.CellRenderer cell, Gtk.ITreeModel model, Gtk.TreeIter iter)
		{
			CatalogEntry entry = (CatalogEntry)model.GetValue (iter, 0);
			((CellRendererToggle)cell).Active = entry.IsFuzzy;
			cell.CellBackgroundGdk = GetRowColorForEntry (entry);
		}
		
		void OriginalTextDataFunc (Gtk.TreeViewColumn column, Gtk.CellRenderer cell, Gtk.ITreeModel model, Gtk.TreeIter iter)
		{
			CatalogEntry entry = (CatalogEntry)model.GetValue (iter, 0);
			((CellRendererText)cell).Text = EscapeForTreeView (entry.String);
			cell.CellBackgroundGdk = GetRowColorForEntry (entry);
			((CellRendererText)cell).ForegroundGdk = GetForeColorForEntry (entry);
		}
		
		void TranslationTextDataFunc (Gtk.TreeViewColumn column, Gtk.CellRenderer cell, Gtk.ITreeModel model, Gtk.TreeIter iter)
		{
			CatalogEntry entry = (CatalogEntry)model.GetValue (iter, 0);
			((CellRendererText)cell).Text = EscapeForTreeView (entry.GetTranslation (0));
			cell.CellBackgroundGdk = GetRowColorForEntry (entry);
			((CellRendererText)cell).ForegroundGdk = GetForeColorForEntry (entry);
		}
		
		void CheckbuttonWhiteSpacesToggled (object sender, EventArgs e)
		{
		}
		
		#region Options
		enum SearchIn {
			Original,
			Translated,
			Both
		}
		
		static bool isCaseSensitive;
		static bool isWholeWordOnly;
		static bool regexSearch;
		static SearchIn searchIn;
		
		static POEditorWidget ()
		{
			isCaseSensitive = PropertyService.Get ("GettetAddin.Search.IsCaseSensitive", false);
			isWholeWordOnly = PropertyService.Get ("GettetAddin.Search.IsWholeWordOnly", false);
			regexSearch     = PropertyService.Get ("GettetAddin.Search.RegexSearch", false);
			searchIn        = PropertyService.Get ("GettetAddin.Search.SearchIn", SearchIn.Both);
		}
		
		static bool IsCaseSensitive {
			get {
				return isCaseSensitive;
			}
			set {
				PropertyService.Set ("GettetAddin.Search.IsCaseSensitive", value);
				isCaseSensitive = value;
			}
		}
		
		static bool IsWholeWordOnly {
			get {
				return isWholeWordOnly;
			}
			set {
				PropertyService.Set ("GettetAddin.Search.IsWholeWordOnly", value);
				isWholeWordOnly = value;
			}
		}
		
		static bool RegexSearch {
			get {
				return regexSearch;
			}
			set {
				PropertyService.Set ("GettetAddin.Search.RegexSearch", value);
				regexSearch = value;
			}
		}
		
		static SearchIn DoSearchIn {
			get {
				return searchIn;
			}
			set {
				PropertyService.Set ("GettetAddin.Search.SearchIn", value);
				searchIn = value;
			}
		}
		#endregion
		
		public Menu CreateOptionsMenu ()
		{
			Menu menu = new Menu ();
			
			MenuItem searchInMenu = new MenuItem (GettextCatalog.GetString ("_Search in"));
			Menu sub = new Menu ();
			searchInMenu.Submenu = sub;
			Gtk.RadioMenuItem  original = null, translated = null, both = null;
<<<<<<< HEAD
			var group = new Gtk.RadioMenuItem [0];
=======
			Gtk.RadioMenuItem [] group = new Gtk.RadioMenuItem [0];
>>>>>>> a92bc046
			original = new Gtk.RadioMenuItem (group, GettextCatalog.GetString ("_Original"));
			group = original.Group;
			original.ButtonPressEvent += delegate { original.Activate (); };
			sub.Append (original);
			
			translated = new Gtk.RadioMenuItem (group, GettextCatalog.GetString ("_Translated"));
			translated.ButtonPressEvent += delegate { translated.Activate (); };
			group = translated.Group;
			sub.Append (translated);
			
			both = new Gtk.RadioMenuItem (group, GettextCatalog.GetString ("_Both"));
			both.ButtonPressEvent += delegate { both.Activate (); };
			sub.Append (both);
			switch (DoSearchIn) {
			case SearchIn.Both:
				both.Activate ();
				break;
			case SearchIn.Original:
				original.Activate ();
				break;
			case SearchIn.Translated:
				translated.Activate ();
				break;
			}
			menu.Append (searchInMenu);
			both.Activated += delegate {
				if (DoSearchIn != SearchIn.Both) {
					DoSearchIn = SearchIn.Both;
					UpdateFromCatalog ();
					menu.Destroy ();
				}
			};
			original.Activated += delegate {
				if (DoSearchIn != SearchIn.Original) {
					DoSearchIn = SearchIn.Original;
					UpdateFromCatalog ();
					menu.Destroy ();
				}
			};
			translated.Activated += delegate {
				if (DoSearchIn != SearchIn.Translated) {
					DoSearchIn = SearchIn.Translated;
					UpdateFromCatalog ();
					menu.Destroy ();
				}
			};
			
			Gtk.CheckMenuItem regexSearch = new Gtk.CheckMenuItem (MonoDevelop.Core.GettextCatalog.GetString ("_Regex search"));
			regexSearch.Active = RegexSearch;
			regexSearch.ButtonPressEvent += delegate { 
				RegexSearch = !RegexSearch;
				UpdateFromCatalog ();
			};
			menu.Append (regexSearch);
			
			Gtk.CheckMenuItem caseSensitive = new Gtk.CheckMenuItem (MonoDevelop.Core.GettextCatalog.GetString ("_Case sensitive"));
			caseSensitive.Active = IsCaseSensitive;
			caseSensitive.ButtonPressEvent += delegate { 
				IsCaseSensitive = !IsCaseSensitive;
				UpdateFromCatalog ();
			};
			menu.Append (caseSensitive);
			
			Gtk.CheckMenuItem wholeWordsOnly = new Gtk.CheckMenuItem (MonoDevelop.Core.GettextCatalog.GetString ("_Whole words only"));
			wholeWordsOnly.Active = IsWholeWordOnly;
			wholeWordsOnly.Sensitive = !RegexSearch;
			wholeWordsOnly.ButtonPressEvent += delegate {
				IsWholeWordOnly = !IsWholeWordOnly;
				UpdateFromCatalog ();
			};
			menu.Append (wholeWordsOnly);
			menu.ShowAll ();
			return menu;
		}
		
		public static void ReloadWidgets ()
		{
			foreach (POEditorWidget widget in widgets) {
				widget.Reload ();
			}
		}
		
		void Reload ()
		{
			Catalog newCatalog = new Catalog(project);
			newCatalog.Load (null, catalog.FileName);
			this.Catalog = newCatalog;
			UpdateTasks ();
		}
		List<TextEditor> notebookTranslatedEditors = new List<TextEditor> ();
		TextEditor GetTextView (int index)
		{
			return notebookTranslatedEditors[index];
		}
		
		void ClearTextview ()
		{
			while (this.notebookTranslated.NPages > 0)
				this.notebookTranslated.RemovePage (0);
		}
		
		void AddTextview (int index)
		{
			ScrolledWindow window = new ScrolledWindow ();
			var textView = TextEditorFactory.CreateNewEditor ();
			window.Child = textView;
			textView.TextChanged += delegate {
				if (this.isUpdating)
					return;
				try {
					if (this.currentEntry != null) {
						string escapedText = textView.Text;
						string oldText     = this.currentEntry.GetTranslation (index);
						this.currentEntry.SetTranslation (escapedText, index);
						AddChange (this.currentEntry, oldText, escapedText, index);
					}
					IdeApp.Workbench.StatusBar.ShowReady ();
					window.Child.ModifyBase (Gtk.StateType.Normal, Style.Base (Gtk.StateType.Normal));
				} catch (System.Exception e) {
					IdeApp.Workbench.StatusBar.ShowError (e.Message);
					window.Child.ModifyBase (Gtk.StateType.Normal, errorColor);
				}
				treeviewEntries.QueueDraw ();
				UpdateProgressBar ();
				UpdateTasks ();
			};
			
			Label label = new Label ();
			label.Text = this.Catalog.PluralFormsDescriptions [index];
			window.ShowAll ();
			this.notebookTranslated.AppendPage (window, label);
			notebookTranslatedEditors.Add (textView);
		}
		
		void ShowPopup (EventButton evt)
		{
			Gtk.Menu contextMenu = CreateContextMenu ();
			if (contextMenu != null)
				GtkWorkarounds.ShowContextMenu (contextMenu, this, evt);
		}
		
		Gtk.Menu CreateContextMenu ()
		{
			CatalogEntry entry = SelectedEntry;
			if (entry == null)
				return null;

			Gtk.Menu result = new Gtk.Menu ();
			
			Gtk.MenuItem item = new Gtk.MenuItem ("Delete");
			item.Sensitive = entry.References.Length == 0;
			item.Activated += delegate {
				RemoveEntry (entry);
			};
			item.Show();
			result.Append (item);
			
			return result;
		}
		
		void RemoveEntryByString (string msgstr)
		{
			CatalogEntry entry = this.catalog.FindItem (msgstr);
			if (entry != null) { 
				if (currentEntry.String == msgstr) 
					this.EditEntry (null);
				this.catalog.RemoveItem (entry);
				this.UpdateFromCatalog ();
			}
		}
		
		void RemoveEntry (CatalogEntry entry)
		{
			bool yes = MessageService.AskQuestion (GettextCatalog.GetString ("Do you really want to remove the translation string {0} (It will be removed from all translations)?", entry.String),
			                                                            AlertButton.Cancel, AlertButton.Remove) == AlertButton.Remove;

			if (yes) {
				TranslationProject project = IdeApp.ProjectOperations.CurrentSelectedSolutionItem as TranslationProject;
				if (project != null) {
					foreach (POEditorWidget widget in widgets)
						widget.RemoveEntryByString (entry.String);
					project.RemoveEntry (entry.String);
				}
			}
		}
		
		void UpdateProgressBar ()
		{
			int all, untrans, fuzzy, missing, bad;
			catalog.GetStatistics (out all, out fuzzy, out missing, out bad, out untrans);
			double percentage = all > 0 ? ((double)(all - untrans) / all) * 100 : 0.0;
			string barText = String.Format (GettextCatalog.GetString ("{0:#00.00}% Translated"), percentage);
			if (untrans > 0 || fuzzy > 0)
				barText += " (";

			if (untrans > 0) {
				barText += String.Format (GettextCatalog.GetPluralString ("{0} Missing Message", "{0} Missing Messages", untrans), untrans);
			}

			if (fuzzy > 0) {
				if (untrans > 0) {
					barText += ", ";
				}
				barText += String.Format (GettextCatalog.GetPluralString ("{0} Fuzzy Message", "{0} Fuzzy Messages", fuzzy), fuzzy);
			}

			if (untrans > 0 || fuzzy > 0)
				barText += ")";
			
			this.progressbar1.Text = barText;
			percentage = percentage / 100;
			this.progressbar1.Fraction = percentage;
		}
		
		#region EntryEditor handling
		CatalogEntry currentEntry;
//		Dictionary<Mono.TextEditor.TextEditor, bool> gtkSpellSet = new Dictionary<Mono.TextEditor.TextEditor, bool> (); 
		void RemoveTextViewsFrom (int index)
		{
			for (int i = this.notebookTranslated.NPages - 1; i >= index; i--) {
				var view = GetTextView (i);
				if (view == null)
					continue;
//				if (gtkSpellSet.ContainsKey (view)) {
//					GtkSpell.Detach (view);
//					gtkSpellSet.Remove (view);
//				}
				notebookTranslated.RemovePage (i);
				notebookTranslatedEditors.RemoveAt (i); 
			}
		}
		
		void EditEntry (CatalogEntry entry)
		{
			this.isUpdating = true;
			try {
				currentEntry = entry;
				this.texteditorOriginal.CaretLocation = new DocumentLocation (1, 1);
				this.texteditorOriginal.Text = entry != null ? entry.String : "";
				//this.texteditorOriginal.VAdjustment.Value = this.texteditorOriginal.HAdjustment.Value = 0;
				
//				if (GtkSpell.IsSupported && !gtkSpellSet.ContainsKey (this.textviewOriginal)) {
//					GtkSpell.Attach (this.textviewOriginal, "en");
//					this.gtkSpellSet[this.textviewOriginal] = true;
//				}
//				
				this.vbox8.Visible = entry != null && entry.HasPlural;
				this.notebookTranslated.ShowTabs = entry != null && entry.HasPlural;
				
				if (entry != null && entry.HasPlural) {
					this.texteditorPlural.CaretLocation = new DocumentLocation (1, 1);
					this.texteditorPlural.Text = entry.PluralString;
					//this.texteditorPlural.VAdjustment.Value = this.texteditorPlural.HAdjustment.Value = 0;
//					if (GtkSpell.IsSupported && !gtkSpellSet.ContainsKey (this.textviewOriginalPlural)) {
//						GtkSpell.Attach (this.textviewOriginalPlural, "en");
//						this.gtkSpellSet[this.textviewOriginalPlural] = true;
//					}
				}
				
				this.foundInStore.Clear ();
				
				if (entry != null) { 
					RemoveTextViewsFrom (entry.NumberOfTranslations);
					
					for (int i = this.notebookTranslated.NPages; i < entry.NumberOfTranslations; i++) {
						AddTextview (i);
					}
					
					for (int i = 0; i < entry.NumberOfTranslations; i++) {
						var textView = GetTextView (i);
						if (textView == null)
							continue;
						textView.ClearSelection ();
						textView.Text = entry.GetTranslation (i);
						EditActions.MoveCaretToDocumentEnd (textView);
					}
					
					foreach (string reference in entry.References) {
						string file;
						string line;
						int i = reference.IndexOf (':');
						if (i >= 0) {
							file = reference.Substring (0, i);
							line = reference.Substring (i + 1);
						} else {
							file = reference;
							line = "?";
						}
						string fullName = System.IO.Path.Combine (System.IO.Path.GetDirectoryName (this.poFileName), file);
						this.foundInStore.AppendValues (file, line, fullName, DesktopService.GetIconForFile (fullName, IconSize.Menu));
					}
				}
				
				this.textviewComments.Buffer.Text = entry != null ?  entry.Comment : null;
				
/*				if (GtkSpell.IsSupported) {
					foreach (TextView view in this.gtkSpellSet.Keys)
						GtkSpell.Recheck (view);
				}*/
			} finally {
				this.isUpdating = false;
			}
		}
		#endregion
		
#region TreeView handling
		enum FoundInColumns : int
		{
			File,
			Line,
			FullFileName,
			Pixbuf
		}
		
		static string GetStockForEntry (CatalogEntry entry)
		{
			if (entry.References.Length == 0)
				return Gtk.Stock.DialogError;
			return entry.IsFuzzy ? iconFuzzy : entry.IsTranslated ? iconValid : iconMissing;
		}
		
		static string iconFuzzy   = "md-error";// "md-translation-fuzzy";
		static string iconValid   = "md-done";//"md-translation-valid";
		static string iconMissing = "md-warning";//"md-translation-missing";
		
		Color GetRowColorForEntry (CatalogEntry entry)
		{
			if (entry.References.Length == 0)
				return Styles.POEditor.EntryMissingBackgroundColor;
			return entry.IsFuzzy ? Styles.POEditor.EntryFuzzyBackgroundColor : entry.IsTranslated ? Style.Base (StateType.Normal) : Styles.POEditor.EntryUntranslatedBackgroundColor;
		}
		
		Color GetForeColorForEntry (CatalogEntry entry)
		{
			if (entry.References.Length == 0)
				return Styles.POEditor.EntryMissingBackgroundColor;
			return entry.IsFuzzy ? Style.Black : entry.IsTranslated ? Style.Text (StateType.Normal) : Style.Black;
		}
		
		static int GetTypeSortIndicator (CatalogEntry entry)
		{
			return entry.IsFuzzy ? 1 : entry.IsTranslated ? 0 : 2;
		}
			
		TreeIter SelectedIter {
			get {
				TreeIter iter;
				if (treeviewEntries.Selection.GetSelected (out iter)) 
					return iter;
				return Gtk.TreeIter.Zero;
			}
		}
			
		CatalogEntry SelectedEntry {
			get {
				TreeIter iter = SelectedIter;
				if (iter.Equals (Gtk.TreeIter.Zero))
					return null;
				if (treeviewEntries.Selection.IterIsSelected (iter))
					return store.GetValue (iter, 0) as CatalogEntry;
				return null;
			}
		}
		
		void OnEntrySelected (object sender, EventArgs args)
		{			
			CatalogEntry entry = SelectedEntry;
			if (entry != null)
				EditEntry (entry);
		}

		bool IsMatch (string text, string filter)
		{
			if (RegexSearch)
				return regex.IsMatch (text);
		
			int idx = text.IndexOf (filter, IsCaseSensitive ? StringComparison.Ordinal : StringComparison.OrdinalIgnoreCase);
			if (idx >= 0) {
				if (IsWholeWordOnly) {
					return (idx == 0 || char.IsWhiteSpace (text[idx - 1])) &&
						   (idx + filter.Length == text.Length || char.IsWhiteSpace (text[idx + 1]));
				}
				return true;
			}
			return false;
		}
		
		bool ShouldFilter (CatalogEntry entry, string filter)
		{
			if (entry.IsFuzzy) {
				if (!this.togglebuttonFuzzy.Active) {
					return true;
				}
			} else {
				if (!entry.IsTranslated && !this.togglebuttonMissing.Active)
					return true;
				if (entry.IsTranslated && !this.togglebuttonOk.Active)
					return true;
			}
			
			if (String.IsNullOrEmpty (filter)) 
				return false;
			if (DoSearchIn != SearchIn.Translated) {
				if (IsMatch (entry.String, filter))
					return false;
				if (entry.HasPlural) {
					if (IsMatch (entry.PluralString, filter))
						return false;
				}
			}
			
			if (DoSearchIn != SearchIn.Original) {
				for (int i = 0; i < entry.NumberOfTranslations; i++) {
					if (IsMatch (entry.GetTranslation (i), filter))
						return false;
				}
			}
			return true;
		}
		
		string filter = "";
		System.Text.RegularExpressions.Regex  regex = new System.Text.RegularExpressions.Regex ("");
		
		void UpdateFromCatalog ()
		{
			filter = this.searchEntryFilter.Entry.Text;
			if (RegexSearch) {
				try {
					RegexOptions options = RegexOptions.Compiled;
					if (!IsCaseSensitive)
						options |= RegexOptions.IgnoreCase;
					regex = new System.Text.RegularExpressions.Regex (filter, options);
				} catch (Exception e) {
					IdeApp.Workbench.StatusBar.ShowError (e.Message);
					this.searchEntryFilter.Entry.ModifyBase (StateType.Normal, errorColor);
					this.searchEntryFilter.QueueDraw ();
					return;
				}
			}
			this.searchEntryFilter.Entry.ModifyBase (StateType.Normal, Style.Base (StateType.Normal));
			this.searchEntryFilter.QueueDraw ();
			
			int found = 0;
			ListStore newStore = new ListStore (typeof(CatalogEntry));
			
			try {
				foreach (CatalogEntry entry in catalog) {
					if (!ShouldFilter (entry, filter)) {
						newStore.AppendValues (entry);
						found++;
					}
				}
			} catch (Exception) {
				
			}
			
			newStore.SetSortFunc (0, delegate (ITreeModel model, TreeIter iter1, TreeIter iter2) {
				CatalogEntry entry1 = (CatalogEntry)model.GetValue (iter1, 0);
				CatalogEntry entry2 = (CatalogEntry)model.GetValue (iter2, 0);
				return GetTypeSortIndicator (entry1).CompareTo (GetTypeSortIndicator (entry2));
			});
			newStore.SetSortFunc (1, delegate (ITreeModel model, TreeIter iter1, TreeIter iter2) {
				CatalogEntry entry1 = (CatalogEntry)model.GetValue (iter1, 0);
				CatalogEntry entry2 = (CatalogEntry)model.GetValue (iter2, 0);
				return entry1.String.CompareTo (entry2.String);
			});
			newStore.SetSortFunc (2, delegate (ITreeModel model, TreeIter iter1, TreeIter iter2) {
				CatalogEntry entry1 = (CatalogEntry)model.GetValue (iter1, 0);
				CatalogEntry entry2 = (CatalogEntry)model.GetValue (iter2, 0);
				return entry1.GetTranslation (0).CompareTo (entry2.GetTranslation (0));
			});
			IdeApp.Workbench.StatusBar.ShowMessage (string.Format (GettextCatalog.GetPluralString ("Found {0} catalog entry.", "Found {0} catalog entries.", found), found));
			treeviewEntries.Model = store = newStore;
		}
		
		
			
		
		bool IsVisible (TreePath path)
		{
			TreePath start, end, cur;
			this.treeviewEntries.GetVisibleRange (out start, out end);
			TreeIter iter;
			if (!store.GetIter (out iter, start))
				return false;
			do {
				cur = store.GetPath (iter);
				if (cur.Equals (path))
					return true;
			} while (!cur.Equals (end) && store.IterNext (ref iter));
			return false;
		}
		
		public void SelectEntry (CatalogEntry entry)
		{
//			if (updateThread.IsBusy)
//				return;
			
			TreeIter iter;
			if (store.GetIterFirst (out iter)) {
				do {
					CatalogEntry curEntry = store.GetValue (iter, 0) as CatalogEntry;
					if (entry == curEntry) {
						this.treeviewEntries.Selection.SelectIter (iter);
						TreePath iterPath = store.GetPath (iter);
						if (!IsVisible (iterPath))
							this.treeviewEntries.ScrollToCell (iterPath, treeviewEntries.GetColumn (0), true, 0, 0);
						return;
					}
				} while (store.IterNext (ref iter));
			}
			store.AppendValues (GetStockForEntry (entry), 
			                    entry.IsFuzzy,
			                    EscapeForTreeView (entry.String), 
			                    EscapeForTreeView (entry.GetTranslation (0)), 
			                    entry,
			                    GetRowColorForEntry (entry),
			                    GetTypeSortIndicator (entry),
			                    GetForeColorForEntry (entry)
			);
			SelectEntry (entry);
		}
		#endregion
		
#region Toolbar handling
		ToggleToolButton AddButton (string label)
		{
			ToggleToolButton newButton = new ToggleToolButton ();
			isUpdating = true;
			try {
				newButton.Label = label;
				newButton.IsImportant = true;
				newButton.Clicked += new EventHandler (OnButtonToggled);
				newButton.ShowAll ();
				this.toolbarPages.Insert (newButton, -1);
			} finally {
				isUpdating = false;
			}
			return newButton;
		}
		
		protected virtual void OnButtonToggled (object sender, System.EventArgs e)
		{
			int i = Array.IndexOf (this.toolbarPages.Children, sender);
			if (i != -1)
				ShowPage (i);
		}
		
		bool isUpdating = false;
		void ShowPage (int page)
		{
			if (notebookPages.CurrentPage == page || isUpdating)
				return;
				
			isUpdating = true;
			try {
				notebookPages.CurrentPage = page;
				for (int i = 0; i < toolbarPages.Children.Length; i++) {
					((ToggleToolButton) toolbarPages.Children[i]).Active = (i == page);
				}
			} finally {
				isUpdating = false;
			}
		}
#endregion
		
		protected override void OnDestroyed ()
		{
			MonoDevelop.Ide.Gui.Styles.Changed -= HandleStylesChanged;
			StopTaskWorkerThread ();
			
			widgets.Remove (this);
			ClearTasks ();
			
			base.OnDestroyed ();
		}
#region Tasks
		public class TranslationTask : TaskListEntry
		{
			POEditorWidget widget;
			CatalogEntry entry;
			
			public TranslationTask (POEditorWidget widget, CatalogEntry entry, string description) : base (widget.poFileName,
			                                                                           description, 0, 0,
			                                                                           TaskSeverity.Error, TaskPriority.Normal, null, widget)
			{
				this.widget = widget;
				this.entry  = entry;
			}
			
			public override void JumpToPosition ()
			{
				widget.SelectEntry (entry);
			}
		}
		
		void ClearTasks ()
		{
			TaskService.Errors.ClearByOwner (this);
		}
		
		static bool CompareTasks (List<TaskListEntry> list1, List<TaskListEntry> list2)
		{
			if (list1.Count != list2.Count)
				return false;
			for (int i = 0; i < list1.Count; i++) {
				if (list1[i].Description != list2[i].Description)
					return false;
			}
			return true;
		}
		static CatalogEntryRule[] allRules = {
			new PointRuleCatalogEntryRule (),
			new CaseMismatchCatalogEntryRule (),
			new UnderscoreCatalogEntryRule (),
			new StringFormatCatalogEntryRule (),
			new EndsWithWhitespaceCatalogEntryRule ()
		};
		IEnumerable<CatalogEntryRule> rules = new CatalogEntryRule[] {};
		
		public void UpdateRules (string country)
		{
			rules = from n in allRules where n.IsValid (country) select n;
			UpdateTasks ();
		}
		
		abstract class CatalogEntryRule
		{
			public virtual bool IsValid (string country)
			{
				switch (country) {
				case "ca":
				case "cs":
				case "da":
				case "de":
				case "es":
				case "fr":
				case "hu":
				case "it":
				case "nl":
				case "pl":
				case "pt":
					return true;
				}
				return false;
			}
			public abstract bool EntryFails (CatalogEntry entry);
			public abstract string FailReason (CatalogEntry entry);
		}
		
		class EndsWithWhitespaceCatalogEntryRule : CatalogEntryRule
		{
			public override bool EntryFails (CatalogEntry entry)
			{
				return entry.String.EndsWith (" ") && !entry.GetTranslation (0).EndsWith (" ");
			}
			
			public override string FailReason (CatalogEntry entry)
			{
				return GettextCatalog.GetString ("Translation for '{0}' doesn't end with whitespace ' '.", entry.String);
			}
		}
			
		class PointRuleCatalogEntryRule : CatalogEntryRule
		{
			public override bool EntryFails (CatalogEntry entry)
			{
				return entry.String.EndsWith (".") && !entry.GetTranslation (0).EndsWith (".");
			}
			
			public override string FailReason (CatalogEntry entry)
			{
				return GettextCatalog.GetString ("Translation for '{0}' doesn't end with '.'.", entry.String);
			}
		}
		
		class CaseMismatchCatalogEntryRule : CatalogEntryRule
		{
			public override bool EntryFails (CatalogEntry entry)
			{
				return char.IsLetter (entry.String[0]) && char.IsLetter (entry.GetTranslation (0)[0])  &&
						char.IsUpper (entry.String[0]) && !char.IsUpper (entry.GetTranslation (0)[0]);
			}
			
			public override string FailReason (CatalogEntry entry)
			{
				return GettextCatalog.GetString ("Casing mismatch in '{0}'", entry.String);
			}
		}
		
		class UnderscoreCatalogEntryRule : CatalogEntryRule
		{
			public override bool EntryFails (CatalogEntry entry)
			{
				return entry.String.Contains ("_") && !entry.GetTranslation (0).Contains ("_") ||
					!entry.String.Contains ("_") && entry.GetTranslation (0).Contains ("_");
				
			}
			
			public override string FailReason (CatalogEntry entry)
			{
				if (entry.String.Contains ("_") && !entry.GetTranslation (0).Contains ("_"))
					return GettextCatalog.GetString ("Original string '{0}' contains '_', translation doesn't.", entry.String);
				return GettextCatalog.GetString ("Original string '{0}' doesn't contain '_', translation does.", entry.String);
			}
		}
		
		class StringFormatCatalogEntryRule : CatalogEntryRule
		{
			public override bool EntryFails (CatalogEntry entry)
			{
				foreach (System.Text.RegularExpressions.Match match in System.Text.RegularExpressions.Regex.Matches (entry.String, @"\{.\}", RegexOptions.None))  {
					if (!entry.GetTranslation (0).Contains (match.Value)) 
						return true;
				}
				return false;
			}
			
			public override string FailReason (CatalogEntry entry)
			{
				foreach (System.Text.RegularExpressions.Match match in System.Text.RegularExpressions.Regex.Matches (entry.String, @"\{.\}", RegexOptions.None))  {
					if (!entry.GetTranslation (0).Contains (match.Value)) 
						return GettextCatalog.GetString ("Original string '{0}' contains '{1}', translation doesn't.", entry.String, match.Value);
				}
				return "";
			}
		}
		
		
		List<TaskListEntry> currentTasks = new List<TaskListEntry> ();
		
		BackgroundWorker updateTaskThread = null;
		
		void TaskUpdateWorker (object sender, DoWorkEventArgs e)
		{
			BackgroundWorker worker = sender as BackgroundWorker;
			if (catalog == null) {
				ClearTasks ();
				return;
			}
			
			List<TaskListEntry> tasks = new List<TaskListEntry> ();
			try {
				foreach (CatalogEntryRule rule in rules) {
					foreach (CatalogEntry entry in catalog) {
						if (worker != null && worker.CancellationPending)
							return;
						if (String.IsNullOrEmpty (entry.String) || String.IsNullOrEmpty (entry.GetTranslation (0)))
							continue;
							if (rule.EntryFails (entry)) {
								tasks.Add (new TranslationTask (this,
								                                entry,
								                                rule.FailReason (entry)));
							}
					}
				}
			} catch (Exception ex) {
				System.Console.WriteLine (ex);
				return;
			}
			
			if (!CompareTasks (tasks, currentTasks)) {
				Runtime.RunInMainThread (() => {
					ClearTasks ();
					currentTasks = tasks;
					TaskService.Errors.AddRange (tasks);
				});
			}
		}
		
		void StopTaskWorkerThread ()
		{
			updateTaskThread.CancelAsync ();
			int count = 0;
			while (count++ < 5 && updateTaskThread.IsBusy)  {
				Thread.Sleep (20);
			}
			updateTaskThread.Dispose ();
			updateTaskThread = new BackgroundWorker ();
			updateTaskThread.WorkerSupportsCancellation = true;
			updateTaskThread.DoWork += TaskUpdateWorker;
			
		}
		
		void UpdateTasks ()
		{
			StopTaskWorkerThread ();
			updateTaskThread.RunWorkerAsync ();
		}
#endregion

		#region IUndoHandler implementation
		Stack<Change> undoStack = new Stack<Change> ();
		Stack<Change> redoStack = new Stack<Change> ();
		public class Change
		{
			POEditorWidget widget;
			public CatalogEntry Entry {
				get; 
				set;
			}
			public string OldText {
				get;
				set;
			}
			public string Text {
				get;
				set;
			}
			public int Index {
				get;
				set;
			}
			public Change (POEditorWidget widget, CatalogEntry entry, string oldText, string text, int index)
			{
				this.widget = widget;
				this.Entry = entry;
				this.OldText = oldText;
				this.Text  = text;
				this.Index = index;
			}
			
			public void Undo ()
			{
				widget.inUndoOperation = true;
				widget.SelectEntry (Entry);
				var textView = widget.GetTextView (Index);
				if (textView != null)
					textView.Text = OldText;
				widget.inUndoOperation = false;
			}
			
			public void Redo ()
			{
				widget.inUndoOperation = true;
				widget.SelectEntry (Entry);
				var textView = widget.GetTextView (Index);
				if (textView != null)
					textView.Text = Text;
				widget.inUndoOperation = false;
			}
		}
		
		bool inUndoOperation = false;
		public void AddChange (CatalogEntry entry, string oldText, string text, int index)
		{
			if (inUndoOperation)
				return;
			redoStack.Clear ();
			undoStack.Push (new Change (this, entry, oldText, text, index));
		}
		
		public void Undo ()
		{
			Change change = undoStack.Pop ();
			change.Undo ();
			redoStack.Push (change);
		}
		
		public void Redo ()
		{
			Change change = redoStack.Pop ();
			change.Redo ();
			undoStack.Push (change);
		}
		
		class DisposeStub : IDisposable
		{
			public void Dispose ()
			{
			}
		}
		
		public IDisposable OpenUndoGroup ()
		{
			return new DisposeStub ();
		}
		
		public bool EnableUndo {
			get {
				return undoStack.Count > 0;
			}
		}
		
		public bool EnableRedo {
			get {
				return redoStack.Count > 0;
			}
		}
		#endregion
	}
}<|MERGE_RESOLUTION|>--- conflicted
+++ resolved
@@ -375,11 +375,7 @@
 			Menu sub = new Menu ();
 			searchInMenu.Submenu = sub;
 			Gtk.RadioMenuItem  original = null, translated = null, both = null;
-<<<<<<< HEAD
-			var group = new Gtk.RadioMenuItem [0];
-=======
 			Gtk.RadioMenuItem [] group = new Gtk.RadioMenuItem [0];
->>>>>>> a92bc046
 			original = new Gtk.RadioMenuItem (group, GettextCatalog.GetString ("_Original"));
 			group = original.Group;
 			original.ButtonPressEvent += delegate { original.Activate (); };
