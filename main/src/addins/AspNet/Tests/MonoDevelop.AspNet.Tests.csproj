<?xml version="1.0" encoding="utf-8"?>
<Project DefaultTargets="Build" ToolsVersion="4.0" xmlns="http://schemas.microsoft.com/developer/msbuild/2003">
  <PropertyGroup>
    <Configuration Condition=" '$(Configuration)' == '' ">Debug</Configuration>
    <Platform Condition=" '$(Platform)' == '' ">AnyCPU</Platform>
    <ProductVersion>8.0.30703</ProductVersion>
    <SchemaVersion>2.0</SchemaVersion>
    <ProjectGuid>{BEFADF93-EE92-4806-9C0B-937B25311C95}</ProjectGuid>
    <OutputType>Library</OutputType>
    <RootNamespace>MonoDevelop.AspNet.Tests</RootNamespace>
    <AssemblyName>MonoDevelop.AspNet.Tests</AssemblyName>
    <TestRunnerCommand>..\..\..\..\build\bin\mdtool.exe</TestRunnerCommand>
    <TestRunnerArgs>run-md-tests</TestRunnerArgs>
    <TargetFrameworkVersion>v4.5</TargetFrameworkVersion>
  </PropertyGroup>
  <PropertyGroup Condition=" '$(Configuration)|$(Platform)' == 'Debug|AnyCPU' ">
    <DebugSymbols>true</DebugSymbols>
    <DebugType>full</DebugType>
    <Optimize>false</Optimize>
    <OutputPath>..\..\..\..\build\tests</OutputPath>
    <DefineConstants>DEBUG;</DefineConstants>
    <ErrorReport>prompt</ErrorReport>
    <WarningLevel>4</WarningLevel>
    <ConsolePause>false</ConsolePause>
  </PropertyGroup>
  <PropertyGroup Condition=" '$(Configuration)|$(Platform)' == 'Release|AnyCPU' ">
    <DebugType>pdbonly</DebugType>
    <Optimize>true</Optimize>
    <OutputPath>..\..\..\..\build\tests</OutputPath>
    <ErrorReport>prompt</ErrorReport>
    <WarningLevel>4</WarningLevel>
    <ConsolePause>false</ConsolePause>
    <DebugSymbols>true</DebugSymbols>
  </PropertyGroup>
  <ItemGroup>
    <Reference Include="System" />
    <Reference Include="gtk-sharp, Version=2.12.0.0, Culture=neutral, PublicKeyToken=35e10195dab3c99f" />
    <Reference Include="atk-sharp, Version=2.12.0.0, Culture=neutral, PublicKeyToken=35e10195dab3c99f" />
    <Reference Include="glib-sharp, Version=2.12.0.0, Culture=neutral, PublicKeyToken=35e10195dab3c99f" />
    <Reference Include="gdk-sharp, Version=2.12.0.0, Culture=neutral, PublicKeyToken=35e10195dab3c99f" />
    <Reference Include="System.Reflection.Metadata">
      <HintPath>..\..\..\..\external\roslyn\Binaries\Release\System.Reflection.Metadata.dll</HintPath>
      <Private>False</Private>
    </Reference>
    <Reference Include="System.Collections.Immutable">
      <HintPath>..\..\..\..\external\roslyn\Binaries\Release\System.Collections.Immutable.dll</HintPath>
      <Private>False</Private>
    </Reference>
    <Reference Include="Microsoft.CodeAnalysis.Workspaces">
      <HintPath>..\..\..\..\external\roslyn\Binaries\Release\Microsoft.CodeAnalysis.Workspaces.dll</HintPath>
      <Private>False</Private>
    </Reference>
    <Reference Include="Microsoft.CodeAnalysis">
      <HintPath>..\..\..\..\external\roslyn\Binaries\Release\Microsoft.CodeAnalysis.dll</HintPath>
      <Private>False</Private>
    </Reference>
    <Reference Include="Microsoft.CodeAnalysis.CSharp">
      <HintPath>..\..\..\..\external\roslyn\Binaries\Release\Microsoft.CodeAnalysis.CSharp.dll</HintPath>
      <Private>False</Private>
    </Reference>
  </ItemGroup>
  <ItemGroup>
    <Compile Include="Razor\Dom\RazorCodeBlockParsingTests.cs" />
    <Compile Include="Razor\Dom\RazorCodeFragmentsParsingTests.cs" />
    <Compile Include="Razor\Dom\RazorCommentParsingTests.cs" />
    <Compile Include="Razor\Dom\RazorDirectivesParsingTests.cs" />
    <Compile Include="Razor\Dom\RazorExplicitExpressionsParsingTests.cs" />
    <Compile Include="Razor\Dom\RazorImplicitExpressionsParsingTests.cs" />
    <Compile Include="Razor\Dom\RazorParsingTests.cs" />
    <Compile Include="Razor\Dom\RazorStatementsParsingTests.cs" />
    <Compile Include="Razor\RazorCompletionTesting.cs" />
    <Compile Include="WebForms\WebFormsTesting.cs" />
    <Compile Include="WebForms\WebFormsParsingTests.cs" />
    <Compile Include="WebForms\WebFormsCompletionTests.cs" />
    <Compile Include="Razor\RazorCompletionTests.cs" />
    <Compile Include="Html\HtmlParsingTests.cs" />
    <Compile Include="Html\HtmlImplicitClosingTests.cs" />
<<<<<<< HEAD
    <Compile Include="Razor\Dom\RazorDocumentTrackerTests.cs" />
    <Compile Include="Razor\RazorParserTests.cs" />
=======
    <Compile Include="WebForms\WebFormsSyntaxModeTests.cs" />
>>>>>>> cb630fd2
  </ItemGroup>
  <Import Project="$(MSBuildBinPath)\Microsoft.CSharp.targets" />
  <ItemGroup>
    <ProjectReference Include="..\..\..\core\MonoDevelop.Core\MonoDevelop.Core.csproj">
      <Project>{7525BB88-6142-4A26-93B9-A30C6983390A}</Project>
      <Name>MonoDevelop.Core</Name>
      <Private>False</Private>
    </ProjectReference>
    <ProjectReference Include="..\..\..\core\MonoDevelop.Ide\MonoDevelop.Ide.csproj">
      <Project>{27096E7F-C91C-4AC6-B289-6897A701DF21}</Project>
      <Name>MonoDevelop.Ide</Name>
      <Private>False</Private>
    </ProjectReference>
    <ProjectReference Include="..\..\..\..\external\nrefactory\ICSharpCode.NRefactory\ICSharpCode.NRefactory.csproj">
      <Project>{3B2A5653-EC97-4001-BB9B-D90F1AF2C371}</Project>
      <Name>ICSharpCode.NRefactory</Name>
      <Private>False</Private>
    </ProjectReference>
    <ProjectReference Include="..\..\MonoDevelop.DesignerSupport\MonoDevelop.DesignerSupport.csproj">
      <Project>{2C24D515-4A2C-445C-8419-C09231913CFA}</Project>
      <Name>MonoDevelop.DesignerSupport</Name>
      <Private>False</Private>
    </ProjectReference>
    <ProjectReference Include="..\..\..\core\Mono.Texteditor\Mono.TextEditor.csproj">
      <Project>{A2329308-3751-4DBD-9A75-5F7B8B024625}</Project>
      <Name>Mono.TextEditor</Name>
      <Private>False</Private>
    </ProjectReference>
    <ProjectReference Include="..\..\..\..\tests\UnitTests\UnitTests.csproj">
      <Project>{1497D0A8-AFF1-4938-BC22-BE79B358BA5B}</Project>
      <Name>UnitTests</Name>
      <Private>False</Private>
    </ProjectReference>
    <ProjectReference Include="..\..\Xml\MonoDevelop.Xml.csproj">
      <Project>{86DFC74A-B0B6-4C73-9E05-9098DA8FA5F1}</Project>
      <Name>MonoDevelop.Xml</Name>
      <Private>False</Private>
    </ProjectReference>
    <ProjectReference Include="..\..\Xml\Tests\MonoDevelop.Xml.Tests.csproj">
      <Project>{8E47B77A-A649-494C-9BF2-B845E39CADE9}</Project>
      <Name>MonoDevelop.Xml.Tests</Name>
      <Private>False</Private>
    </ProjectReference>
    <ProjectReference Include="..\MonoDevelop.AspNet.csproj">
      <Project>{1CF94D07-5480-4D10-A3CD-2EBD5E87B02E}</Project>
      <Name>MonoDevelop.AspNet</Name>
      <Private>False</Private>
    </ProjectReference>
    <ProjectReference Include="..\..\..\..\external\guiunit\src\framework\GuiUnit_NET_4_5.csproj">
      <Project>{D12F0F7B-8DE3-43EC-BA49-41052D065A9B}</Project>
      <Name>GuiUnit_NET_4_5</Name>
    </ProjectReference>
  </ItemGroup>
  <ItemGroup>
    <Folder Include="Razor\" />
    <Folder Include="Razor\Dom\" />
    <Folder Include="Html\" />
  </ItemGroup>
  <ProjectExtensions>
    <MonoDevelop>
      <Properties>
        <Policies>
          <DotNetNamingPolicy DirectoryNamespaceAssociation="PrefixedHierarchical" ResourceNamePolicy="FileName" />
        </Policies>
      </Properties>
    </MonoDevelop>
  </ProjectExtensions>
</Project><|MERGE_RESOLUTION|>--- conflicted
+++ resolved
@@ -75,12 +75,9 @@
     <Compile Include="Razor\RazorCompletionTests.cs" />
     <Compile Include="Html\HtmlParsingTests.cs" />
     <Compile Include="Html\HtmlImplicitClosingTests.cs" />
-<<<<<<< HEAD
     <Compile Include="Razor\Dom\RazorDocumentTrackerTests.cs" />
     <Compile Include="Razor\RazorParserTests.cs" />
-=======
     <Compile Include="WebForms\WebFormsSyntaxModeTests.cs" />
->>>>>>> cb630fd2
   </ItemGroup>
   <Import Project="$(MSBuildBinPath)\Microsoft.CSharp.targets" />
   <ItemGroup>
