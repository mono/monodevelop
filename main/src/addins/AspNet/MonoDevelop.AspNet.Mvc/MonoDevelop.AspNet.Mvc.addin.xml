<Addin id          = "AspNet.Mvc"
       namespace   = "MonoDevelop"
       name        = "ASP.NET MVC Support"
       author      = "Michael Hutchinson"
       copyright   = "MIT X11"
       url         = "http://monodevelop.com/"
       description = "Support for ASP.NET MVC projects."
       category    = "Web Development"
<<<<<<< HEAD
       version     = "4.0">
	
=======
       version     = "3.0.5">

>>>>>>> 215df589
	<Runtime>
		<Import file = "Templates/Controller.xft.xml"/>
		<Import file = "Templates/ViewPage.xft.xml"/>
		<Import file = "Templates/ViewContentPage.xft.xml"/>
		<Import file = "Templates/UserControl.xft.xml"/>
		<Import file = "Templates/ViewMasterPage.xft.xml" />
		<Import file = "Templates/Project.xpt.xml" />
		<Import file = "Templates/EmptyProject.xpt.xml"/>
		<Import file = "Templates/GlobalAsax.xft.xml"/>
		<Import file = "Templates/WebConfigApp.xft.xml"/>
		<Import file = "Templates/WebConfigViews.xft.xml"/>
		<Import file = "Templates/ProjectMvc3.xpt.xml" />
		<Import file = "Templates/EmptyProjectMvc3.xpt.xml" />
		<Import file = "Templates/GlobalAsaxMvc3.xft.xml" />
		<Import file = "Templates/WebConfigAppMvc3.xft.xml" />
		<Import file = "Templates/WebConfigViewsMvc3.xft.xml" />
		<Import file = "Templates/ProjectWithUnitTest.xpt.xml" />
		<Import file = "Templates/ProjectMvc3WithUnitTest.xpt.xml" />
		<Import file = "Templates/ProjectMvc3Razor.xpt.xml" />
		<Import file = "Templates/ProjectMvc3RazorWithUnitTest.xpt.xml" />
		<Import file = "Templates/LayoutPage.xft.xml" />
		<Import file = "Templates/ViewPageRazor.xft.xml" />
		<Import file = "Templates/PartialViewPageRazor.xft.xml" />
		<Import file = "CodeTemplates/CSharp/AddView/Aspx/Empty.tt" />
		<Import file = "CodeTemplates/CSharp/AddView/Razor/Empty.tt" />
		<Import file = "CodeTemplates/CSharp/AddController/Empty.tt" />
		<Import file = "CodeTemplates/CSharp/AddController/ControllerWithEmptyReadAndWriteActions.tt" />
	</Runtime>

	<Dependencies>
<<<<<<< HEAD
		<Addin id="Core" version="4.0"/>
		<Addin id="Ide" version="4.0"/>
		<Addin id="XmlEditor" version="4.0" />
		<Addin id="AspNet" version="4.0" />
		<Addin id="SourceEditor2" version="4.0" />
		<Addin id="TextTemplating" version="4.0" />
=======
		<Addin id="Core" version="3.0.5"/>
		<Addin id="Ide" version="3.0.5"/>
		<Addin id="XmlEditor" version="3.0.5" />
		<Addin id="AspNet" version="3.0.5" />
		<Addin id="SourceEditor2" version="3.0.5" />
		<Addin id="TextTemplating" version="3.0.5" />
>>>>>>> 215df589
	</Dependencies>

	<Extension path = "/MonoDevelop/ProjectModel/MSBuildItemTypes">
		<DotNetProjectSubtype
			guid="{603c0e0b-db56-11dc-be95-000d561079b0}"
			type="MonoDevelop.AspNet.Mvc.AspMvc1Project"
			insertbefore="MonoDevelop.AspNet.AspNetAppProject"
			/>
		<DotNetProjectSubtype
			guid="{F85E285D-A4E0-4152-9332-AB1D724D3325}"
			type="MonoDevelop.AspNet.Mvc.AspMvc2Project"
			insertbefore="MonoDevelop.AspNet.AspNetAppProject"
			/>
		<DotNetProjectSubtype
			guid="{E53F8FEA-EAE0-44A6-8774-FFD645390401}"
			type="MonoDevelop.AspNet.Mvc.AspMvc3Project"
			insertbefore="MonoDevelop.AspNet.AspNetAppProject"
			/>
		<DotNetProjectSubtype
			guid="{E3E379DF-F4C6-4180-9B81-6769533ABE47}"
			type="MonoDevelop.AspNet.Mvc.AspMvc4Project"
			insertbefore="MonoDevelop.AspNet.AspNetAppProject"
			/>	
	</Extension>

	<Extension path = "/MonoDevelop/Ide/FileTemplates">
		<FileTemplate id       = "AspMvcController"
		              file     = "Templates/Controller.xft.xml"/>
		<FileTemplate id       = "AspMvcViewPage"
		              file     = "Templates/ViewPage.xft.xml"/>
		<FileTemplate id       = "AspMvcViewContentPage"
		              file     = "Templates/ViewContentPage.xft.xml"/>
		<FileTemplate id       = "AspMvcUserControl"
		              file     = "Templates/UserControl.xft.xml"/>
		<FileTemplate id       = "AspMvcViewMasterPage"
		              file     = "Templates/ViewMasterPage.xft.xml" />
		<FileTemplate id       = "AspMvcGlobalAsax"
		              file     = "Templates/GlobalAsax.xft.xml" />
		<FileTemplate id       = "AspMvcWebConfigApp"
		              file     = "Templates/WebConfigApp.xft.xml" />
		<FileTemplate id       = "AspMvcWebConfigViews"
		              file     = "Templates/WebConfigViews.xft.xml" />
		<FileTemplate id       = "AspMvc3GlobalAsax"
		              file     = "Templates/GlobalAsaxMvc3.xft.xml" />
		<FileTemplate id       = "AspMvc3WebConfigApp"
		              file     = "Templates/WebConfigAppMvc3.xft.xml" />
		<FileTemplate id       = "AspMvc3WebConfigViews"
		              file     = "Templates/WebConfigViewsMvc3.xft.xml" />
		<FileTemplate id       = "AspMvcViewPageRazor"
		              file     = "Templates/ViewPageRazor.xft.xml" />
		<FileTemplate id       = "AspMvcLayoutPage"
		              file     = "Templates/LayoutPage.xft.xml" />
		<FileTemplate id       = "AspMvcPartialViewPageRazor"
		              file     = "Templates/PartialViewPageRazor.xft.xml" />
	</Extension>

	<Extension path = "/MonoDevelop/Ide/ProjectTemplates">
		<ProjectTemplate id = "AspMvcProject-Empty" file = "Templates/EmptyProject.xpt.xml"/>
		<ProjectTemplate id = "AspMvcProject" file = "Templates/Project.xpt.xml" />
		<ProjectTemplate id = "AspMvcProjectWithUnitTest" file = "Templates/ProjectWithUnitTest.xpt.xml" />
	<Condition id="AssemblyInstalled" name="System.Web.Mvc" minVersion="3.0.0.0">
		<ProjectTemplate id = "AspMvc3Project-Empty" file = "Templates/EmptyProjectMvc3.xpt.xml" />
		<ProjectTemplate id = "AspMvc3Project" file = "Templates/ProjectMvc3.xpt.xml" />
		<ProjectTemplate id = "AspMvc3ProjectWithUnitTest" file = "Templates/ProjectMvc3WithUnitTest.xpt.xml" />
		<ProjectTemplate id = "AspMvc3Project-Razor" file = "Templates/ProjectMvc3Razor.xpt.xml" />
		<ProjectTemplate id = "AspMvc3Project-RazorWithUnitTest" file = "Templates/ProjectMvc3RazorWithUnitTest.xpt.xml" />
	</Condition>
	</Extension>

	<Extension path = "/MonoDevelop/ProjectModel/ProjectBindings">
		<ProjectBinding id = "AspNetMvc1" class = "MonoDevelop.AspNet.Mvc.AspMvc1ProjectBinding" />
		<ProjectBinding id = "AspNetMvc2" class = "MonoDevelop.AspNet.Mvc.AspMvc2ProjectBinding" />
		<ProjectBinding id = "AspNetMvc3" class = "MonoDevelop.AspNet.Mvc.AspMvc3ProjectBinding" />
		<ProjectBinding id = "AspNetMvc4" class = "MonoDevelop.AspNet.Mvc.AspMvc4ProjectBinding" />
	</Extension>

	<Extension path = "/MonoDevelop/ProjectModel/SerializableClasses">
		<DataType class = "MonoDevelop.AspNet.Mvc.AspMvcProject" />
		<DataType class = "MonoDevelop.AspNet.Mvc.AspMvcProjectConfiguration" />
	</Extension>

	<Extension path = "/MonoDevelop/Ide/Commands">
		<Category _name = "ASP.NET" id = "AspNet">
		<Command id = "MonoDevelop.AspNet.Mvc.AspMvcCommands.AddController"
		         _label = "Controller..."
		         _description = "Add an ASP.NET MVC controller" />
		<Command id = "MonoDevelop.AspNet.Mvc.AspMvcCommands.AddView"
		         _label = "View..."
		         _description = "Add an ASP.NET MVC view" />
		</Category>
	</Extension>

	<Extension path = "/MonoDevelop/Ide/Commands/TextEditor">
		<Command id = "MonoDevelop.AspNet.Mvc.AspCommands.GoToView"
				_label = "Go To View"
				defaultHandler = "MonoDevelop.AspNet.Mvc.GoToViewCommandHandler"
				description = "Go to the corresponding view file" />
		<Command id = "MonoDevelop.AspNet.Mvc.AspCommands.AddViewFromController"
				_label = "Add View..."
				defaultHandler = "MonoDevelop.AspNet.Mvc.AddViewFromControllerCommandHandler"
				description = "Add an ASP.NET MVC view" />
		<Command id = "MonoDevelop.AspNet.Mvc.AspCommands.GoToController"
				_label = "Go To Controller"
				defaultHandler = "MonoDevelop.AspNet.Mvc.GoToControllerCommandHandler"
				description = "Go to the corresponding controller file" />
	</Extension>
	
	<Extension path = "/MonoDevelop/Ide/ContextMenu/ProjectPad/Add">
		<Condition id="activeproject" value="AspNetMvc">
			<CommandItem id = "MonoDevelop.AspNet.Mvc.AspMvcCommands.AddController" insertbefore="MonoDevelop.Ide.Commands.ProjectCommands.AddNewFiles"  disabledVisible="false"/>
			<CommandItem id = "MonoDevelop.AspNet.Mvc.AspMvcCommands.AddView" disabledVisible="false" />
			<SeparatorItem id = "MvcAddSeparator" />
		</Condition>
	</Extension>

	<Extension path = "/MonoDevelop/SourceEditor2/ContextMenu/Editor">
		<Condition id="FileType" fileExtensions=".cs">
			<CommandItem id = "MonoDevelop.AspNet.Mvc.AspCommands.GoToView" insertbefore="MonoDevelop.Ide.Commands.EditCommands.Cut" />
			<CommandItem id = "MonoDevelop.AspNet.Mvc.AspCommands.AddViewFromController" />
			<SeparatorItem id = "MvcSeparator1" />
		</Condition>
		<Condition id="FileType" fileExtensions=".cshtml,.aspx">
			<CommandItem id = "MonoDevelop.AspNet.Mvc.AspCommands.GoToController" insertbefore="MonoDevelop.Ide.Commands.EditCommands.Cut" />
			<SeparatorItem id = "MvcSeparator2" />
		</Condition>
	</Extension>
	
	<Extension path = "/MonoDevelop/Ide/Pads/ProjectPad">
		<NodeBuilder id="AspMvcFolderNodeBuilderExtension" class = "MonoDevelop.AspNet.Mvc.Gui.FolderNodeBuilderExtension"/>
	</Extension>

	<Extension path = "/MonoDevelop/TypeSystem/Parser">
		<Parser class = "MonoDevelop.AspNet.Mvc.Parser.RazorCSharpParser" mimeType="text/x-cshtml" />
	</Extension>

	<ExtensionPoint path = "/MonoDevelop/Razor/CompletionBuilders">
		<ExtensionNode name="Class" />
	</ExtensionPoint>

	<Extension path = "/MonoDevelop/Razor/CompletionBuilders">
		<Class class = "MonoDevelop.AspNet.Mvc.Completion.RazorCSharpCompletionBuilder" />
	</Extension>

	<Extension path = "/MonoDevelop/Core/MimeTypes">
		<MimeType id="text/x-cshtml" _description="ASP.NET MVC Razor View" icon="md-html-file-icon" isText="true">
			<File pattern="*.cshtml" />
		</MimeType>
	</Extension>

	<Extension path = "/MonoDevelop/SourceEditor2/CustomModes">
		<SyntaxMode mimeTypes="text/x-cshtml" class="MonoDevelop.AspNet.Mvc.RazorSyntaxMode"/>
	</Extension>

	<Extension path = "/MonoDevelop/Ide/TextEditorExtensions">
		<Class fileExtensions=".cshtml" class = "MonoDevelop.AspNet.Mvc.Gui.RazorCSharpEditorExtension" />
	</Extension>

	<Extension path = "/MonoDevelop/Ide/CodeTemplates">
		<CodeTemplate file="Razor-templates.xml" />
	</Extension>

	<Extension path = "/MonoDevelop/Ide/CodeFormatters">
		<Formatter mimeType="text/x-cshtml" class="MonoDevelop.AspNet.Mvc.Formatting.RazorCSharpFormatter" />
	</Extension>
</Addin><|MERGE_RESOLUTION|>--- conflicted
+++ resolved
@@ -6,13 +6,8 @@
        url         = "http://monodevelop.com/"
        description = "Support for ASP.NET MVC projects."
        category    = "Web Development"
-<<<<<<< HEAD
        version     = "4.0">
 	
-=======
-       version     = "3.0.5">
-
->>>>>>> 215df589
 	<Runtime>
 		<Import file = "Templates/Controller.xft.xml"/>
 		<Import file = "Templates/ViewPage.xft.xml"/>
@@ -43,21 +38,12 @@
 	</Runtime>
 
 	<Dependencies>
-<<<<<<< HEAD
 		<Addin id="Core" version="4.0"/>
 		<Addin id="Ide" version="4.0"/>
 		<Addin id="XmlEditor" version="4.0" />
 		<Addin id="AspNet" version="4.0" />
 		<Addin id="SourceEditor2" version="4.0" />
 		<Addin id="TextTemplating" version="4.0" />
-=======
-		<Addin id="Core" version="3.0.5"/>
-		<Addin id="Ide" version="3.0.5"/>
-		<Addin id="XmlEditor" version="3.0.5" />
-		<Addin id="AspNet" version="3.0.5" />
-		<Addin id="SourceEditor2" version="3.0.5" />
-		<Addin id="TextTemplating" version="3.0.5" />
->>>>>>> 215df589
 	</Dependencies>
 
 	<Extension path = "/MonoDevelop/ProjectModel/MSBuildItemTypes">
