// 
// AddViewDialog.cs
//  
// Author:
//       Michael Hutchinson <mhutchinson@novell.com>
// 
// Copyright (c) 2009 Novell, Inc. (http://www.novell.com)
// 
// Permission is hereby granted, free of charge, to any person obtaining a copy
// of this software and associated documentation files (the "Software"), to deal
// in the Software without restriction, including without limitation the rights
// to use, copy, modify, merge, publish, distribute, sublicense, and/or sell
// copies of the Software, and to permit persons to whom the Software is
// furnished to do so, subject to the following conditions:
// 
// The above copyright notice and this permission notice shall be included in
// all copies or substantial portions of the Software.
// 
// THE SOFTWARE IS PROVIDED "AS IS", WITHOUT WARRANTY OF ANY KIND, EXPRESS OR
// IMPLIED, INCLUDING BUT NOT LIMITED TO THE WARRANTIES OF MERCHANTABILITY,
// FITNESS FOR A PARTICULAR PURPOSE AND NONINFRINGEMENT. IN NO EVENT SHALL THE
// AUTHORS OR COPYRIGHT HOLDERS BE LIABLE FOR ANY CLAIM, DAMAGES OR OTHER
// LIABILITY, WHETHER IN AN ACTION OF CONTRACT, TORT OR OTHERWISE, ARISING FROM,
// OUT OF OR IN CONNECTION WITH THE SOFTWARE OR THE USE OR OTHER DEALINGS IN
// THE SOFTWARE.

using System;
using System.Linq;
using System.IO;
using System.Collections.Generic;
using MonoDevelop.AspNet.StateEngine;
using PP = System.IO.Path;

using MonoDevelop.AspNet.Gui;
using MonoDevelop.Ide;
using MonoDevelop.AspNet.Parser;
using MonoDevelop.Core;
using MonoDevelop.Components;
using ICSharpCode.NRefactory.TypeSystem;
using MonoDevelop.Ide.TypeSystem;
using MonoDevelop.Xml.StateEngine;

namespace MonoDevelop.AspNet.Mvc.Gui
{
	
	
	public partial class AddViewDialog : Gtk.Dialog
	{	
		AspMvcProject project;
		IDictionary<string, IList<string>> loadedTemplateList;
		IDictionary<string, Gtk.ListStore> templateStore;
		Gtk.ListStore dataClassStore;
		string oldMaster;
		string oldEngine;
		Gtk.ListStore primaryPlaceholderStore = new Gtk.ListStore (typeof (String));
		System.CodeDom.Compiler.CodeDomProvider provider;
		TypeDataProvider classDataProvider;
		
		public AddViewDialog (AspMvcProject project)
		{
			this.project = project;
			this.Build ();
			
			provider = project.LanguageBinding.GetCodeDomProvider ();

			var viewEngines = GetProperViewEngines ();
			loadedTemplateList = new Dictionary<string, IList<string>> ();
			foreach (var engine in viewEngines) {
				viewEngineCombo.AppendText (engine);
				loadedTemplateList[engine] = project.GetCodeTemplates ("AddView", engine);
			}

			viewEngineCombo.Active = 0;
			InitializeTemplateStore (loadedTemplateList);
			
			ContentPlaceHolders = new List<string> ();
			string siteMaster = project.VirtualToLocalPath ("~/Views/Shared/Site.master", null);
			if (project.Files.GetFile (siteMaster) != null)
				masterEntry.Text = "~/Views/Shared/Site.master";
			
			primaryPlaceholderCombo.Model = primaryPlaceholderStore;
			
			UpdateTypePanelSensitivity (null, null);
			UpdateMasterPanelSensitivity (null, null);
			Validate ();
		}

		IEnumerable<string> GetProperViewEngines ()
		{
			yield return "Aspx";
			if (MvcVersion.CompareTo ("2.0.0.0") > 0)
				yield return "Razor";
		}

		void InitializeTemplateStore (IDictionary<string, IList<string>> tempList)
		{
			templateStore = new Dictionary<string, Gtk.ListStore> ();

			foreach (var engine in tempList.Keys) {
				bool foundEmptyTemplate = false;
				templateStore[engine] = new Gtk.ListStore (typeof (string));

				foreach (string file in tempList[engine]) {
					string name = PP.GetFileNameWithoutExtension (file);
					if (!foundEmptyTemplate) {
						if (name == "Empty") {
							templateStore[engine].InsertWithValues (0, name);
							foundEmptyTemplate = true;
						} else
							templateStore[engine].AppendValues (name);
					}
				}

				if (!foundEmptyTemplate)
					throw new Exception ("The Empty.tt template is missing.");
			}

			UpdateTemplateList ();
		}

		void UpdateTemplateList ()
		{
			templateCombo.Model = templateStore[ActiveViewEngine];
			oldEngine = ActiveViewEngine;
			templateCombo.Active = 0;
		}
		
		protected virtual void Validate (object sender, EventArgs e)
		{
			Validate ();
		}
		
		void Validate ()
		{
			buttonOk.Sensitive = IsValid ();
		}
	
		protected virtual void UpdateMasterPanelSensitivity (object sender, EventArgs e)
		{
			bool canHaveMaster = !IsPartialView;
			masterCheck.Sensitive = canHaveMaster;
			masterPanel.Sensitive = canHaveMaster && HasMaster;
			placeholderBox.Sensitive = masterPanel.Sensitive && ActiveViewEngine != "Razor";
			MasterChanged (null, null);
			Validate ();
		}
		
		protected virtual void UpdateTypePanelSensitivity (object sender, EventArgs e)
		{
			bool enabled = typePanel.Sensitive = stronglyTypedCheck.Active;

			if (enabled && classDataProvider == null) {
				classDataProvider = new TypeDataProvider (project);
				dataClassStore = new Gtk.ListStore (typeof (string));
				foreach (var item in classDataProvider.TypeNamesList)
					dataClassStore.AppendValues (item);
				dataClassCombo.Model = dataClassStore;
				if (classDataProvider.TypeNamesList.Count > 0)
					dataClassCombo.Active = 0;
			}

			Validate ();
		}
		
		public override void Dispose ()
		{
			Destroy ();
			base.Dispose ();
		}
		
		public bool IsValid ()
		{
			if (!IsValidIdentifier (ViewName))
				return false;

			if (!IsPartialView && HasMaster && ActiveViewEngine != "Razor") {
				if (String.IsNullOrEmpty (MasterFile) || !System.IO.File.Exists (project.VirtualToLocalPath (oldMaster, null)))
					return false;
				//PrimaryPlaceHolder can be empty
				//Layout Page can be empty in Razor Views - it's usually set in _ViewStart.cshtml file
			}
			
			if (IsStronglyTyped && String.IsNullOrEmpty(ViewDataTypeString))
			    return false;
			
			return true;
		}
		
		bool IsValidIdentifier (string identifier)
		{
			return !String.IsNullOrEmpty (identifier) && provider.IsValidIdentifier (identifier);
		}
	
		protected virtual void ShowMasterSelectionDialog (object sender, System.EventArgs e)
		{
			string pattern, title;
			if (ActiveViewEngine == "Razor") {
				pattern = "*.cshtml";
				title = MonoDevelop.Core.GettextCatalog.GetString ("Select a Layout file...");
			} else {
				pattern = "*.master";
				title = MonoDevelop.Core.GettextCatalog.GetString ("Select a Master Page...");
			}
			var dialog = new MonoDevelop.Ide.Projects.ProjectFileSelectorDialog (project, null, pattern)
			{
				Title = title,
				TransientFor = this,
			};
			try {
				if (MessageService.RunCustomDialog (dialog) == (int) Gtk.ResponseType.Ok)
					masterEntry.Text = project.LocalToVirtualPath (dialog.SelectedFile.FilePath);
			} finally {
				dialog.Destroy ();
			}
		}
		
		protected virtual void MasterChanged (object sender, EventArgs e)
		{
			if (IsPartialView || !HasMaster)
				return;
			
			if (masterEntry.Text == oldMaster)
				return;
			oldMaster = masterEntry.Text;
			
			primaryPlaceholderStore.Clear ();
			ContentPlaceHolders.Clear ();
			
			string realPath = project.VirtualToLocalPath (oldMaster, null);
			if (!File.Exists (realPath))
				return;
			
			var pd = TypeSystemService.ParseFile (project, realPath)
				as AspNetParsedDocument;
			
			if (pd != null) {
				try {
					ContentPlaceHolders.AddRange (pd.XDocument.GetAllPlaceholderIds ());
					
					for (int i = 0; i < ContentPlaceHolders.Count; i++) {
						string placeholder = ContentPlaceHolders[i];
						primaryPlaceholderStore.AppendValues (placeholder);
						
						if (placeholder.Contains ("main") || placeholder.Contains ("Main") 
							|| placeholder.Contains ("content") || placeholder.Contains ("Content"))
							primaryPlaceholderCombo.Active = i;
					}
				} catch (Exception ex) {
					LoggingService.LogError ("Unhandled exception getting master regions for '" + realPath + "'", ex);
				}
			}
			
			Validate ();
		}

		protected virtual void ViewEngineChanged (object sender, EventArgs e)
		{
			if (String.IsNullOrEmpty (oldEngine))
				return;
			if (oldEngine != ActiveViewEngine) {
				UpdateTemplateList ();
				UpdateMasterPanelSensitivity (null, null);
			}
		}

		protected virtual void DataClassChanged (object sender, EventArgs e)
		{
			Validate ();
		}
		
		#region Public properties
		
		public Type ViewDataType {
			get {
				return dataClassCombo.Active >= 0 ? (Type)classDataProvider.TypesList[dataClassCombo.Active] : System.Type.GetType(dataClassCombo.ActiveText, false);
			}
		}

		public string ViewDataTypeString {
			get {
				return dataClassCombo.ActiveText;
			}
		}
		
		public string MasterFile {
			get {
				return masterEntry.Text;
			}
		}
		
		public bool HasMaster {
			get {
				return masterCheck.Active;
			}
		}
		
		public string PrimaryPlaceHolder {
			get {
				return primaryPlaceholderCombo.ActiveText;
			}
		}
		
		public List<string> ContentPlaceHolders {
			get; private set;
		}
		
		public string TemplateFile {
			get {
				return loadedTemplateList[ActiveViewEngine][templateCombo.Active];
			}
		}
		
		public string ViewName {
			get {
				return nameEntry.Text;
			}
			set {
				nameEntry.Text = value ?? "";
			}
		}
		
		public bool IsPartialView {
			get { return partialCheck.Active; }
		}
		
		public bool IsStronglyTyped {
			get { return stronglyTypedCheck.Active; }
		}

		public string ActiveViewEngine {
			get { return viewEngineCombo.ActiveText; }
		}

		public string MvcVersion {
<<<<<<< HEAD
			get {
				var asm = project.References.FirstOrDefault (
					r => r.Reference.IndexOf("System.Web.Mvc", StringComparison.InvariantCultureIgnoreCase) > -1);
				if (asm != null) {
					string pattern = "Version=";
					return asm.Reference.Substring (asm.Reference.IndexOf (pattern) + pattern.Length, "0.0.0.0".Length);
				}
				return "2.0.0.0";
=======
			get {
				return project.GetAspNetMvcVersion ();
>>>>>>> b76a69f2
			}
		}
		
		#endregion

		class TypeDataProvider
		{
			public List<ITypeDefinition> TypesList { get; private set; }
			public List<string> TypeNamesList { get; private set; }
			Ambience ambience;

			public TypeDataProvider (MonoDevelop.Projects.DotNetProject project)
			{
				TypeNamesList = new List<string> ();
				var ctx = TypeSystemService.GetCompilation (project);
				TypesList = new List<ITypeDefinition> (ctx.MainAssembly.GetAllTypeDefinitions ());
				this.ambience = AmbienceService.GetAmbience (project.LanguageName);
				foreach (var typeDef in TypesList) {
					TypeNamesList.Add (ambience.GetString ((IEntity)typeDef, OutputFlags.IncludeGenerics | OutputFlags.UseFullName | OutputFlags.IncludeMarkup));
				}
			}
		}
	}
}

		<|MERGE_RESOLUTION|>--- conflicted
+++ resolved
@@ -46,14 +46,14 @@
 	
 	public partial class AddViewDialog : Gtk.Dialog
 	{	
-		AspMvcProject project;
-		IDictionary<string, IList<string>> loadedTemplateList;
-		IDictionary<string, Gtk.ListStore> templateStore;
-		Gtk.ListStore dataClassStore;
-		string oldMaster;
-		string oldEngine;
-		Gtk.ListStore primaryPlaceholderStore = new Gtk.ListStore (typeof (String));
-		System.CodeDom.Compiler.CodeDomProvider provider;
+		AspMvcProject project;
+		IDictionary<string, IList<string>> loadedTemplateList;
+		IDictionary<string, Gtk.ListStore> templateStore;
+		Gtk.ListStore dataClassStore;
+		string oldMaster;
+		string oldEngine;
+		Gtk.ListStore primaryPlaceholderStore = new Gtk.ListStore (typeof (String));
+		System.CodeDom.Compiler.CodeDomProvider provider;
 		TypeDataProvider classDataProvider;
 		
 		public AddViewDialog (AspMvcProject project)
@@ -61,16 +61,16 @@
 			this.project = project;
 			this.Build ();
 			
-			provider = project.LanguageBinding.GetCodeDomProvider ();
-
-			var viewEngines = GetProperViewEngines ();
-			loadedTemplateList = new Dictionary<string, IList<string>> ();
-			foreach (var engine in viewEngines) {
-				viewEngineCombo.AppendText (engine);
-				loadedTemplateList[engine] = project.GetCodeTemplates ("AddView", engine);
-			}
-
-			viewEngineCombo.Active = 0;
+			provider = project.LanguageBinding.GetCodeDomProvider ();
+
+			var viewEngines = GetProperViewEngines ();
+			loadedTemplateList = new Dictionary<string, IList<string>> ();
+			foreach (var engine in viewEngines) {
+				viewEngineCombo.AppendText (engine);
+				loadedTemplateList[engine] = project.GetCodeTemplates ("AddView", engine);
+			}
+
+			viewEngineCombo.Active = 0;
 			InitializeTemplateStore (loadedTemplateList);
 			
 			ContentPlaceHolders = new List<string> ();
@@ -83,46 +83,46 @@
 			UpdateTypePanelSensitivity (null, null);
 			UpdateMasterPanelSensitivity (null, null);
 			Validate ();
-		}
-
-		IEnumerable<string> GetProperViewEngines ()
-		{
-			yield return "Aspx";
-			if (MvcVersion.CompareTo ("2.0.0.0") > 0)
-				yield return "Razor";
-		}
-
-		void InitializeTemplateStore (IDictionary<string, IList<string>> tempList)
-		{
-			templateStore = new Dictionary<string, Gtk.ListStore> ();
-
-			foreach (var engine in tempList.Keys) {
-				bool foundEmptyTemplate = false;
-				templateStore[engine] = new Gtk.ListStore (typeof (string));
-
-				foreach (string file in tempList[engine]) {
-					string name = PP.GetFileNameWithoutExtension (file);
-					if (!foundEmptyTemplate) {
-						if (name == "Empty") {
-							templateStore[engine].InsertWithValues (0, name);
-							foundEmptyTemplate = true;
-						} else
-							templateStore[engine].AppendValues (name);
-					}
-				}
-
-				if (!foundEmptyTemplate)
-					throw new Exception ("The Empty.tt template is missing.");
-			}
-
-			UpdateTemplateList ();
-		}
-
-		void UpdateTemplateList ()
-		{
-			templateCombo.Model = templateStore[ActiveViewEngine];
-			oldEngine = ActiveViewEngine;
-			templateCombo.Active = 0;
+		}
+
+		IEnumerable<string> GetProperViewEngines ()
+		{
+			yield return "Aspx";
+			if (MvcVersion.CompareTo ("2.0.0.0") > 0)
+				yield return "Razor";
+		}
+
+		void InitializeTemplateStore (IDictionary<string, IList<string>> tempList)
+		{
+			templateStore = new Dictionary<string, Gtk.ListStore> ();
+
+			foreach (var engine in tempList.Keys) {
+				bool foundEmptyTemplate = false;
+				templateStore[engine] = new Gtk.ListStore (typeof (string));
+
+				foreach (string file in tempList[engine]) {
+					string name = PP.GetFileNameWithoutExtension (file);
+					if (!foundEmptyTemplate) {
+						if (name == "Empty") {
+							templateStore[engine].InsertWithValues (0, name);
+							foundEmptyTemplate = true;
+						} else
+							templateStore[engine].AppendValues (name);
+					}
+				}
+
+				if (!foundEmptyTemplate)
+					throw new Exception ("The Empty.tt template is missing.");
+			}
+
+			UpdateTemplateList ();
+		}
+
+		void UpdateTemplateList ()
+		{
+			templateCombo.Model = templateStore[ActiveViewEngine];
+			oldEngine = ActiveViewEngine;
+			templateCombo.Active = 0;
 		}
 		
 		protected virtual void Validate (object sender, EventArgs e)
@@ -139,26 +139,26 @@
 		{
 			bool canHaveMaster = !IsPartialView;
 			masterCheck.Sensitive = canHaveMaster;
-			masterPanel.Sensitive = canHaveMaster && HasMaster;
+			masterPanel.Sensitive = canHaveMaster && HasMaster;
 			placeholderBox.Sensitive = masterPanel.Sensitive && ActiveViewEngine != "Razor";
 			MasterChanged (null, null);
 			Validate ();
 		}
 		
 		protected virtual void UpdateTypePanelSensitivity (object sender, EventArgs e)
-		{
-			bool enabled = typePanel.Sensitive = stronglyTypedCheck.Active;
-
-			if (enabled && classDataProvider == null) {
-				classDataProvider = new TypeDataProvider (project);
-				dataClassStore = new Gtk.ListStore (typeof (string));
-				foreach (var item in classDataProvider.TypeNamesList)
-					dataClassStore.AppendValues (item);
-				dataClassCombo.Model = dataClassStore;
-				if (classDataProvider.TypeNamesList.Count > 0)
-					dataClassCombo.Active = 0;
-			}
-
+		{
+			bool enabled = typePanel.Sensitive = stronglyTypedCheck.Active;
+
+			if (enabled && classDataProvider == null) {
+				classDataProvider = new TypeDataProvider (project);
+				dataClassStore = new Gtk.ListStore (typeof (string));
+				foreach (var item in classDataProvider.TypeNamesList)
+					dataClassStore.AppendValues (item);
+				dataClassCombo.Model = dataClassStore;
+				if (classDataProvider.TypeNamesList.Count > 0)
+					dataClassCombo.Active = 0;
+			}
+
 			Validate ();
 		}
 		
@@ -171,13 +171,13 @@
 		public bool IsValid ()
 		{
 			if (!IsValidIdentifier (ViewName))
-				return false;
-
-			if (!IsPartialView && HasMaster && ActiveViewEngine != "Razor") {
-				if (String.IsNullOrEmpty (MasterFile) || !System.IO.File.Exists (project.VirtualToLocalPath (oldMaster, null)))
-					return false;
-				//PrimaryPlaceHolder can be empty
-				//Layout Page can be empty in Razor Views - it's usually set in _ViewStart.cshtml file
+				return false;
+
+			if (!IsPartialView && HasMaster && ActiveViewEngine != "Razor") {
+				if (String.IsNullOrEmpty (MasterFile) || !System.IO.File.Exists (project.VirtualToLocalPath (oldMaster, null)))
+					return false;
+				//PrimaryPlaceHolder can be empty
+				//Layout Page can be empty in Razor Views - it's usually set in _ViewStart.cshtml file
 			}
 			
 			if (IsStronglyTyped && String.IsNullOrEmpty(ViewDataTypeString))
@@ -192,19 +192,19 @@
 		}
 	
 		protected virtual void ShowMasterSelectionDialog (object sender, System.EventArgs e)
-		{
-			string pattern, title;
-			if (ActiveViewEngine == "Razor") {
-				pattern = "*.cshtml";
-				title = MonoDevelop.Core.GettextCatalog.GetString ("Select a Layout file...");
-			} else {
-				pattern = "*.master";
-				title = MonoDevelop.Core.GettextCatalog.GetString ("Select a Master Page...");
-			}
-			var dialog = new MonoDevelop.Ide.Projects.ProjectFileSelectorDialog (project, null, pattern)
-			{
-				Title = title,
-				TransientFor = this,
+		{
+			string pattern, title;
+			if (ActiveViewEngine == "Razor") {
+				pattern = "*.cshtml";
+				title = MonoDevelop.Core.GettextCatalog.GetString ("Select a Layout file...");
+			} else {
+				pattern = "*.master";
+				title = MonoDevelop.Core.GettextCatalog.GetString ("Select a Master Page...");
+			}
+			var dialog = new MonoDevelop.Ide.Projects.ProjectFileSelectorDialog (project, null, pattern)
+			{
+				Title = title,
+				TransientFor = this,
 			};
 			try {
 				if (MessageService.RunCustomDialog (dialog) == (int) Gtk.ResponseType.Ok)
@@ -251,27 +251,27 @@
 			}
 			
 			Validate ();
-		}
-
-		protected virtual void ViewEngineChanged (object sender, EventArgs e)
-		{
-			if (String.IsNullOrEmpty (oldEngine))
-				return;
-			if (oldEngine != ActiveViewEngine) {
-				UpdateTemplateList ();
-				UpdateMasterPanelSensitivity (null, null);
-			}
-		}
-
-		protected virtual void DataClassChanged (object sender, EventArgs e)
-		{
-			Validate ();
+		}
+
+		protected virtual void ViewEngineChanged (object sender, EventArgs e)
+		{
+			if (String.IsNullOrEmpty (oldEngine))
+				return;
+			if (oldEngine != ActiveViewEngine) {
+				UpdateTemplateList ();
+				UpdateMasterPanelSensitivity (null, null);
+			}
+		}
+
+		protected virtual void DataClassChanged (object sender, EventArgs e)
+		{
+			Validate ();
 		}
 		
 		#region Public properties
 		
 		public Type ViewDataType {
-			get {
+			get {
 				return dataClassCombo.Active >= 0 ? (Type)classDataProvider.TypesList[dataClassCombo.Active] : System.Type.GetType(dataClassCombo.ActiveText, false);
 			}
 		}
@@ -305,7 +305,7 @@
 		}
 		
 		public string TemplateFile {
-			get {
+			get {
 				return loadedTemplateList[ActiveViewEngine][templateCombo.Active];
 			}
 		}
@@ -327,45 +327,34 @@
 			get { return stronglyTypedCheck.Active; }
 		}
 
-		public string ActiveViewEngine {
-			get { return viewEngineCombo.ActiveText; }
-		}
-
-		public string MvcVersion {
-<<<<<<< HEAD
-			get {
-				var asm = project.References.FirstOrDefault (
-					r => r.Reference.IndexOf("System.Web.Mvc", StringComparison.InvariantCultureIgnoreCase) > -1);
-				if (asm != null) {
-					string pattern = "Version=";
-					return asm.Reference.Substring (asm.Reference.IndexOf (pattern) + pattern.Length, "0.0.0.0".Length);
-				}
-				return "2.0.0.0";
-=======
-			get {
-				return project.GetAspNetMvcVersion ();
->>>>>>> b76a69f2
-			}
-		}
-		
-		#endregion
-
-		class TypeDataProvider
-		{
-			public List<ITypeDefinition> TypesList { get; private set; }
-			public List<string> TypeNamesList { get; private set; }
-			Ambience ambience;
-
-			public TypeDataProvider (MonoDevelop.Projects.DotNetProject project)
-			{
-				TypeNamesList = new List<string> ();
-				var ctx = TypeSystemService.GetCompilation (project);
-				TypesList = new List<ITypeDefinition> (ctx.MainAssembly.GetAllTypeDefinitions ());
-				this.ambience = AmbienceService.GetAmbience (project.LanguageName);
-				foreach (var typeDef in TypesList) {
-					TypeNamesList.Add (ambience.GetString ((IEntity)typeDef, OutputFlags.IncludeGenerics | OutputFlags.UseFullName | OutputFlags.IncludeMarkup));
-				}
-			}
+		public string ActiveViewEngine {
+			get { return viewEngineCombo.ActiveText; }
+		}
+
+		public string MvcVersion {
+			get {
+				return project.GetAspNetMvcVersion ();
+			}
+		}
+		
+		#endregion
+
+		class TypeDataProvider
+		{
+			public List<ITypeDefinition> TypesList { get; private set; }
+			public List<string> TypeNamesList { get; private set; }
+			Ambience ambience;
+
+			public TypeDataProvider (MonoDevelop.Projects.DotNetProject project)
+			{
+				TypeNamesList = new List<string> ();
+				var ctx = TypeSystemService.GetCompilation (project);
+				TypesList = new List<ITypeDefinition> (ctx.MainAssembly.GetAllTypeDefinitions ());
+				this.ambience = AmbienceService.GetAmbience (project.LanguageName);
+				foreach (var typeDef in TypesList) {
+					TypeNamesList.Add (ambience.GetString ((IEntity)typeDef, OutputFlags.IncludeGenerics | OutputFlags.UseFullName | OutputFlags.IncludeMarkup));
+				}
+			}
 		}
 	}
 }
