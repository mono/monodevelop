// 
// ILanguageDocumentBuilder.cs
//  
// Author:
//       Mike Krüger <mkrueger@novell.com>
// 
// Copyright (c) 2009 Novell, Inc (http://www.novell.com)
// 
// Permission is hereby granted, free of charge, to any person obtaining a copy
// of this software and associated documentation files (the "Software"), to deal
// in the Software without restriction, including without limitation the rights
// to use, copy, modify, merge, publish, distribute, sublicense, and/or sell
// copies of the Software, and to permit persons to whom the Software is
// furnished to do so, subject to the following conditions:
// 
// The above copyright notice and this permission notice shall be included in
// all copies or substantial portions of the Software.
// 
// THE SOFTWARE IS PROVIDED "AS IS", WITHOUT WARRANTY OF ANY KIND, EXPRESS OR
// IMPLIED, INCLUDING BUT NOT LIMITED TO THE WARRANTIES OF MERCHANTABILITY,
// FITNESS FOR A PARTICULAR PURPOSE AND NONINFRINGEMENT. IN NO EVENT SHALL THE
// AUTHORS OR COPYRIGHT HOLDERS BE LIABLE FOR ANY CLAIM, DAMAGES OR OTHER
// LIABILITY, WHETHER IN AN ACTION OF CONTRACT, TORT OR OTHERWISE, ARISING FROM,
// OUT OF OR IN CONNECTION WITH THE SOFTWARE OR THE USE OR OTHER DEALINGS IN
// THE SOFTWARE.

using System;
using System.Linq;
using System.Collections.Generic;
using System.Diagnostics;
using MonoDevelop.Core;
using MonoDevelop.Projects;
using MonoDevelop.Ide.Gui.Content;
using MonoDevelop.AspNet;
using MonoDevelop.AspNet.Parser;
using MonoDevelop.AspNet.Parser.Dom;
using MonoDevelop.Html;
using MonoDevelop.DesignerSupport;
using S = MonoDevelop.Xml.StateEngine;
using MonoDevelop.AspNet.StateEngine;
using System.Text;
using Mono.TextEditor;
using MonoDevelop.TypeSystem;
using ICSharpCode.NRefactory.TypeSystem;
using MonoDevelop.Ide.CodeCompletion;
using ICSharpCode.NRefactory.Completion;

namespace MonoDevelop.AspNet.Gui
{
	
	/// <summary>
	/// Embedded local region completion information for each keystroke
	/// </summary>
	public class LocalDocumentInfo
	{
		public string LocalDocument { get; set; }
		public ParsedDocument ParsedLocalDocument { get; set; }
		public int CaretPosition { get; set; }
		public int OriginalCaretPosition { get; set; }
		public HiddenDocument HiddenDocument { get; set; }
		
		public List<OffsetInfo> OffsetInfos = new List<OffsetInfo> ();
		
		public class OffsetInfo 
		{
			public int FromOffset {
				get;
				private set;
			}

			public int ToOffset {
				get;
				private set;
			}

			public int Length {
				get;
				private set;
			}
			
			public OffsetInfo (int fromOffset, int toOffset, int length)
			{
				this.FromOffset = fromOffset;
				this.ToOffset = toOffset;
				this.Length = length;
			}
		}
		
		public void AddTextPosition (int fromOffset, int toOffset, int length)
		{
			OffsetInfos.Add (new OffsetInfo (fromOffset, toOffset, length));
		}
	}
	
	/// <summary>
	/// Embedded completion information calculated from the AspNetParsedDocument
	/// </summary>
	public class DocumentInfo
	{
		public DocumentInfo (ICompilation dom, AspNetParsedDocument aspNetParsedDocument, IEnumerable<string> imports,
		                     IList<ICompilation> references)
		{
			this.Dom = dom;
			this.AspNetDocument = aspNetParsedDocument;
			this.Imports = imports;
			this.References = references;
			ScriptBlocks = new List<TagNode> ();
			Expressions = new List<ExpressionNode> ();
			aspNetParsedDocument.RootNode.AcceptVisit (new ExpressionCollector (this));
		}
		
<<<<<<< HEAD
		IType codeBesideClass;
		
		public ICompilation Dom { get; private set; }
=======
		public ProjectDom Dom { get; private set; }
>>>>>>> 47551160
		public AspNetParsedDocument AspNetDocument { get; private set; }
		public ParsedDocument ParsedDocument { get; set; }
		public List<ExpressionNode> Expressions { get; private set; }
		public List<TagNode> ScriptBlocks { get; private set; }
		public IList<ICompilation> References { get; set; }
		public IEnumerable<string> Imports { get; private set; }
		
		public IUnresolvedTypeDefinition CodeBesideClass { get; set; }
		
		public string BaseType {
			get {
				return string.IsNullOrEmpty (AspNetDocument.Info.InheritedClass)?
					GetDefaultBaseClass (AspNetDocument.Type) : AspNetDocument.Info.InheritedClass;
			}
		}
		
		public string ClassName  {
			get {
				return string.IsNullOrEmpty (AspNetDocument.Info.ClassName)?
					"Generated" : AspNetDocument.Info.ClassName;
			}
		}
		
		static string GetDefaultBaseClass (MonoDevelop.AspNet.WebSubtype type)
		{
			switch (type) {
			case MonoDevelop.AspNet.WebSubtype.WebForm:
				return "System.Web.UI.Page";
			case MonoDevelop.AspNet.WebSubtype.MasterPage:
				return "System.Web.UI.MasterPage";
			case MonoDevelop.AspNet.WebSubtype.WebControl:
				return "System.Web.UI.UserControl";
			}
			throw new InvalidOperationException (string.Format ("Unexpected filetype '{0}'", type));
		}
		
		class ExpressionCollector : Visitor
		{
			DocumentInfo parent;
			
			public ExpressionCollector (DocumentInfo parent)
			{
				this.parent = parent;
			}
			
			public override void Visit (TagNode node)
			{
				if (node.TagName == "script" && (string)node.Attributes["runat"] == "server")
					parent.ScriptBlocks.Add (node);
			}
			
			public override void Visit (ExpressionNode node)
			{
				parent.Expressions.Add (node);
			}
		}
	}
	
	/// <summary>
	/// Code completion for languages embedded in ASP.NET documents
	/// </summary>
	public interface ILanguageCompletionBuilder 
	{
		bool SupportsLanguage (string language);
		
		ParsedDocument BuildDocument (DocumentInfo info, TextEditorData textEditorData);
		
		ICompletionWidget CreateCompletionWidget (MonoDevelop.Ide.Gui.Document realDocument, LocalDocumentInfo localInfo);
		
		LocalDocumentInfo BuildLocalDocument (DocumentInfo info, TextEditorData textEditorData, string expressionText, string textAfterCaret, bool isExpression);
		
		ICompletionDataList HandlePopupCompletion (MonoDevelop.Ide.Gui.Document realDocument, DocumentInfo info, LocalDocumentInfo localInfo);
		ICompletionDataList HandleCompletion (MonoDevelop.Ide.Gui.Document realDocument, CodeCompletionContext completionContext, DocumentInfo info, LocalDocumentInfo localInfo, char currentChar, ref int triggerWordLength);
		IParameterDataProvider HandleParameterCompletion (MonoDevelop.Ide.Gui.Document realDocument, CodeCompletionContext completionContext, DocumentInfo info, LocalDocumentInfo localInfo, char completionChar);
		bool GetParameterCompletionCommandOffset (MonoDevelop.Ide.Gui.Document realDocument, DocumentInfo info, LocalDocumentInfo localInfo, out int cpos);
	}
	
	public static class LanguageCompletionBuilderService
	{
		static List<ILanguageCompletionBuilder> builder = new List<ILanguageCompletionBuilder> ();
		
		public static IEnumerable<ILanguageCompletionBuilder> Builder {
			get {
				return builder;
			}
		}
		
		static LanguageCompletionBuilderService ()
		{
			Mono.Addins.AddinManager.AddExtensionNodeHandler ("/MonoDevelop/Asp/CompletionBuilders", delegate(object sender, Mono.Addins.ExtensionNodeEventArgs args) {
				switch (args.Change) {
				case Mono.Addins.ExtensionChange.Add:
					builder.Add ((ILanguageCompletionBuilder)args.ExtensionObject);
					break;
				case Mono.Addins.ExtensionChange.Remove:
					builder.Remove ((ILanguageCompletionBuilder)args.ExtensionObject);
					break;
				}
			});
		}
		
		public static ILanguageCompletionBuilder GetBuilder (string language)
		{
			foreach (ILanguageCompletionBuilder b in Builder) {
				if (b.SupportsLanguage (language))
					return b;
			}
			return null;
		}
	}
	
	public class HiddenDocument : MonoDevelop.Ide.Gui.Document
	{
		internal ParsedDocument HiddenParsedDocument;
		public override ParsedDocument ParsedDocument {
			get {
				return HiddenParsedDocument;
			}
		}
		
		public HiddenDocument (MonoDevelop.Ide.Gui.IWorkbenchWindow window) : base(window)
		{
		}
	}
}<|MERGE_RESOLUTION|>--- conflicted
+++ resolved
@@ -109,13 +109,7 @@
 			aspNetParsedDocument.RootNode.AcceptVisit (new ExpressionCollector (this));
 		}
 		
-<<<<<<< HEAD
-		IType codeBesideClass;
-		
 		public ICompilation Dom { get; private set; }
-=======
-		public ProjectDom Dom { get; private set; }
->>>>>>> 47551160
 		public AspNetParsedDocument AspNetDocument { get; private set; }
 		public ParsedDocument ParsedDocument { get; set; }
 		public List<ExpressionNode> Expressions { get; private set; }
