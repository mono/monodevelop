--- conflicted
+++ resolved
@@ -37,15 +37,12 @@
 using MonoDevelop.Ide.Commands;
 using Mono.Debugging.Client;
 using MonoDevelop.Ide.Editor;
-<<<<<<< HEAD
-=======
 using Gtk;
 using MonoDevelop.Ide.Gui.Dialogs;
 using MonoDevelop.Ide;
 using System.Security.Cryptography;
 using Gdk;
 using MonoDevelop.Components;
->>>>>>> 783dec7f
 
 namespace MonoDevelop.Debugger
 {
@@ -493,8 +490,6 @@
 
 		#endregion
 	}
-<<<<<<< HEAD
-=======
 	
 //	class AsmLineMarker: TextLineMarker
 //	{
@@ -605,5 +600,4 @@
 		}
 
 	}
->>>>>>> 783dec7f
 }