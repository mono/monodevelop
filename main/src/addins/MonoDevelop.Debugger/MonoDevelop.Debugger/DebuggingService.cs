--- conflicted
+++ resolved
@@ -707,11 +707,7 @@
 				busyEvaluator.UpdateBusyState (args);
 				if (args.IsBusy) {
 					if (busyStatusIcon == null) {
-<<<<<<< HEAD
-						busyStatusIcon = StatusService.ShowStatusIcon (ImageService.GetIcon ("md-execute-debug", Gtk.IconSize.Menu));
-=======
-						busyStatusIcon = IdeApp.Workbench.StatusBar.ShowStatusIcon (ImageService.GetIcon ("md-bug", Gtk.IconSize.Menu));
->>>>>>> 45821f1f
+						busyStatusIcon = IdeApp.Workbench.StatusBar.ShowStatusIcon (ImageService.GetIcon ("md-execute-debug", Gtk.IconSize.Menu));
 						busyStatusIcon.SetAlertMode (100);
 						busyStatusIcon.ToolTip = GettextCatalog.GetString ("The debugger runtime is not responding. You can wait for it to recover, or stop debugging.");
 						busyStatusIcon.Clicked += OnBusyStatusIconClicked;
