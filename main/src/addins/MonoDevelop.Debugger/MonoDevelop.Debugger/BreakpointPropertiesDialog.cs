--- conflicted
+++ resolved
@@ -1,4 +1,3 @@
-<<<<<<< HEAD
 //
 // BreakpointsPropertiesDialog.cs
 //
@@ -825,832 +824,4 @@
 			base.Dispose (disposing);
 		}
 	}
-=======
-//
-// BreakpointsPropertiesDialog.cs
-//
-// Author:
-//       Therzok <teromario@yahoo.com>
-//
-// Copyright (c) 2013 Therzok
-//
-// Permission is hereby granted, free of charge, to any person obtaining a copy
-// of this software and associated documentation files (the "Software"), to deal
-// in the Software without restriction, including without limitation the rights
-// to use, copy, modify, merge, publish, distribute, sublicense, and/or sell
-// copies of the Software, and to permit persons to whom the Software is
-// furnished to do so, subject to the following conditions:
-//
-// The above copyright notice and this permission notice shall be included in
-// all copies or substantial portions of the Software.
-//
-// THE SOFTWARE IS PROVIDED "AS IS", WITHOUT WARRANTY OF ANY KIND, EXPRESS OR
-// IMPLIED, INCLUDING BUT NOT LIMITED TO THE WARRANTIES OF MERCHANTABILITY,
-// FITNESS FOR A PARTICULAR PURPOSE AND NONINFRINGEMENT. IN NO EVENT SHALL THE
-// AUTHORS OR COPYRIGHT HOLDERS BE LIABLE FOR ANY CLAIM, DAMAGES OR OTHER
-// LIABILITY, WHETHER IN AN ACTION OF CONTRACT, TORT OR OTHERWISE, ARISING FROM,
-// OUT OF OR IN CONNECTION WITH THE SOFTWARE OR THE USE OR OTHER DEALINGS IN
-// THE SOFTWARE.
-using System;
-using Mono.Debugging.Client;
-using MonoDevelop.Core;
-using MonoDevelop.Projects;
-using MonoDevelop.Ide;
-using System.Collections.Generic;
-using MonoDevelop.Ide.TypeSystem;
-using ICSharpCode.NRefactory.TypeSystem;
-using MonoDevelop.Ide.CodeCompletion;
-using Xwt;
-using Xwt.Drawing;
-using System.Linq;
-using System.IO;
-
-namespace MonoDevelop.Debugger
-{
-	enum ConditionalHitWhen
-	{
-		ResetCondition,
-		ConditionIsTrue,
-		ExpressionChanges
-	}
-
-	public enum BreakpointType
-	{
-		Location,
-		Function,
-		Catchpoint
-	}
-
-	sealed class BreakpointPropertiesDialog : Dialog
-	{
-		// For button sensitivity.
-		DialogButton buttonOk;
-		bool editing;
-
-		// Groupings for sensitivity
-		HBox hboxFunction = new HBox (){ MarginLeft = 18 };
-		HBox hboxLocation = new HBox ();
-		HBox hboxException = new HBox ();
-		HBox hboxCondition = new HBox ();
-		VBox vboxException = new VBox (){ MarginLeft = 18 };
-		VBox vboxLocation = new VBox (){ MarginLeft = 18 };
-		// Breakpoint Action radios.
-		readonly RadioButton breakpointActionPause = new RadioButton (GettextCatalog.GetString ("Pause the program"));
-		readonly RadioButton breakpointActionPrint = new RadioButton (GettextCatalog.GetString ("Print a message and continue"));
-
-		// Stop-type radios.
-		readonly RadioButton stopOnFunction = new RadioButton (GettextCatalog.GetString ("When a function is entered"));
-		readonly RadioButton stopOnLocation = new RadioButton (GettextCatalog.GetString ("When a location is reached"));
-		readonly RadioButton stopOnException = new RadioButton (GettextCatalog.GetString ("When an exception is thrown"));
-
-		// Text entries
-		readonly TextEntry entryFunctionName = new TextEntry (){ PlaceholderText = GettextCatalog.GetString ("e.g. System.Object.ToString") };
-		readonly TextEntry entryLocationFile = new TextEntry (){ PlaceholderText = GettextCatalog.GetString ("e.g. Program.cs:15:5") };
-		readonly TextEntryWithCodeCompletion entryExceptionType = new TextEntryWithCodeCompletion (){ PlaceholderText = GettextCatalog.GetString ("e.g. System.InvalidOperationException") };
-		readonly TextEntry entryConditionalExpression = new TextEntry (){ PlaceholderText = GettextCatalog.GetString ("e.g. colorName == \"Red\"") };
-		readonly TextEntry entryPrintExpression = new TextEntry () { PlaceholderText = GettextCatalog.GetString ("e.g. Value of 'name' is {name}") };
-
-		// Warning icon
-		readonly ImageViewWithTooltip warningFunction = new ImageViewWithTooltip (ImageService.GetIcon (Ide.Gui.Stock.Warning, Gtk.IconSize.Menu));
-		readonly ImageViewWithTooltip warningLocation = new ImageViewWithTooltip (ImageService.GetIcon (Ide.Gui.Stock.Warning, Gtk.IconSize.Menu));
-		readonly ImageViewWithTooltip warningException = new ImageViewWithTooltip (ImageService.GetIcon (Ide.Gui.Stock.Warning, Gtk.IconSize.Menu));
-		readonly ImageViewWithTooltip warningCondition = new ImageViewWithTooltip (ImageService.GetIcon (Ide.Gui.Stock.Warning, Gtk.IconSize.Menu));
-		readonly ImageViewWithTooltip warningPrintExpression = new ImageViewWithTooltip (ImageService.GetIcon (Ide.Gui.Stock.Warning, Gtk.IconSize.Menu));
-
-		//This class was created because normal TooltipText sometimes didn't appear seems like GTK# bug
-		class ImageViewWithTooltip : Xwt.Widget
-		{
-			string tip;
-			Xwt.Drawing.Image icon;
-			Xwt.ImageView image;
-
-			MonoDevelop.Components.TooltipPopoverWindow tooltipWindow;
-			bool mouseOver;
-
-			public ImageViewWithTooltip (Xwt.Drawing.Image icon)
-			{
-				this.icon = icon;
-				image = new Xwt.ImageView (icon);
-				this.Content = image;
-
-				MouseEntered += HandleEnterNotifyEvent;
-				MouseExited += HandleLeaveNotifyEvent;
-			}
-
-			[GLib.ConnectBefore]
-			void HandleLeaveNotifyEvent (object sender, EventArgs e)
-			{
-				mouseOver = false;
-				HideTooltip ();
-			}
-
-			[GLib.ConnectBefore]
-			void HandleEnterNotifyEvent (object sender, EventArgs e)
-			{
-				mouseOver = true;
-				ShowTooltip ();
-			}
-
-			bool ShowTooltip ()
-			{
-				if (!string.IsNullOrEmpty (tip)) {
-					HideTooltip ();
-					tooltipWindow = new MonoDevelop.Components.TooltipPopoverWindow ();
-					tooltipWindow.ShowArrow = true;
-					tooltipWindow.Text = tip;
-					var rect = this.ScreenBounds;
-					tooltipWindow.ShowPopup ((Gtk.Widget)Xwt.Toolkit.CurrentEngine.GetNativeWidget (this),
-						new Gdk.Rectangle ((int)(ParentWindow.X - rect.X), (int)(ParentWindow.Y - rect.Y), (int)rect.Width, (int)rect.Height), 
-						MonoDevelop.Components.PopupPosition.Bottom);
-				}
-				return false;
-			}
-
-			void HideTooltip ()
-			{
-				if (tooltipWindow != null) {
-					tooltipWindow.Destroy ();
-					tooltipWindow = null;
-				}
-			}
-
-			protected override void Dispose (bool disposing)
-			{
-				HideTooltip ();
-				base.Dispose (disposing);
-			}
-
-			public string ToolTip {
-				get { return tip; }
-				set {
-					tip = value;
-					if (tooltipWindow != null) {
-						if (!string.IsNullOrEmpty (tip))
-							tooltipWindow.Text = value;
-						else
-							HideTooltip ();
-					} else if (!string.IsNullOrEmpty (tip) && mouseOver)
-						ShowTooltip ();
-				}
-			}
-
-			public Xwt.Drawing.Image Image {
-				get { return icon; }
-				set {
-					icon = value;
-					image.Image = icon;
-				}
-			}
-		}
-
-		// Combobox + Pager
-		readonly SpinButton ignoreHitCount = new SpinButton ();
-		readonly ComboBox ignoreHitType = new ComboBox ();
-		readonly ComboBox conditionalHitType = new ComboBox ();
-
-		// Optional checkboxes.
-		readonly CheckBox checkIncludeSubclass = new CheckBox (GettextCatalog.GetString ("Include subclasses"));
-
-		// Tips labels.
-		readonly Label printMessageTip = new Label (GettextCatalog.GetString ("Place simple C# expressions within {} to interpolate them.")) {
-			Sensitive = false,
-			TextAlignment = Alignment.End
-		};
-		readonly Label conditionalExpressionTip = new Label (GettextCatalog.GetString ("A C# boolean expression. Scope is local to the breakpoint.")) {
-			Sensitive = false,
-			TextAlignment = Alignment.End
-		};
-
-		ParsedLocation breakpointLocation = new ParsedLocation ();
-
-		BreakEvent be;
-		string[] parsedParamTypes;
-		string parsedFunction;
-		readonly HashSet<string> classes = new HashSet<string> ();
-
-		public BreakpointPropertiesDialog (BreakEvent be, BreakpointType breakpointType)
-		{
-			this.be = be;
-			LoadExceptionList ();
-			Initialize ();
-			SetInitialData ();
-			SetLayout ();
-			if (be == null) {
-				switch (breakpointType) {
-				case BreakpointType.Location:
-					stopOnLocation.Active = true;
-					entryLocationFile.SetFocus ();
-					break;
-				case BreakpointType.Function:
-					stopOnFunction.Active = true;
-					entryFunctionName.SetFocus ();
-					break;
-				case BreakpointType.Catchpoint:
-					stopOnException.Active = true;
-					entryExceptionType.SetFocus ();
-					break;
-				}
-			}
-		}
-
-		void Initialize ()
-		{
-			Title = GettextCatalog.GetString (be == null ? "Create a Breakpoint" : "Edit Breakpoint");
-			var buttonLabel = GettextCatalog.GetString (be == null ? "Create" : "Apply");
-
-			var actionGroup = new RadioButtonGroup ();
-			breakpointActionPause.Group = actionGroup;
-			breakpointActionPrint.Group = actionGroup;
-
-			var stopGroup = new RadioButtonGroup ();
-			stopOnFunction.Group = stopGroup;
-			stopOnLocation.Group = stopGroup;
-			stopOnException.Group = stopGroup;
-
-			ignoreHitType.Items.Add (HitCountMode.None, GettextCatalog.GetString ("Reset condition"));
-			ignoreHitType.Items.Add (HitCountMode.LessThan, GettextCatalog.GetString ("When hit count is less than"));
-			ignoreHitType.Items.Add (HitCountMode.LessThanOrEqualTo, GettextCatalog.GetString ("When hit count is less than or equal to"));
-			ignoreHitType.Items.Add (HitCountMode.EqualTo, GettextCatalog.GetString ("When hit count is equal to"));
-			ignoreHitType.Items.Add (HitCountMode.GreaterThan, GettextCatalog.GetString ("When hit count is greater than"));
-			ignoreHitType.Items.Add (HitCountMode.GreaterThanOrEqualTo, GettextCatalog.GetString ("When hit count is greater than or equal to"));
-			ignoreHitType.Items.Add (HitCountMode.MultipleOf, GettextCatalog.GetString ("When hit count is a multiple of"));
-
-			ignoreHitCount.IncrementValue = 1;
-			ignoreHitCount.Digits = 0;
-			ignoreHitCount.ClimbRate = 1;
-			ignoreHitCount.MinimumValue = 0;
-			ignoreHitCount.MaximumValue = Int32.MaxValue;
-
-
-			conditionalHitType.Items.Add (ConditionalHitWhen.ResetCondition, GettextCatalog.GetString ("Reset condition"));
-			conditionalHitType.Items.Add (ConditionalHitWhen.ConditionIsTrue, GettextCatalog.GetString ("And the following condition is true"));
-			conditionalHitType.Items.Add (ConditionalHitWhen.ExpressionChanges, GettextCatalog.GetString ("And the following expression changes"));
-
-			buttonOk = new DialogButton (buttonLabel, Command.Ok) {
-				Sensitive = false
-			};
-
-			// Register events.
-			stopGroup.ActiveRadioButtonChanged += OnUpdateControls;
-			entryFunctionName.Changed += OnUpdateControls;
-			entryLocationFile.Changed += OnUpdateControls;
-
-			entryConditionalExpression.Changed += OnUpdateControls;
-			ignoreHitType.SelectionChanged += OnUpdateControls;
-			conditionalHitType.SelectionChanged += OnUpdateControls;
-			breakpointActionPause.ActiveChanged += OnUpdateControls;
-			breakpointActionPrint.ActiveChanged += OnUpdateControls;
-
-			entryFunctionName.Changed += OnUpdateText;
-			entryLocationFile.Changed += OnUpdateText;
-			entryExceptionType.Changed += OnUpdateText;
-			entryPrintExpression.Changed += OnUpdateText;
-
-			buttonOk.Clicked += OnSave;
-
-			CompletionWindowManager.WindowShown += HandleCompletionWindowShown;
-			CompletionWindowManager.WindowClosed += HandleCompletionWindowClosed;
-		}
-
-		#region Modal and Dialog.Run workaround
-		/*
-		 * If Dialog is ran with Dialog.Run and Modal=true it takes all events like mouse, keyboard... from other windows.
-		 * So when CodeCompletionList window appears mouse events don't work on it(except if CodeCompletionList.Modal=true, but then
-		 * events don't work on BreakpointPropertiesDialog(can't type rest of exception type name)).
-		 * So what this workaround does is disables Modal on BreakpointProperties so CodeCompletionList mouse events work fine. But if user
-		 * tries to access anything outside this two windows(e.g. MainWindow). CodeCompletionList loses focus and closes itself. Resulting
-		 * in BreakpointProperties.Modal = true and user can't do anything on MainWindow.
-		 * All this is done so fast(or in correct order) that user can't notice this Modal switching.
-		 */
-
-		void HandleCompletionWindowClosed (object sender, EventArgs e)
-		{
-			var gtkWidget = Xwt.Toolkit.CurrentEngine.GetNativeWidget (vboxLocation) as Gtk.Widget;//Any widget is fine
-			if (gtkWidget != null) {
-				var topWindow = gtkWidget.Toplevel as Gtk.Window;
-				if (topWindow != null) {
-					topWindow.Modal = true;
-				}
-			}
-		}
-
-		void HandleCompletionWindowShown (object sender, EventArgs e)
-		{
-			var gtkWidget = Xwt.Toolkit.CurrentEngine.GetNativeWidget (vboxLocation) as Gtk.Widget;//Any widget is fine
-			if (gtkWidget != null) {
-				var topWindow = gtkWidget.Toplevel as Gtk.Window;
-				if (topWindow != null) {
-					topWindow.Modal = false;
-				}
-			}
-		}
-
-		#endregion
-
-		void SetInitialFunctionBreakpointData (FunctionBreakpoint fb)
-		{
-			stopOnLocation.Visible = false;
-			vboxLocation.Visible = false;
-			stopOnException.Visible = false;
-			vboxException.Visible = false;
-
-			stopOnFunction.Active = true;
-			if (fb.ParamTypes != null) {
-				// FIXME: support non-C# syntax based on fb.Language
-				entryFunctionName.Text = fb.FunctionName + " (" + String.Join (", ", fb.ParamTypes) + ")";
-			} else
-				entryFunctionName.Text = fb.FunctionName;
-		}
-
-		void SetInitialBreakpointData (Breakpoint bp)
-		{
-			stopOnFunction.Visible = false;
-			hboxFunction.Visible = false;
-			stopOnException.Visible = false;
-			vboxException.Visible = false;
-
-			stopOnLocation.Active = true;
-			breakpointLocation.Update (bp);
-
-			entryLocationFile.Text = breakpointLocation.ToString ();
-			Project project = null;
-			if (!string.IsNullOrEmpty (bp.FileName))
-				project = IdeApp.Workspace.GetProjectsContainingFile (bp.FileName).FirstOrDefault ();
-
-			if (project != null) {
-				// Check the startup project of the solution too, since the current project may be a library
-				SolutionEntityItem startup = project.ParentSolution.StartupItem;
-				entryConditionalExpression.Sensitive = DebuggingService.IsFeatureSupported (project, DebuggerFeatures.ConditionalBreakpoints) ||
-				DebuggingService.IsFeatureSupported (startup, DebuggerFeatures.ConditionalBreakpoints);
-
-				bool canTrace = DebuggingService.IsFeatureSupported (project, DebuggerFeatures.Tracepoints) ||
-				                DebuggingService.IsFeatureSupported (startup, DebuggerFeatures.Tracepoints);
-
-				breakpointActionPause.Sensitive = canTrace;
-				entryPrintExpression.Sensitive = canTrace;
-			}
-		}
-
-		void SetInitialCatchpointData (Catchpoint cp)
-		{
-			stopOnFunction.Visible = false;
-			hboxFunction.Visible = false;
-			stopOnLocation.Visible = false;
-			vboxLocation.Visible = false;
-
-			stopOnException.Active = true;
-			entryExceptionType.Text = cp.ExceptionName;
-			checkIncludeSubclass.Active = cp.IncludeSubclasses;
-		}
-
-		void SetInitialData ()
-		{
-			if (be != null) {
-				editing = true;
-				if (be.HitCountMode == HitCountMode.None) {
-					ignoreHitType.SelectedItem = HitCountMode.GreaterThanOrEqualTo;
-					ignoreHitCount.Value = 0;
-				} else {
-					ignoreHitType.SelectedItem = be.HitCountMode;
-					ignoreHitCount.Value = be.HitCount;
-				}
-
-				if ((be.HitAction & HitAction.Break) == HitAction.Break) {
-					breakpointActionPause.Active = true;
-				} else {
-					breakpointActionPrint.Active = true;
-					entryPrintExpression.Text = be.TraceExpression;
-				}
-
-				entryConditionalExpression.Text = be.ConditionExpression ?? "";
-				conditionalHitType.SelectedItem = be.BreakIfConditionChanges ?
-					ConditionalHitWhen.ExpressionChanges : ConditionalHitWhen.ConditionIsTrue;
-
-
-				var fb = be as FunctionBreakpoint;
-				if (fb != null) {
-					SetInitialFunctionBreakpointData (fb);
-				} else {
-					var bp = be as Breakpoint;
-					if (bp != null)
-						SetInitialBreakpointData (bp);
-				}
-				var cp = be as Catchpoint;
-				if (cp != null)
-					SetInitialCatchpointData (cp);
-			} else {
-				ignoreHitType.SelectedItem = HitCountMode.GreaterThanOrEqualTo;
-				conditionalHitType.SelectedItem = ConditionalHitWhen.ConditionIsTrue;
-				checkIncludeSubclass.Active = true;
-
-				if (IdeApp.Workbench.ActiveDocument != null &&
-				    IdeApp.Workbench.ActiveDocument.Editor != null &&
-				    IdeApp.Workbench.ActiveDocument.FileName != FilePath.Null) {
-					breakpointLocation.Update (IdeApp.Workbench.ActiveDocument.FileName,
-						IdeApp.Workbench.ActiveDocument.Editor.Caret.Line,
-						IdeApp.Workbench.ActiveDocument.Editor.Caret.Column);
-					entryLocationFile.Text = breakpointLocation.ToString ();
-					stopOnLocation.Active = true;
-				}
-			}
-		}
-
-		void SaveFunctionBreakpoint (FunctionBreakpoint fb)
-		{
-			fb.FunctionName = parsedFunction;
-			fb.ParamTypes = parsedParamTypes;
-		}
-
-		class ParsedLocation
-		{
-			int line;
-			int column;
-
-			public void Update (string location)
-			{
-				if (string.IsNullOrWhiteSpace (location)) {
-					Warning = GettextCatalog.GetString ("Enter location");
-					return;
-				}
-				var splitted = location.Split (':');
-				if (!File.Exists (splitted [0])) {
-					//Maybe it's C:\filepath.ext
-					if (splitted.Length > 1 && File.Exists (splitted [0] + ":" + splitted [1])) {
-						var newSplitted = new string[splitted.Length - 1];
-						newSplitted [0] = splitted [0] + ":" + splitted [1];
-						for (int i = 2; i < splitted.Length; i++) {
-							newSplitted [i - 1] = splitted [i];
-						}
-						splitted = newSplitted;
-					} else {
-						Warning = GettextCatalog.GetString ("File does not exist");
-						return;
-					}
-				}
-				if (splitted.Length < 2) {
-					Warning = GettextCatalog.GetString ("Missing ':' for line declaration");
-					return;
-				}
-				FileName = splitted [0];
-				if (!int.TryParse (splitted [1], out line)) {
-					Warning = GettextCatalog.GetString ("Line is not a number");
-					return;
-				}
-
-				if (splitted.Length > 2 && !int.TryParse (splitted [2], out column)) {
-					Warning = GettextCatalog.GetString ("Column is not a number");
-					return;
-				} else {
-					column = 1;
-				}
-				Warning = "";
-			}
-
-			public void Update (Breakpoint bp)
-			{
-				Update (bp.FileName, bp.Line, bp.Column);
-			}
-
-			public void Update (string filePath, int line, int column)
-			{
-				if (!System.IO.File.Exists (filePath)) {
-					Warning = GettextCatalog.GetString ("File does not exist");
-				} else {
-					Warning = "";
-				}
-				this.FileName = filePath;
-				this.line = line;
-				this.column = column;
-			}
-
-			public Breakpoint ToBreakpoint ()
-			{
-				if (!IsValid)
-					throw new InvalidOperationException ("Location is invalid.");
-				return new Breakpoint (FileName, line, column);
-			}
-
-			public string Warning { get; private set; }
-
-			public bool IsValid {
-				get {
-					return Warning == "";
-				}
-			}
-
-			public string FileName { get; private set; }
-
-			public int Line { get { return line; } }
-
-			public int Column { get { return column; } }
-
-			public override string ToString ()
-			{
-				return FileName + ":" + line + ":" + column;
-			}
-		}
-
-		void SaveBreakpoint (Breakpoint bp)
-		{
-			bp.SetColumn (breakpointLocation.Column);
-			bp.SetLine (breakpointLocation.Line);
-		}
-
-		void OnSave (object sender, EventArgs e)
-		{
-			if (be == null) {
-				if (stopOnFunction.Active)
-					be = new FunctionBreakpoint ("", "C#");
-				else if (stopOnLocation.Active)
-					be = breakpointLocation.ToBreakpoint ();
-				else if (stopOnException.Active)
-					be = new Catchpoint (entryExceptionType.Text, checkIncludeSubclass.Active);
-				else
-					return;
-			}
-
-			var fb = be as FunctionBreakpoint;
-			if (fb != null)
-				SaveFunctionBreakpoint (fb);
-
-			var bp = be as Breakpoint;
-			if (bp != null)
-				SaveBreakpoint (bp);
-
-			if ((HitCountMode)ignoreHitType.SelectedItem == HitCountMode.GreaterThanOrEqualTo && (int)ignoreHitCount.Value == 0) {
-				be.HitCountMode = HitCountMode.None;
-			} else {
-				be.HitCountMode = (HitCountMode)ignoreHitType.SelectedItem;
-			}
-			be.HitCount = be.HitCountMode != HitCountMode.None ? (int)ignoreHitCount.Value : 0;
-
-
-			if (!string.IsNullOrWhiteSpace (entryConditionalExpression.Text)) {
-				be.ConditionExpression = entryConditionalExpression.Text;
-				be.BreakIfConditionChanges = conditionalHitType.SelectedItem.Equals (ConditionalHitWhen.ExpressionChanges);
-			} else {
-				be.ConditionExpression = null;
-			}
-
-			if (breakpointActionPrint.Active) {
-				be.HitAction = HitAction.PrintExpression;
-				be.TraceExpression = entryPrintExpression.Text;
-			} else {
-				be.HitAction = HitAction.Break;
-			}
-			be.CommitChanges ();
-		}
-
-		void OnUpdateControls (object sender, EventArgs e)
-		{
-			//Selection of None actually means ResetCondition
-			if (ignoreHitType.SelectedItem != null && (HitCountMode)ignoreHitType.SelectedItem == HitCountMode.None) {
-				ignoreHitType.SelectedItem = HitCountMode.GreaterThanOrEqualTo;
-				ignoreHitCount.Value = 0;
-			}
-
-			if (conditionalHitType.SelectedItem != null && (ConditionalHitWhen)conditionalHitType.SelectedItem == ConditionalHitWhen.ResetCondition) {
-				conditionalHitType.SelectedItem = ConditionalHitWhen.ConditionIsTrue;
-				entryConditionalExpression.Text = "";
-			}
-
-			// Check which radio is selected.
-			hboxFunction.Sensitive = stopOnFunction.Active && DebuggingService.IsFeatureSupported (DebuggerFeatures.Breakpoints) && !editing;
-			hboxLocation.Sensitive = stopOnLocation.Active && DebuggingService.IsFeatureSupported (DebuggerFeatures.Breakpoints) && !editing;
-			hboxException.Sensitive = stopOnException.Active && DebuggingService.IsFeatureSupported (DebuggerFeatures.Catchpoints) && !editing;
-			checkIncludeSubclass.Sensitive = stopOnException.Active && !editing;
-			hboxCondition.Sensitive = DebuggingService.IsFeatureSupported (DebuggerFeatures.ConditionalBreakpoints);
-
-			// Check printing an expression.
-			entryPrintExpression.Sensitive = breakpointActionPrint.Active && DebuggingService.IsFeatureSupported (DebuggerFeatures.Tracepoints);
-
-			// And display warning icons
-			buttonOk.Sensitive = CheckValidity ();
-		}
-
-		void OnUpdateText (object sender, EventArgs e)
-		{
-			buttonOk.Sensitive = CheckValidity ();
-		}
-
-		bool CheckValidity ()
-		{
-			warningFunction.Hide ();
-			warningLocation.Hide ();
-			warningException.Hide ();
-			warningCondition.Hide ();
-			warningPrintExpression.Hide ();
-
-			bool result = true;
-
-			if (breakpointActionPrint.Active && string.IsNullOrWhiteSpace (entryPrintExpression.Text)) {
-				warningPrintExpression.Show ();
-				warningPrintExpression.ToolTip = GettextCatalog.GetString ("Trace expression not specified");
-				result = false;
-			}
-
-			if (stopOnFunction.Active) {
-				string text = entryFunctionName.Text.Trim ();
-
-				if (stopOnFunction.Active) {
-					if (text.Length == 0) {
-						warningFunction.Show ();
-						warningFunction.ToolTip = GettextCatalog.GetString ("Function name not specified");
-						result = false;
-					}
-
-					if (!TryParseFunction (text, out parsedFunction, out parsedParamTypes)) {
-						warningFunction.Show ();
-						warningFunction.ToolTip = GettextCatalog.GetString ("Invalid function syntax");
-						result = false;
-					}
-				}
-			} else if (stopOnLocation.Active) {
-				breakpointLocation.Update (entryLocationFile.Text);
-				if (!breakpointLocation.IsValid) {
-					warningLocation.Show ();
-					warningLocation.ToolTip = breakpointLocation.Warning;
-					result = false;
-				}
-			} else if (stopOnException.Active) {
-				if (!classes.Contains (entryExceptionType.Text)) {
-					warningException.Show ();
-					warningException.ToolTip = GettextCatalog.GetString ("Exception not identified");
-					result = false;
-				}
-			}
-			return result;
-		}
-
-		static bool TryParseFunction (string signature, out string function, out string[] paramTypes)
-		{
-			int paramListStart = signature.IndexOf ('(');
-			int paramListEnd = signature.IndexOf (')');
-
-			if (paramListStart == -1 && paramListEnd == -1) {
-				function = signature;
-				paramTypes = null;
-				return true;
-			}
-
-			if (paramListEnd != signature.Length - 1) {
-				paramTypes = null;
-				function = null;
-				return false;
-			}
-
-			function = signature.Substring (0, paramListStart).Trim ();
-
-			paramListStart++;
-
-			if (!FunctionBreakpoint.TryParseParameters (signature, paramListStart, paramListEnd, out paramTypes)) {
-				paramTypes = null;
-				function = null;
-				return false;
-			}
-
-			return true;
-		}
-
-		void LoadExceptionList ()
-		{
-			classes.Add ("System.Exception");
-			if (IdeApp.ProjectOperations.CurrentSelectedProject != null) {
-				var dom = TypeSystemService.GetCompilation (IdeApp.ProjectOperations.CurrentSelectedProject);
-				foreach (var t in dom.FindType (typeof (Exception)).GetSubTypeDefinitions ())
-					classes.Add (t.ReflectionName);
-			} else {
-				// no need to unload this assembly context, it's not cached.
-				var unresolvedAssembly = TypeSystemService.LoadAssemblyContext (Runtime.SystemAssemblyService.CurrentRuntime, MonoDevelop.Core.Assemblies.TargetFramework.Default, typeof(Uri).Assembly.Location);
-				var mscorlib = TypeSystemService.LoadAssemblyContext (Runtime.SystemAssemblyService.CurrentRuntime, MonoDevelop.Core.Assemblies.TargetFramework.Default, typeof(object).Assembly.Location);
-				if (unresolvedAssembly != null && mscorlib != null) {
-					var dom = new ICSharpCode.NRefactory.TypeSystem.Implementation.SimpleCompilation (unresolvedAssembly, mscorlib);
-					foreach (var t in dom.FindType (typeof (Exception)).GetSubTypeDefinitions ())
-						classes.Add (t.ReflectionName);
-				}
-			}
-			entryExceptionType.SetCodeCompletionList (classes.ToList ());
-		}
-
-		public BreakEvent GetBreakEvent ()
-		{
-			return be;
-		}
-
-		void SetLayout ()
-		{
-			var vbox = new VBox ();
-			vbox.MinWidth = 450;
-
-			vbox.PackStart (new Label (GettextCatalog.GetString ("Breakpoint Action")) {
-				Font = vbox.Font.WithWeight (FontWeight.Bold)
-			});
-
-			var breakpointActionGroup = new VBox {
-				MarginLeft = 12
-			};
-
-			breakpointActionGroup.PackStart (breakpointActionPause);
-			breakpointActionGroup.PackStart (breakpointActionPrint);
-
-			var printExpressionGroup = new HBox {
-				MarginLeft = 18
-			};
-
-			printExpressionGroup.PackStart (entryPrintExpression, true);
-			printExpressionGroup.PackStart (warningPrintExpression);
-			breakpointActionGroup.PackStart (printExpressionGroup);
-
-			breakpointActionGroup.PackEnd (printMessageTip);
-
-			vbox.PackStart (breakpointActionGroup);
-
-			vbox.PackStart (new Label (GettextCatalog.GetString ("When to Take Action")) {
-				Font = vbox.Font.WithWeight (FontWeight.Bold)
-			});
-
-			var whenToTakeActionRadioGroup = new VBox {
-				MarginLeft = 12
-			};
-
-			// Function group
-			{
-				whenToTakeActionRadioGroup.PackStart (stopOnFunction);
-
-				hboxFunction.PackStart (entryFunctionName, true);
-				hboxFunction.PackEnd (warningFunction);
-
-				whenToTakeActionRadioGroup.PackStart (hboxFunction);
-			}
-
-			// Exception group
-			{
-				whenToTakeActionRadioGroup.PackStart (stopOnException);
-
-				hboxException = new HBox ();
-				hboxException.PackStart (entryExceptionType, true);
-				hboxException.PackEnd (warningException);
-
-				vboxException.PackStart (hboxException);
-				vboxException.PackStart (checkIncludeSubclass);
-				whenToTakeActionRadioGroup.PackStart (vboxException);
-			}
-
-			// Location group
-			{
-				whenToTakeActionRadioGroup.PackStart (stopOnLocation);
-
-				hboxLocation.PackStart (entryLocationFile, true);
-				hboxLocation.PackStart (warningLocation);
-				vboxLocation.PackEnd (hboxLocation);
-
-				whenToTakeActionRadioGroup.PackStart (vboxLocation);
-			}
-			vbox.PackStart (whenToTakeActionRadioGroup);
-
-			vbox.PackStart (new Label (GettextCatalog.GetString ("Advanced Conditions")) {
-				Font = vbox.Font.WithWeight (FontWeight.Bold)
-			});
-
-			var vboxAdvancedConditions = new VBox {
-				MarginLeft = 30
-			};
-			var hboxHitCount = new HBox ();
-			hboxHitCount.PackStart (ignoreHitType, true);
-			hboxHitCount.PackStart (ignoreHitCount);
-			vboxAdvancedConditions.PackStart (hboxHitCount);
-
-			vboxAdvancedConditions.PackStart (conditionalHitType);
-			hboxCondition = new HBox ();
-			hboxCondition.PackStart (entryConditionalExpression, true);
-			hboxCondition.PackStart (warningCondition);
-			vboxAdvancedConditions.PackStart (hboxCondition);
-			vboxAdvancedConditions.PackEnd (conditionalExpressionTip);
-
-			vbox.PackStart (vboxAdvancedConditions);
-
-
-			Buttons.Add (new DialogButton (Command.Cancel));
-			Buttons.Add (buttonOk);
-
-			Content = vbox;
-
-			if (IdeApp.Workbench != null) {
-				Gtk.Widget parent = ((Gtk.Widget)Xwt.Toolkit.CurrentEngine.GetNativeWidget (vbox)).Parent;
-				while (parent != null && !(parent is Gtk.Window))
-					parent = parent.Parent;
-				if (parent is Gtk.Window)
-					((Gtk.Window)parent).TransientFor = IdeApp.Workbench.RootWindow;
-			}
-
-			OnUpdateControls (null, null);
-		}
-		protected override void Dispose (bool disposing)
-		{
-			CompletionWindowManager.WindowShown -= HandleCompletionWindowShown;
-			CompletionWindowManager.WindowClosed -= HandleCompletionWindowClosed;
-			base.Dispose (disposing);
-		}
-	}
->>>>>>> 55d5a5dd
 }