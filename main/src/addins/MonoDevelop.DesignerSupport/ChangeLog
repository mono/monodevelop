<<<<<<< HEAD
2008-07-29  Michael Hutchinson <mhutchinson@novell.com> 

	* MonoDevelop.DesignerSupport/ClassOutlineTextEditorExtension.cs:
	  Restore class outline functionality.

2008-07-29  Mike Krüger <mkrueger@novell.com> 

	* MonoDevelop.DesignerSupport/ClassOutlineTextEditorExtension.cs,
	  MonoDevelop.DesignerSupport/WrapperDesignView.cs: Translated old
	  code to new dom.

2008-07-29  Mike Krüger <mkrueger@novell.com> 

	* MonoDevelop.DesignerSupport/TypeNotFoundException.cs,
	  MonoDevelop.DesignerSupport/MemberExistsException.cs,
	  MonoDevelop.DesignerSupport/BindingService.cs,
	  MonoDevelop.DesignerSupport/ErrorInFileException.cs: Changes for
	  converted refactoring infrastructure.
=======
2008-08-18  Michael Hutchinson <mhutchinson@novell.com> 

	* MonoDevelop.DesignerSupport.PropertyGrid.Editors/TextEditor.cs: Add
	  support for standard values and exclusive values if the converter
	  supports/provides them. Supply an ITypeDescriptorContext to the
	  TypeConverter.
	* MonoDevelop.DesignerSupport.PropertyGrid.Editors/EnumerationEditorCell.cs:
	  Don't allow text caret, since the values are not editable.
	* MonoDevelop.DesignerSupport.PropertyGrid/PropertyEditorCell.cs:
	  Implement ITypeDescriptorContext on EditorSession, so that cell
	  editors can easily provide one to the TypeConverter.
	* MonoDevelop.DesignerSupport.PropertyGrid/PropertyGridTree.cs: Change
	  some "as" casts to real casts -- InvalidCastException is more
	  informative than NRE.
>>>>>>> 385de6af

2008-07-21  Lluis Sanchez Gual <lluis@novell.com> 

	* MonoDevelop.DesignerSupport.Toolbox/ItemToolboxNode.cs,
	  MonoDevelop.DesignerSupport.Toolbox/ToolboxConfiguration.cs,
	  MonoDevelop.DesignerSupport.Toolbox/ToolboxItemToolboxNode.cs,
	  MonoDevelop.DesignerSupport.Toolbox/ToolboxList.cs,
	  MonoDevelop.DesignerSupport.Toolbox/TypeReference.cs,
	  MonoDevelop.DesignerSupport.Toolbox/TypeToolboxNode.cs,
	  MonoDevelop.DesignerSupport.Toolbox/UnknownToolboxNode.cs,
	  MonoDevelop.DesignerSupport/ToolboxService.cs: Moved serialization
	  engine to MonoDevelop.Core. Use new syntax for specifying attribute
	  scope.

2008-07-18  Michael Hutchinson <mhutchinson@novell.com> 

	* MonoDevelop.DesignerSupport.PropertyGrid/PropertyGrid.cs: Add button
	  to enable/disable help pane in property grid.

2008-06-25  Michael Hutchinson <mhutchinson@novell.com> 

	* MonoDevelop.DesignerSupport/BindingService.cs: Require a specific
	  class part when creating members.

2008-06-25  Michael Hutchinson <mhutchinson@novell.com> 

	* MonoDevelop.DesignerSupport/BindingService.cs: Make
	  IdentifierExistsInClass public again.

2008-06-23  Michael Hutchinson <mhutchinson@novell.com> 

	* MonoDevelop.DesignerSupport/ClassOutlineTextEditorExtension.cs: Group
	  members in regions. Reduce frequency of updates to 0.2Hz.

2008-06-19  Michael Hutchinson <mhutchinson@novell.com> 

	* MonoDevelop.DesignerSupport/MemberExistsException.cs: Improve
	  translatability.
	* MonoDevelop.DesignerSupport/BindingService.cs: Fix a possible NRE.
	  Check base classes when looking for conflicting identifiers.

2008-06-16  Michael Hutchinson <mhutchinson@novell.com> 

	* MonoDevelop.DesignerSupport/ClassOutlineTextEditorExtension.cs: Cache
	  precendence selection results in IEnumerable merger.

2008-06-16  Michael Hutchinson <mhutchinson@novell.com> 

	* MonoDevelop.DesignerSupport/ClassOutlineTextEditorExtension.cs: List
	  members in the order they're present in the file.

2008-06-13  Michael Hutchinson <mhutchinson@novell.com> 

	* MonoDevelop.DesignerSupport.addin.xml,
	  MonoDevelop.DesignerSupport.mdp,
	  MonoDevelop.DesignerSupport/ClassOutlineTextEditorExtension.cs,
	  Makefile.am: Implement document outline for .NET source files.

2008-06-10  Michael Hutchinson <mhutchinson@novell.com> 

	* MonoDevelop.DesignerSupport.addin.xml,
	  MonoDevelop.DesignerSupport.mdp,
	  MonoDevelop.DesignerSupport/DesignerSupportService.cs,
	  MonoDevelop.DesignerSupport/CodeBehindService.cs,
	  MonoDevelop.DesignerSupport.CodeBehind/CodeBehindMissingClassBuilder.cs,
	  MonoDevelop.DesignerSupport.CodeBehind/CodeBehindDisplayBinding.cs,
	  MonoDevelop.DesignerSupport.CodeBehind/CodeBehindProjectFileExtension.cs,
	  MonoDevelop.DesignerSupport.CodeBehind/ICodeBehindProvider.cs,
	  MonoDevelop.DesignerSupport.CodeBehind/CodeBehindClassEventArgs.cs,
	  MonoDevelop.DesignerSupport.CodeBehind/CodeBehindClass.cs,
	  MonoDevelop.DesignerSupport.CodeBehind/CodeBehindViewContent.cs,
	  Makefile.am: Remove old CodeBehind grouping mechanism.

2008-06-04  Lluis Sanchez Gual <lluis@novell.com> 

	* MonoDevelop.DesignerSupport.addin.xml: Bump MD version.

2008-06-03  Lluis Sanchez Gual <lluis@novell.com> 

	* MonoDevelop.DesignerSupport.PropertyGrid.Editors/TextEditor.cs,
	  MonoDevelop.DesignerSupport.PropertyGrid.Editors/EnumerationEditorCell.cs,
	  MonoDevelop.DesignerSupport.PropertyGrid.Editors/FlagsEditorCell.cs,
	  MonoDevelop.DesignerSupport.Toolbox/ToolboxWidget.cs: Use the
	  OnDestroyed event instead of Dispose, since with the latest changes
	  in gtk#, Dispose is not called anymore when a widget is destroyed.

2008-05-29  Lluis Sanchez Gual <lluis@novell.com> 

	* MonoDevelop.DesignerSupport.Toolbox/CecilToolboxItemLoader.cs: Fix
	  warning.

2008-05-27  Michael Hutchinson <mhutchinson@novell.com> 

	* MonoDevelop.DesignerSupport/RemoteDesignerProcess.cs: Fix exception
	  catching from GTK thread.

2008-05-22  Lluis Sanchez Gual <lluis@novell.com> 

	* MonoDevelop.DesignerSupport.mdp, Makefile.am,
	  MonoDevelop.DesignerSupport.Projects/WorkspaceItemDescriptor.cs,
	  MonoDevelop.DesignerSupport.Projects/ComponentNodeBuilder.cs: Add
	  support for solution and workspaces.
	* MonoDevelop.DesignerSupport.Projects/SolutionItemPropertyProvider.cs,
	  MonoDevelop.DesignerSupport.Projects/SolutionItemDescriptor.cs:
	  Renamed.

2008-05-22  Lluis Sanchez Gual <lluis@novell.com> 

	* MonoDevelop.DesignerSupport.Projects/CombineEntryDescriptor.cs: Allow
	  editing the root folder.

2008-05-21  Michael Hutchinson <mhutchinson@novell.com> 

	* MonoDevelop.DesignerSupport/ToolboxService.cs: Update the toolbox
	  when project properties change.

2008-05-21  Michael Hutchinson <mhutchinson@novell.com> 

	* MonoDevelop.DesignerSupport.Toolbox/ToolboxItemToolboxLoader.cs:
	  Detect the runtime that the assembly references and pass it on to
	  the node builder. Catch and log more errors.

2008-05-21  Lluis Sanchez Gual <lluis@novell.com> 

	* MonoDevelop.DesignerSupport.addin.xml,
	  MonoDevelop.DesignerSupport/BindingService.cs,
	  MonoDevelop.DesignerSupport/CodeBehindService.cs,
	  MonoDevelop.DesignerSupport.Projects/CombineEntryDescriptor.cs,
	  MonoDevelop.DesignerSupport.Projects/CombineEntryPropertyProvider.cs,
	  MonoDevelop.DesignerSupport.Projects/ComponentNodeBuilder.cs,
	  MonoDevelop.DesignerSupport.Projects/PropertyPadTextEditorExtension.cs,
	  MonoDevelop.DesignerSupport.Projects/ProjectReferenceDescriptor.cs:
	  New project model changes.

2008-05-20  Mike Krüger <mkrueger@novell.com> 

	* MonoDevelop.DesignerSupport.Toolbox/Toolbox.cs: fixed 'Bug 389065 -
	  Toolbox tooltips show while a drag taking place and do not hide'

2008-05-16  Michael Hutchinson <mhutchinson@novell.com> 

	* MonoDevelop.DesignerSupport.Toolbox/TextToolboxNode.cs,
	  MonoDevelop.DesignerSupport.Toolbox/ITextToolboxNode.cs: Change
	  ITextToolboxNode API so that nodes have more control over when
	  they're shown.

2008-05-15  Michael Hutchinson <mhutchinson@novell.com> 

	* MonoDevelop.DesignerSupport.addin.xml,
	  MonoDevelop.DesignerSupport.mdp, gtk-gui/gui.stetic, Makefile.am:
	  Updated.
	* MonoDevelop.DesignerSupport/ToolboxService.cs,
	  MonoDevelop.DesignerSupport.Toolbox/ComponentSelectorDialog.cs,
	  MonoDevelop.DesignerSupport.Toolbox/IToolboxProvider.cs: Track API.
	* MonoDevelop.DesignerSupport.PropertyGrid.Editors/TextEditor.cs: Use
	  string.Empty instead of "".
	* MonoDevelop.DesignerSupport.Toolbox/ItemToolboxNode.cs,
	  MonoDevelop.DesignerSupport.Toolbox/TextToolboxNode.cs: Remove dead
	  code. Mark up for property grid. Fix filtering. Fix comparisons.
	* MonoDevelop.DesignerSupport.Toolbox/ToolboxItemToolboxNode.cs: Fix
	  Equals.
	* MonoDevelop.DesignerSupport.Toolbox/Toolbox.cs: Fix filtering. Remove
	  old API usage. Implement IPropertyPadProvider for the toolpad.
	* MonoDevelop.DesignerSupport.Toolbox/BaseToolboxNode.cs,
	  MonoDevelop.DesignerSupport.Toolbox/CategoryToolboxNode.cs,
	  MonoDevelop.DesignerSupport.Toolbox/ToolboxStore.cs: Remove dead
	  code.
	* MonoDevelop.DesignerSupport.Toolbox/CodeTemplateToolboxProvider.cs:
	  Fix logic. Remove cursor insertion marker.
	* MonoDevelop.DesignerSupport.Toolbox/ToolboxWidget.cs: Remove use of
	  deprecated API. Need to fix the Droptarget/Iconise/Sort properties
	  of the categories.
	* MonoDevelop.DesignerSupport.Toolbox/CecilToolboxItemLoader.cs:
	  Abstract toolbox loader that uses Cecil to reflect for attributes.
	* MonoDevelop.DesignerSupport.Toolbox/TypeToolboxNode.cs: Fix Equals
	  (calls to Equals on ItemToolboxNode were resolving to base-specific
	  overloads, which weren't calling the overridden children).
	* MonoDevelop.DesignerSupport.Toolbox/TypeReference.cs: Mark up for
	  property grid. 
	* MonoDevelop.DesignerSupport.Toolbox/ToolboxItemToolboxLoader.cs:
	  Refactor to work better as a base class for loaders.
	* MonoDevelop.DesignerSupport.Toolbox/CecilTypeResolver.cs: Copied from
	  the Cecil linker.
	* MonoDevelop.DesignerSupport.PropertyGrid/EditorManager.cs: Make
	  expanding properties work with subclasses of ExpandableObject
	  typeconverter.
	* MonoDevelop.DesignerSupport.PropertyGrid/PropertyGridTree.cs: Make
	  expanding properties work with subclasses of ExpandableObject
	  typeconverter. Use string.Empty instead of "".

2008-05-12  Michael Hutchinson <mhutchinson@novell.com> 

	* MonoDevelop.DesignerSupport.Toolbox/CodeTemplateToolboxProvider.cs:
	  Fix compilation.

2008-05-12  Michael Hutchinson <mhutchinson@novell.com> 

	* MonoDevelop.DesignerSupport.addin.xml,
	  MonoDevelop.DesignerSupport.mdp,
	  MonoDevelop.DesignerSupport.Toolbox/CodeTemplateToolboxProvider.cs,
	  Makefile.am: Add toolbox snippet provider that shows valid snippets
	  for text files.

2008-05-07  Michael Hutchinson <mhutchinson@novell.com> 

	* MonoDevelop.DesignerSupport.mdp, Makefile.am: Updated.

2008-05-07  Michael Hutchinson <mhutchinson@novell.com> 

	* MonoDevelop.DesignerSupport.Toolbox/ToolboxWidget.cs: Use tooltip
	  window base class.

2008-05-07  Michael Hutchinson <mhutchinson@novell.com> 

	* MonoDevelop.DesignerSupport.addin.xml: Removed default ToolboxItem
	  loader.
	* MonoDevelop.DesignerSupport.mdp, Makefile.am: Updated.
	* MonoDevelop.DesignerSupport/ToolboxService.cs: Catch exceptions in
	  drag handlers so that they don't prevent the drag from completing.
	  Allow toolbox consumers to fully override filtering.
	* MonoDevelop.DesignerSupport.Toolbox/IToolboxConsumer.cs: Add new
	  ICustomFilteringToolboxConsumer interface for consumers that want
	  to override the filtering completely.
	* MonoDevelop.DesignerSupport.Toolbox/ItemToolboxNode.cs: Make
	  ItemFilters generic.
	* MonoDevelop.DesignerSupport.Toolbox/ToolboxItemToolboxNode.cs:
	  Reqimplemented Equals. Fixes a NRE.
	* MonoDevelop.DesignerSupport.Toolbox/TypeReference.cs: Add convenience
	  method for getting a ProjectReference.
	* MonoDevelop.DesignerSupport.Toolbox/TextToolboxNode.cs: Implement
	  ITextToolboxNode.
	* MonoDevelop.DesignerSupport.Toolbox/ToolboxItemToolboxLoader.cs: Make
	  this a convenience base class.
	* MonoDevelop.DesignerSupport.Toolbox/ITextToolboxNode.cs: Add
	  interface for toolbox items that can provide text to a text editor,
	  filtered by file extension or mimetype.

2008-05-02  Michael Hutchinson <mhutchinson@novell.com> 

	* MonoDevelop.DesignerSupport/CodeBehindService.cs: Remove unneeded
	  code; the parser service seems to handle parsing at startup.

2008-05-02  Michael Hutchinson <mhutchinson@novell.com> 

	* MonoDevelop.DesignerSupport.CodeBehind/ICodeBehindProvider.cs,
	  MonoDevelop.DesignerSupport/CodeBehindService.cs,
	  MonoDevelop.DesignerSupport/DesignerSupportService.cs,
	  MonoDevelop.DesignerSupport.addin.xml: Change CodeBehind grouping
	  API so that it now uses parser service instread of an extension
	  point.

2008-04-30  Michael Hutchinson <mhutchinson@novell.com> 

	* MonoDevelop.DesignerSupport.addin.xml,
	  MonoDevelop.DesignerSupport.mdp,
	  MonoDevelop.DesignerSupport/IOutlinedDocument.cs,
	  MonoDevelop.DesignerSupport/DocumentOutlinePad.cs, Makefile.am,
	  icons/pad-document-outline-16.png: Add document outline pad that
	  will display an outline widget from documents that implement
	  IOutlinedDocument.

2008-04-11  Lluis Sanchez Gual <lluis@novell.com> 

	* MonoDevelop.DesignerSupport.Projects/ProjectFileDescriptor.cs: Show
	  mime type description in the properties pad.

2008-04-08  Michael Hutchinson <mhutchinson@novell.com> 

	* MonoDevelop.DesignerSupport/BindingService.cs: Add methods for
	  getting CodeMemberMethod signatures from MD's parser DOM.

2008-03-07  Lluis Sanchez Gual <lluis@novell.com> 

	* MonoDevelop.DesignerSupport.Toolbox/ToolboxWidget.cs: Properly handle
	  the leave event. Should fix bug #366131.

2008-03-04  Mike Krüger <mkrueger@novell.com> 

	* gtk-gui/MonoDevelop.DesignerSupport.Toolbox.ComponentSelectorDialog.cs,
	  gtk-gui/gui.stetic,
	  MonoDevelop.DesignerSupport.Toolbox/ComponentSelectorDialog.cs: Worked
	  on gnome hig compliant alerts.

2008-02-29  Mike Krüger <mkrueger@novell.com> 

	* MonoDevelop.DesignerSupport.Toolbox/ToolboxWidget.cs: fixes tooltip bug.

2008-02-29  Mike Krüger <mkrueger@novell.com> 

	* MonoDevelop.DesignerSupport.Toolbox/ToolboxWidget.cs: Ctrl+F1 work now in
	  the toolbox.

2008-02-28  Mike Krüger <mkrueger@novell.com> 

	* MonoDevelop.DesignerSupport.Toolbox/Toolbox.cs,
	  MonoDevelop.DesignerSupport.Toolbox/ToolboxWidget.cs,
	  MonoDevelop.DesignerSupport.Toolbox/CategoryToolboxNode.cs: Fixed "Bug
	  365624 - Widget toolbox are shown unsorted".

2008-02-27  Mike Krüger <mkrueger@novell.com> 

	* MonoDevelop.DesignerSupport.Toolbox/ItemToolboxNode.cs: Fixed comparer bug

2008-02-27  Mike Krüger <mkrueger@novell.com> 

	* MonoDevelop.DesignerSupport/ToolboxService.cs,
	  MonoDevelop.DesignerSupport.Toolbox/Toolbox.cs,
	  MonoDevelop.DesignerSupport.Toolbox/CategoryToolboxNode.cs,
	  MonoDevelop.DesignerSupport.Toolbox/ToolboxWidget.cs,
	  MonoDevelop.DesignerSupport.Toolbox/IToolboxProvider.cs: Worked on
	  category support for the toolbox service.

2008-02-27  Mike Krüger <mkrueger@novell.com> 

	* MonoDevelop.DesignerSupport.Toolbox/ToolboxWidget.cs: Fixed
	  nullrefexception.

2008-02-24  Mike Krüger <mkrueger@novell.com> 

	* MonoDevelop.DesignerSupport.Toolbox/Toolbox.cs,
	  MonoDevelop.DesignerSupport.Toolbox/ToolboxWidget.cs: Label is now taken
	  as tooltip, when Description is not set.

2008-02-23  Mike Krüger <mkrueger@novell.com> 

	* MonoDevelop.DesignerSupport.mdp, Makefile.am: Removed some unused glade
	  and gnome-sharp references (only the unused). But I'll continue to
	  remove glade, we need to lower the dependency tree a bit.

2008-02-22  Mike Krüger <mkrueger@novell.com> 

	* MonoDevelop.DesignerSupport.Toolbox/ToolboxWidget.cs: Fixed toolbar widget
	  scrolling bug.

2008-02-22  Mike Krüger <mkrueger@novell.com> 

	* MonoDevelop.DesignerSupport.Toolbox/ToolboxWidget.cs: Added no tools
	  available message.

2008-02-22  Mike Krüger <mkrueger@novell.com> 

	* MonoDevelop.DesignerSupport/ToolboxService.cs,
	  MonoDevelop.DesignerSupport.Toolbox/Toolbox.cs: Added some support for
	  view dynamic providers.

2008-02-21  Mike Krüger <mkrueger@novell.com> 

	* MonoDevelop.DesignerSupport.Toolbox/Toolbox.cs: Added resize in toolbox
	  refresh.

2008-02-21  Mike Krüger <mkrueger@novell.com> 

	* MonoDevelop.DesignerSupport.Toolbox/Toolbox.cs: Fixed little dnd bug.

2008-02-21  Mike Krüger <mkrueger@novell.com> 

	* MonoDevelop.DesignerSupport.Toolbox/Toolbox.cs,
	  MonoDevelop.DesignerSupport.Toolbox/ToolboxWidget.cs: Replaced old
	  toolbox with a new one.

2008-02-09  Mike Krüger <mkrueger@novell.com> 

	* MonoDevelop.DesignerSupport.addin.xml: Removed source editor dependency.

2008-02-01  Michael Hutchinson <mhutchinson@novell.com> 

	* MonoDevelop.DesignerSupport/BindingService.cs: If no specific part is
	  specified when adding a member to a class, add it to the first part.
	  Fixes an error in the ASP.NET designer (and anything else using the
	  binding service without explicitly specifying class parts).

2008-01-29  Lluis Sanchez Gual <lluis@novell.com> 

	* MonoDevelop.DesignerSupport.addin.xml, MonoDevelop.DesignerSupport.mdp,
	  Makefile.am, icons/toolbox-pad-16.png, icons/properties-pad-16.png: New
	  tango icons by Vinicius Depizzol.
	* MonoDevelop.DesignerSupport.PropertyGrid.Editors/BooleanEditorCell.cs:
	  Properly draw checkboxes.

2008-01-25  Lluis Sanchez Gual <lluis@novell.com> 

	* MonoDevelop.DesignerSupport.addin.xml: Update MD version.

2008-01-21  Lluis Sanchez Gual <lluis@novell.com> 

	* MonoDevelop.DesignerSupport.Toolbox/Toolbox.cs: Use the correct class to
	  get the node_hash private field.

2008-01-21  Lluis Sanchez Gual <lluis@novell.com> 

	* MonoDevelop.DesignerSupport.PropertyGrid/PropertyGrid.cs: Use a smaller
	  toolbar.

2008-01-02  Michael Hutchinson <mhutchinson@novell.com> 

	* MonoDevelop.DesignerSupport/CodeBehindService.cs: Improve error reporting
	  for invalid IClasses.

2007-12-14  Lluis Sanchez Gual <lluis@novell.com> 

	* MonoDevelop.DesignerSupport.mdp: Updated project files. The order of
	  extended properties won't change anymore.

2007-12-13  Lluis Sanchez Gual <lluis@novell.com> 

	* MonoDevelop.DesignerSupport/ToolboxService.cs: The ide is not yet fully
	  initialized when the toolbox service is created.

2007-12-12  Michael Hutchinson <mhutchinson@novell.com> 

	* MonoDevelop.DesignerSupport.Toolbox/Toolbox.cs,
	  MonoDevelop.DesignerSupport.Toolbox/CompactToolboxView.cs: Don't draw
	  shadows in pads (the new docking library does that already). Haven't
	  fixed property pad as it doesn't seem to be possible to remove the
	  borders from the Vpaned.

2007-12-12  Lluis Sanchez Gual <lluis@novell.com> 

	* MonoDevelop.DesignerSupport/ToolboxService.cs: Make sure Gtk is properly
	  initialized in the process that looks for components. Added some missing
	  check.

2007-12-12  Lluis Sanchez Gual <lluis@novell.com> 

	* MonoDevelop.DesignerSupport.addin.xml: Bump add-in versions.

2007-12-12  Lluis Sanchez Gual <lluis@novell.com> 

	* MonoDevelop.DesignerSupport/ToolboxService.cs: Make sure the toolbox is
	  filled the first time it is shown.
	* gtk-gui/gui.stetic: Updated.

2007-12-04  Lluis Sanchez Gual <lluis@novell.com> 

	* MonoDevelop.DesignerSupport.mdp, Makefile.am: Directory reorganization.

2007-11-19  Lluis Sanchez Gual <lluis@novell.com> 

	* MonoDevelop.DesignerSupport.addin.xml, MonoDevelop.DesignerSupport.mdp,
	  Makefile.am,
	  MonoDevelop.DesignerSupport.Projects/CombineEntryDescriptor.cs,
	  MonoDevelop.DesignerSupport.Projects/CombineEntryPropertyProvider.cs,
	  MonoDevelop.DesignerSupport.Projects/ProjectReferenceDescriptor.cs,
	  MonoDevelop.DesignerSupport.Projects/ProjectFileDescriptor.cs,
	  MonoDevelop.DesignerSupport.Projects/ProjectItemPropertyProvider.cs,
	  MonoDevelop.DesignerSupport.Projects/ProjectsPropertyProvider.cs: Added
	  some property descriptors for references and CombineEntry.

2007-11-09  Michael Hutchinson <mhutchinson@novell.com> 

	* MonoDevelop.DesignerSupport/CodeBehindService.cs,
	  MonoDevelop.DesignerSupport/ToolboxService.cs,
	  MonoDevelop.DesignerSupport.Toolbox/Toolbox.cs: Track LoggingService API
	  changes.

2007-11-07  Lluis Sanchez Gual <lluis@novell.com> 

	* MonoDevelop.DesignerSupport.PropertyGrid/PropertyGridTree.cs: Use a more
	  convenient color for grup headers.

2007-11-02  Lluis Sanchez Gual <lluis@novell.com> 

	* MonoDevelop.DesignerSupport/BindingService.cs: Use RootCombine instead of
	  CurrentOpenCombine when possible.

2007-10-29  Lluis Sanchez Gual <lluis@novell.com> 

	* MonoDevelop.DesignerSupport.addin.xml: Bump MD version.

2007-10-23  Lluis Sanchez Gual <lluis@novell.com> 

	* MonoDevelop.DesignerSupport.mdp: Project file names updated by change in
	  MD path functions.

2007-10-15  Michael Hutchinson <mhutchinson@novell.com> 

	* MonoDevelop.DesignerSupport.mdp, Makefile.am: Updated.
	* MonoDevelop.DesignerSupport/TypeNotFoundException.cs,
	  MonoDevelop.DesignerSupport/MemberExistsException.cs,
	  MonoDevelop.DesignerSupport/BindingService.cs,
	  MonoDevelop.DesignerSupport/ErrorInFileException.cs: Better error
	  reporting, including filename/line number.

2007-10-12  Michael Hutchinson <mhutchinson@novell.com> 

	* MonoDevelop.DesignerSupport/BindingService.cs,
	  MonoDevelop.DesignerSupport/MemberExistsException.cs: Improve error
	  output when Codebehind generation fails.

2007-10-12  Michael Hutchinson <mhutchinson@novell.com> 

	* MonoDevelop.DesignerSupport/BindingService.cs: Walk down into base classes
	  when checking if compatible members are present in a class. If members
	  with same name exist, check type compatibility down through the class
	  hierarchy.

2007-10-04  Lluis Sanchez Gual <lluis@novell.com> 

	* MonoDevelop.DesignerSupport.Toolbox/ToolboxItemToolboxLoader.cs:
	  Initialize Gtk before trying to load the toolbox item. Needed since this
	  is done out of process.

2007-10-03  Michael Hutchinson <mhutchinson@novell.com> 

	* MonoDevelop.DesignerSupport.Toolbox/ItemToolboxNode.cs: Implement
	  IComparable so that the ToolboxService's array sort doesn't break on
	  non-GTK#-component toolbox nodes. Fixes AspNetEdit.

2007-09-21  Lluis Sanchez Gual <lluis@novell.com> 

	* MonoDevelop.DesignerSupport.addin.xml: Bump MD version.

2007-09-21  Michael Hutchinson <mhutchinson@novell.com> 

	* MonoDevelop.DesignerSupport.CodeBehind/CodeBehindProjectFileExtension.cs:
	  In BuildChildNodes, don't assume that HasChildNodes is false, because
	  other extensions may have added children to this node.

2007-09-20  Lluis Sanchez Gual <lluis@novell.com> 

	* gtk-gui/generated.cs,
	  gtk-gui/MonoDevelop.DesignerSupport.Toolbox.ComponentSelectorDialog.cs,
	  gtk-gui/gui.stetic: Regenerated GUI files.
	* MonoDevelop.DesignerSupport.Toolbox/Toolbox.cs: Added NodeView subclass
	  and overrided OnDragDataDelete. This is necessary to avoid a GTK warning
	  about the need to override drag_data_delete.

2007-09-20  Michael Hutchinson <mhutchinson@novell.com> 

	* MonoDevelop.DesignerSupport.mdp,
	  MonoDevelop.DesignerSupport/BindingService.cs,
	  MonoDevelop.DesignerSupport/OpenDocumentFileProvider.cs, Makefile.am:
	  Make OpenDocumentFileProvider publicly accessible so it can be used
	  elsewhere.

2007-09-19  Michael Hutchinson <mhutchinson@novell.com> 

	* MonoDevelop.DesignerSupport.mdp,
	  MonoDevelop.DesignerSupport/CodeBehindService.cs,
	  MonoDevelop.DesignerSupport.CodeBehind/CodeBehindMissingClassBuilder.cs,
	  MonoDevelop.DesignerSupport.CodeBehind/CodeBehindProjectFileExtension.cs,
	  MonoDevelop.DesignerSupport.CodeBehind/CodeBehindClassEventArgs.cs,
	  MonoDevelop.DesignerSupport.CodeBehind/CodeBehindClass.cs, Makefile.am:
	  In CodeBehind service, track class names rather than IClasses, as
	  IClasses can change. Now much more careful to trigger only the
	  rebuilding of nodes which need to be rebuilt. May still be some
	  performance issues on large projects (from linear lookups of class
	  names, and requirement for CodeBehind parent parsing to happen at
	  project load time).

2007-09-19  Michael Hutchinson <mhutchinson@novell.com> 

	* MonoDevelop.DesignerSupport.addin.xml,
	  MonoDevelop.DesignerSupport/CodeBehindService.cs,
	  MonoDevelop.DesignerSupport.CodeBehind/CodeBehindMissingClassBuilder.cs,
	  MonoDevelop.DesignerSupport.CodeBehind/CodeBehindClassBuilder.cs,
	  MonoDevelop.DesignerSupport.CodeBehind/CodeBehindProjectFileExtension.cs:
	  Audit and restructure the CodeBehind grouping so that it updates
	  correctly and handles partial classes.
	* MonoDevelop.DesignerSupport.mdp, Makefile.am, gtk-gui/gui.stetic: Updated
	  & fix GTK# version at 2.8.
	* MonoDevelop.DesignerSupport.CodeBehind/CodeBehindDisplayBinding.cs:
	  Disable fully, as it doesn't work properly. Needs some core work to make
	  it workable.

2007-09-07  Lluis Sanchez Gual <lluis@novell.com> 

	* MonoDevelop.DesignerSupport.PropertyGrid/IPropertyPadProvider.cs: Added
	  some documentation.

2007-09-07  Lluis Sanchez Gual <lluis@novell.com> 

	* MonoDevelop.DesignerSupport.addin.xml, MonoDevelop.DesignerSupport.mdp,
	  Makefile.am,
	  MonoDevelop.DesignerSupport.Projects/PropertyPadTextEditorExtension.cs:
	  When the focus is in the text editor, show the properties of the file in
	  the property pad. Fixes bug #82255.

2007-08-31  Mike Krüger <mkrueger@novell.com> 

	* MonoDevelop.DesignerSupport/DesignerSupportService.cs,
	  MonoDevelop.DesignerSupport/ToolboxService.cs,
	  MonoDevelop.DesignerSupport/PropertyPad.cs,
	  MonoDevelop.DesignerSupport.Projects/ComponentNodeBuilder.cs,
	  MonoDevelop.DesignerSupport.PropertyGrid/IPropertyPadProvider.cs,
	  MonoDevelop.DesignerSupport.PropertyGrid/PropertyPadVisitor.cs: Changes
	  due to new property infrastructure.

2007-08-09  Lluis Sanchez Gual <lluis@novell.com> 

	* MonoDevelop.DesignerSupport/DesignerSupportService.cs: Add missing null
	  check.

2007-08-09  Lluis Sanchez Gual <lluis@novell.com> 

	* MonoDevelop.DesignerSupport.addin.xml,
	  MonoDevelop.DesignerSupport/DesignerSupportService.cs: Removed the
	  CommandService class. Everything is done directly with CommandManager.
	  Moved all extension node types to MD.Components.

2007-08-09  Lluis Sanchez Gual <lluis@novell.com> 

	* MonoDevelop.DesignerSupport.addin.xml, MonoDevelop.DesignerSupport.mdp,
	  gtk-gui/generated.cs,
	  gtk-gui/MonoDevelop.DesignerSupport.Toolbox.ComponentSelectorDialog.cs,
	  Makefile.am: Reorganized the extension point hierarchy. Embedded all
	  add-in manifests as resources.

2007-08-02  Lluis Sanchez Gual <lluis@novell.com> 

	* MonoDevelop.DesignerSupport.CodeBehind/CodeBehindProjectFileExtension.cs:
	  Converted DispatchService to a static class.

2007-07-27  Lluis Sanchez Gual <lluis@novell.com> 

	* MonoDevelop.DesignerSupport/PropertyPad.cs: Assign the property pad
	  to the service only when it is completely initialized.

2007-07-26  Lluis Sanchez Gual <lluis@novell.com> 

	* MonoDevelop.DesignerSupport/ToolboxService.cs: Sort toolbox items.

2007-07-26  Lluis Sanchez Gual <lluis@novell.com> 

	* MonoDevelop.DesignerSupport/DesignerSupportService.cs: When the
	  property pad is show, initialize it with the data of the latest
	  provider found. Fixes bug #82166.

2007-07-24  Mike Krüger <mkrueger@novell.com> 

	* MonoDevelop.DesignerSupport.Toolbox/Toolbox.cs,
	  MonoDevelop.DesignerSupport.Toolbox/CompactToolboxView.cs: Fixed
	  Bug 82104:Toolbox White Using Dark Theme.

2007-07-19  Ben Motmans <ben.motmans@gmail.com>

	* MonoDevelop.DesignerSupport.Toolbox/Toolbox.cs: overwrite the
	node_hash field with a standard hashtable [fixes #81942]

2007-07-17  Lluis Sanchez Gual <lluis@novell.com> 

	* MonoDevelop.DesignerSupport.Toolbox/CompactToolboxView.cs: Improve
	  tooltip look.

2007-07-05  Lluis Sanchez Gual <lluis@novell.com> 

	* MonoDevelop.DesignerSupport.addin.xml,
	  MonoDevelop.DesignerSupport.mdp,
	  MonoDevelop.DesignerSupport/Commands.cs,
	  MonoDevelop.DesignerSupport/ToolboxService.cs,
	  MonoDevelop.DesignerSupport.Toolbox/Toolbox.cs, Makefile.am: Added
	  a context menu to the toolbox, which allows adding/removing items.
	* MonoDevelop.DesignerSupport.Toolbox/CompactToolboxView.cs: Show the
	  tooltip centered. Avoid the selection to be cleared when clicking
	  on an item. Redraw the widget when the item list changes.

2007-07-05  Lluis Sanchez Gual <lluis@novell.com> 

	* MonoDevelop.DesignerSupport.mdp,
	  MonoDevelop.DesignerSupport/ToolboxService.cs,
	  gtk-gui/generated.cs,
	  gtk-gui/MonoDevelop.DesignerSupport.Toolbox.ComponentSelectorDialog.cs,
	  gtk-gui/gui.stetic,
	  MonoDevelop.DesignerSupport.Toolbox/ItemToolboxNode.cs,
	  MonoDevelop.DesignerSupport.Toolbox/ToolboxItemToolboxNode.cs,
	  MonoDevelop.DesignerSupport.Toolbox/ComponentSelectorDialog.cs,
	  Makefile.am: Implemented an index of components, which can be used
	  by the user to select which components have to be shown in the
	  toolbar.
	* MonoDevelop.DesignerSupport/DesignerSupportService.cs: Toolbox
	  configuration loading/saving is now handled by the toolbox service.
	* MonoDevelop.DesignerSupport.PropertyGrid.Editors/TextEditor.cs: Fix
	  warning.
	* MonoDevelop.DesignerSupport.Toolbox/IToolboxConsumer.cs: Removed
	  TODO.
	* MonoDevelop.DesignerSupport.Toolbox/ToolboxConfiguration.cs: New
	  class that stores toolbox information.
	* MonoDevelop.DesignerSupport.Toolbox/ToolboxList.cs: Moved
	  serialization code to ToolboxConfiguration.
	* MonoDevelop.DesignerSupport.Toolbox/IToolboxProvider.cs:
	  Implementations of IToolboxDefaultProviders can now return a file
	  that implements toolbox items and all of them will be loaded by
	  default in the toolbox. It is not necessary to specify all default
	  items one by one, although it can still be done.

2007-07-02  Mike Krüger <mkrueger@novell.com> 

	* MonoDevelop.DesignerSupport.Toolbox/Toolbox.cs,
	  MonoDevelop.DesignerSupport.Toolbox/CompactToolboxView.cs: Worked
	  on toolbox view (tooltips, sizing and some behavior issues).

2007-06-28  Lluis Sanchez Gual <lluis@novell.com> 

	* MonoDevelop.DesignerSupport.Toolbox/CompactToolboxView.cs: Fix size
	  request calculation.

2007-06-28  Mike Krüger <mkrueger@novell.com> 

	* icons/md-design-listboxtoggle.png: Added an icon for the toolbox
	  listbox toggle.

2007-06-28  Mike Krüger <mkrueger@novell.com> 

	* MonoDevelop.DesignerSupport.Toolbox/CompactToolboxView.cs: Removed
	  some debugging code.

2007-06-27  Mike Krüger <mkrueger@novell.com> 

	* MonoDevelop.DesignerSupport.Toolbox/CompactToolboxView.cs: Worked on
	  tooltips & scrolling.

2007-06-26  Mike Krüger <mkrueger@novell.com> 

	* MonoDevelop.DesignerSupport.Toolbox/Toolbox.cs,
	  MonoDevelop.DesignerSupport.Toolbox/CompactToolboxView.cs,
	  MonoDevelop.DesignerSupport.Toolbox/CategoryToolboxNode.cs: Worked
	  on a more compact owner drawn toolbox view.

2007-06-20  Lluis Sanchez Gual <lluis@novell.com> 

	* MonoDevelop.DesignerSupport/ToolboxService.cs: Avoid adding
	  duplicated widgets.
	* MonoDevelop.DesignerSupport.Toolbox/Toolbox.cs: Catch exception
	  thrown when dragging items.

2007-06-06  Lluis Sanchez Gual <lluis@novell.com> 

	* MonoDevelop.DesignerSupport.addin.xml,
	  MonoDevelop.DesignerSupport/PropertyPad.cs: Default pad placement
	  is now specified in the xml file.

2007-05-31  Lluis Sanchez Gual <lluis@novell.com> 

	* MonoDevelop.DesignerSupport.Projects/ComponentNodeBuilder.cs: Don't
	  use the CurrentNode property in the OnChanged event since it may
	  not be properly initialized when the event is fired.

2007-05-31  Lluis Sanchez Gual <lluis@novell.com> 

	* MonoDevelop.DesignerSupport.addin.xml: Changed add-in category.

2007-05-18  Lluis Sanchez Gual <lluis@novell.com> 

	* MonoDevelop.DesignerSupport.mdp,
	  MonoDevelop.DesignerSupport/CustomDescriptor.cs, Makefile.am: Added
	  default implementation of ICustomTypeDescriptor.
	* MonoDevelop.DesignerSupport.PropertyGrid.Editors/TextEditor.cs,
	  MonoDevelop.DesignerSupport.PropertyGrid.Editors/CollectionEditor.cs:
	  Removed debug code.
	* MonoDevelop.DesignerSupport.PropertyGrid.Editors/EnumerationEditorCell.cs:
	  If an enum member has a Description attribute applied to it, use it
	  as display name.
	* MonoDevelop.DesignerSupport.Projects/ProjectsPropertyProvider.cs:
	  Added more complete descriptions of the properties. Disable the
	  ResourceId property if the file is not a resource.
	* MonoDevelop.DesignerSupport.PropertyGrid/PropertyGrid.cs,
	  MonoDevelop.DesignerSupport.PropertyGrid/PropertyGridTree.cs: When
	  the value of a property changes, update all other properties, since
	  their values may also change, or they may be enabled/disabled.

2007-05-11  Lluis Sanchez Gual <lluis@novell.com> 

	* MonoDevelop.DesignerSupport.mdp: Deploy the addin.xml file.
	* MonoDevelop.DesignerSupport/DesignerSupportService.cs: Added some
	  null checks.

2007-05-09  Lluis Sanchez Gual <lluis@novell.com> 

	* MonoDevelop.DesignerSupport.mdp, Makefile.am: Reference shared
	  assemblies from the correct location.

2007-03-07  Michael Hutchinson <m.j.hutchinson@gmail.com>

	* MonoDevelop.DesignerSupport.PropertyGrid/EditorManager.cs: Avoid 
	  some invalid PropertyEditorCell casts.
	
	* MonoDevelop.DesignerSupport/RemoteDesignerProcess.cs: Tweaks to aid 
	  in tracking down exceptions. The error display should really be moved 
	  into the MD thread so that the entire designer process can go down,
	  or we risk having loose ends. 

2007-05-04  Lluis Sanchez Gual <lluis@novell.com> 

	* MonoDevelop.DesignerSupport.addin.xml,
	  MonoDevelop.DesignerSupport.mdp,
	  MonoDevelop.DesignerSupport/DesignerSupportService.cs,
	  MonoDevelop.DesignerSupport/CodeBehindService.cs,
	  MonoDevelop.DesignerSupport/ToolboxService.cs, Makefile.am:
	  Migration to Mono.Addins.

2007-04-19  Lluis Sanchez Gual <lluis@novell.com> 

	* MonoDevelop.DesignerSupport.addin.xml,
	  MonoDevelop.DesignerSupport.Projects/ComponentNodeBuilder.cs,
	  MonoDevelop.DesignerSupport.Projects/ProjectsPropertyProvider.cs:
	  Implemented property providers for the Project and Class pad.
	* MonoDevelop.DesignerSupport.mdp, Makefile.am: Updated.
	* MonoDevelop.DesignerSupport/DesignerSupportService.cs,
	  MonoDevelop.DesignerSupport/IPropertyProvider.cs,
	  MonoDevelop.DesignerSupport/PropertyPad.cs,
	  MonoDevelop.DesignerSupport.PropertyGrid/PropertyGrid.cs:
	  Implemented support for multiple property providers for a
	  component. Property providers can add properties to be shown in the
	  property pad for a specific type of object. Add-ins can register
	  new property providers in a new extension point.
	* MonoDevelop.DesignerSupport.PropertyGrid.Editors/FloatRange.cs,
	  MonoDevelop.DesignerSupport.PropertyGrid.Editors/ColorEditorCell.cs,
	  MonoDevelop.DesignerSupport.PropertyGrid.Editors/BooleanEditorCell.cs,
	  MonoDevelop.DesignerSupport.PropertyGrid.Editors/TimeSpanEditor.cs,
	  MonoDevelop.DesignerSupport.PropertyGrid.Editors/EventEditor.cs,
	  MonoDevelop.DesignerSupport.PropertyGrid.Editors/CharPropertyEditor.cs,
	  MonoDevelop.DesignerSupport.PropertyGrid.Editors/TextEditor.cs,
	  MonoDevelop.DesignerSupport.PropertyGrid.Editors/EnumerationEditorCell.cs,
	  MonoDevelop.DesignerSupport.PropertyGrid.Editors/FlagsEditorCell.cs,
	  MonoDevelop.DesignerSupport.PropertyGrid.Editors/DateTimeEditor.cs,
	  MonoDevelop.DesignerSupport.PropertyGrid.Editors/IntRange.cs,
	  MonoDevelop.DesignerSupport.PropertyGrid/PropertyPadVisitor.cs:
	  Track api changes.
	* MonoDevelop.DesignerSupport.PropertyGrid/PropertyEditorCell.cs: When
	  initializing a cell, provide the EditSession instead of the
	  PropertyDescriptor. In this way the cell can have more control over
	  the property editing session.
	* MonoDevelop.DesignerSupport.PropertyGrid/IPropertyPadProvider.cs:
	  Added method which allows providing the object from which to get
	  and set properties, which can now be different from the real
	  component (it can be for example a wrapper). Also added methods
	  which are called when the edit session ends.
	* MonoDevelop.DesignerSupport.PropertyGrid/EditorManager.cs: Allow
	  specifying cell editors using the EditorAttribute.
	* MonoDevelop.DesignerSupport.PropertyGrid/PropertyGridTree.cs: Fire
	  Changed and EndEditing events.

2007-03-07 Michael Hutchinson <m.j.hutchinson@gmail.com> 

	* MonoDevelop.DesignerSupport/BindingService.cs: Clean up 
	  CreateAndShowMember. Jump to selected member. Remove GUI 
	  threadsafety code -- consumers should handle this.

2007-03-07 Michael Hutchinson <m.j.hutchinson@gmail.com>

	* Makefile.am: Remove ENABLE_DESIGNERSUPP check as it should always 
	  be built now.

2007-03-07  Michael Hutchinson <m.j.hutchinson@gmail.com>

	* MonoDevelop.DesignerSupport/RemoteDesignerProcess.cs:
	  Only restart GUI thread if it was stopped by an exception. This 
	  means that the GUI thread will now be able to stop, so there 
	  won't be lots of orphaned mdhost processes left around.

2007-03-06  Michael Hutchinson <m.j.hutchinson@gmail.com>

	* MonoDevelop.DesignerSupport.PropertyGrid.Editors/EventEditor.cs:
	  Initialize override should call base, so display text gets set.

2007-03-06  Lluis Sanchez Gual <lluis@novell.com> 

	* MonoDevelop.DesignerSupport.mdp, Makefile.am: Updated.
	* MonoDevelop.DesignerSupport/DesignerSupportService.cs: Added methods
	  for changing the content of the property pad.
	* MonoDevelop.DesignerSupport/MemberExistsException.cs,
	  MonoDevelop.DesignerSupport.CodeBehind/CodeBehindDisplayBinding.cs,
	  MonoDevelop.DesignerSupport.CodeBehind/CodeBehindViewContent.cs:
	  Fix warnings.
	* MonoDevelop.DesignerSupport/ToolboxService.cs: Implement support for
	  drag&drop and track changes in dynamic item providers.
	* MonoDevelop.DesignerSupport.PropertyGrid.Editors/EnumEditor.cs,
	  MonoDevelop.DesignerSupport.PropertyGrid.Editors/StringEditor.cs,
	  MonoDevelop.DesignerSupport.PropertyGrid.Editors/BaseEditor.cs,
	  MonoDevelop.DesignerSupport.PropertyGrid.Editors/ColorEditor.cs,
	  MonoDevelop.DesignerSupport.PropertyGrid.Editors/NumberEditor.cs,
	  MonoDevelop.DesignerSupport.PropertyGrid.Editors/BoolEditor.cs:
	  Removed old editors.
	* MonoDevelop.DesignerSupport.PropertyGrid.Editors/TextEditorDialog.cs,
	  MonoDevelop.DesignerSupport.PropertyGrid.Editors/FlagsSelectorDialog.cs,
	  MonoDevelop.DesignerSupport.PropertyGrid.Editors/FloatRange.cs,
	  MonoDevelop.DesignerSupport.PropertyGrid.Editors/ColorEditorCell.cs,
	  MonoDevelop.DesignerSupport.PropertyGrid.Editors/BooleanEditorCell.cs,
	  MonoDevelop.DesignerSupport.PropertyGrid.Editors/TimeSpanEditor.cs,
	  MonoDevelop.DesignerSupport.PropertyGrid.Editors/EventEditor.cs,
	  MonoDevelop.DesignerSupport.PropertyGrid.Editors/CharPropertyEditor.cs,
	  MonoDevelop.DesignerSupport.PropertyGrid.Editors/TextEditor.cs,
	  MonoDevelop.DesignerSupport.PropertyGrid.Editors/DefaultEditor.cs,
	  MonoDevelop.DesignerSupport.PropertyGrid.Editors/EnumerationEditorCell.cs,
	  MonoDevelop.DesignerSupport.PropertyGrid.Editors/ExpandableObjectEditor.cs,
	  MonoDevelop.DesignerSupport.PropertyGrid.Editors/CollectionEditor.cs,
	  MonoDevelop.DesignerSupport.PropertyGrid.Editors/FlagsEditorCell.cs,
	  MonoDevelop.DesignerSupport.PropertyGrid.Editors/DateTimeEditor.cs,
	  MonoDevelop.DesignerSupport.PropertyGrid.Editors/IntRange.cs:
	  Implemented editors for the new TreeView based property grid.
	* MonoDevelop.DesignerSupport.Toolbox/IToolboxConsumer.cs: Added
	  support for drag&drop.
	* MonoDevelop.DesignerSupport.Toolbox/ItemToolboxNode.cs,
	  MonoDevelop.DesignerSupport.Toolbox/ToolboxItemToolboxNode.cs,
	  MonoDevelop.DesignerSupport.Toolbox/TypeToolboxNode.cs,
	  MonoDevelop.DesignerSupport.Toolbox/TypeReference.cs: Implement
	  GetHashCode().
	* MonoDevelop.DesignerSupport.Toolbox/Toolbox.cs: Add support for
	  drag&drop. Use smaller icons for the toolbar.
	* MonoDevelop.DesignerSupport.Toolbox/IToolboxProvider.cs: Added event
	  to update the toolbox items of a dynamic provider.
	* MonoDevelop.DesignerSupport.PropertyGrid/PropertyEditorCell.cs,
	  MonoDevelop.DesignerSupport.PropertyGrid/PropertyGrid.cs,
	  MonoDevelop.DesignerSupport.PropertyGrid/PropertyGridTree.cs:
	  Implemented TreeView based property grid.
	* MonoDevelop.DesignerSupport.PropertyGrid/GridRow.cs: Removed, not
	  needed anymore.
	* MonoDevelop.DesignerSupport.PropertyGrid/IPropertyPadProvider.cs: New
	  interfaces for providing custom property pad content.
	* MonoDevelop.DesignerSupport.PropertyGrid/EditorManager.cs: New
	  manager for the TreeView based property grid.
	* MonoDevelop.DesignerSupport.PropertyGrid/PropertyPadVisitor.cs: New
	  command target visitor for getting the currently selected
	  component.
	* MonoDevelop.DesignerSupport.PropertyGrid/PropertyValueChangedEventArgs.cs:
	  Track api changes.

2007-02-16  Lluis Sanchez Gual <lluis@novell.com> 

	* MonoDevelop.DesignerSupport.addin.xml: Change add-in versions to
	  0.13.

2007-02-15  Lluis Sanchez Gual <lluis@novell.com> 

	* MonoDevelop.DesignerSupport.mdp, Makefile.am: Synchronized the MD
	  project and the Makefile

2007-02-06  David Makovský (Yakeen) <yakeen@sannyas-on.net>

	* MonoDevelop.DesignerSupport.PropertyGrid/PropertyGrid.cs,
	* MonoDevelop.DesignerSupport.PropertyGrid/EventPropertyTab.cs,
	* MonoDevelop.DesignerSupport.PropertyGrid/DefaultPropertyTab.cs,
	* MonoDevelop.DesignerSupport/ToolboxService.cs: make strings translatable

2006-02-01  Michael Hutchinson <m.j.hutchinson@gmail.com>

	* MonoDevelop.DesignerSupport.Toolbox/TypeToolboxNode.cs:
	* MonoDevelop.DesignerSupport.Toolbox/TypeReference.cs:
	* Makefile.am:
	  Split class into separate file. Improve comments.
	  
	* MonoDevelop.DesignerSupport/DesignerSupportService.cs:
	* MonoDevelop.DesignerSupport/CodeBehindService.cs:
	  Added an Initialise method to CodeBehindService so that it can 
	  subscribe to project events.
	  
	* MonoDevelop.DesignerSupport.CodeBehind/ICodeBehindProvider.cs:
	  Completely changed the way the Codebehind bindings are provided.
	  
	* MonoDevelop.DesignerSupport/CodeBehindService.cs:
	  Keep a list of CodeBehind bindings and update it as file change and 
	  class change events come in.
	  Fire CodeBehind change events when anything is updated.
	  
	* MonoDevelop.DesignerSupport.CodeBehind/CodeBehindClassBuilder.cs:
	  If CodeBehind class cannot be found, display a notice to that effect.
	  
	* MonoDevelop.DesignerSupport.CodeBehind/CodeBehindProjectFileExtension.cs:
	  Only hide class files if they just contain a single codebehind file.
	  Use events from CodeBehindService to rebuild nodes selectively.

2007-01-29  Lluis Sanchez Gual <lluis@novell.com> 

	* MonoDevelop.DesignerSupport/WrapperDesignView.cs: Use the new
	  GetContent method instead of casting the view to the required
	  interface.

2007-01-29  Lluis Sanchez Gual <lluis@novell.com> 

	* MonoDevelop.DesignerSupport.mdp: Updated.
	* MonoDevelop.DesignerSupport/BindingService.cs,
	  MonoDevelop.DesignerSupport/WrapperDesignView.cs: Track api changes
	  in Document class.

2006-11-14  Michael Hutchinson <m.j.hutchinson@gmail.com>

	* Makefile.am:
	* MonoDevelop.DesignerSupport.mdp: Updated.
	
	* MonoDevelop.DesignerSupport.Toolbox/Toolbox.cs:
	* MonoDevelop.DesignerSupport/ToolboxService.cs:
	* MonoDevelop.DesignerSupport/DesignerSupportService.cs: Renamed
	  ToolboxService.(Load|Save)Contents to (Load|Save)SaveUserToolbox.
	
	* MonoDevelop.DesignerSupport.Toolbox/IToolboxProvider.cs: New file.
	* MonoDevelop.DesignerSupport.addin.xml: 
	* MonoDevelop.DesignerSupport/ToolboxService.cs:
	  New IToolboxDefaultProvider and IToolboxDynamicProvider extension 
	  points so that AddIns can provide default and dynamic toolbox items.
	
	* MonoDevelop.DesignerSupport/ToolboxService.cs: Split allItems source 
	  of toolbox items. It now sources from userItems, defaultItems and 
	  dynamicProviders.
	
	* MonoDevelop.DesignerSupport.Toolbox/ToolboxList.cs: New file. 
	  Expanded ToolboxList to handle loading/saving functionality.
	  
	* MonoDevelop.DesignerSupport.Toolbox/IToolboxConsumer.cs: Removed 
	  GetDynamicItems method; this functionality can now be implemented 
	  separately as a dynamic toolbox provider.
	  
	* MonoDevelop.DesignerSupport.Toolbox/ItemToolboxNode.cs:
	* MonoDevelop.DesignerSupport.Toolbox/TypeToolboxNode.cs:
	* MonoDevelop.DesignerSupport.Toolbox/ToolboxItemToolboxNode.cs:
	  Proper Equals implementation, so that we can avoid node duplication.
	
	* MonoDevelop.DesignerSupport.Toolbox/ToolboxItemToolboxLoader.cs:
	  New overload for Load using an Assembly instead of a filename.

2006-10-21  Michael Hutchinson <m.j.hutchinson@gmail.com>

	* MonoDevelop.DesignerSupport.Toolbox/ToolboxItemToolboxLoader.cs:
	  Record the assembly location if it did not come from the GAC.
	* MonoDevelop.DesignerSupport.Toolbox/TypeToolboxNode.cs:
	  Avoid trying to load from GAC when we actually have the assembly 
	  location, so avoiding an exception.
	  Together these are part 2 of getting custom controls to load.
	
	* MonoDevelop.DesignerSupport.Toolbox/TypeToolboxNode.cs:
	* MonoDevelop.DesignerSupport.Toolbox/ToolboxItemToolboxNode.cs:
	  Helper constructors for recording assembly location for types that 
	  come from non-GAC assemblies.

2006-09-16  Michael Hutchinson <m.j.hutchinson@gmail.com>

	* MonoDevelop.DesignerSupport/BindingService.cs: Refactor a lot of code 
	  from AddMemberToClass into GetCompatibleMemberInClass, because it's 
	  useful separately.

2006-08-31 Lluis Sanchez Gual  <lluis@novell.com> 

	* MonoDevelop.DesignerSupport/MonoDevelop.DesignerSupport.addin.xml:
	  Updated add-in dependencies.

2006-08-21  Michael Hutchinson <m.j.hutchinson@gmail.com>

	* MonoDevelop.DesignerSupport.CodeBehind/CodeBehindDisplayBinding.cs:
	  Disable CodeBehind display binding. Needs some works on Core to make 
	  it work properly. 

2006-08-05  Michael Hutchinson <m.j.hutchinson@gmail.com>

	* MonoDevelop.DesignerSupport/ToolboxPad.cs:
	  Clean up namespace alias.
	  
	* MonoDevelop.DesignerSupport/BindingService.cs:
	  Add a lot of methods to support AspNetEdit event binding.
	  Make static, because there's nothing large to initialise.
	  Enable refactoring of open files (broken for secondary ViewContents).
	  
	* MonoDevelop.DesignerSupport/RemoteDesignerProcess.cs:
	  Fix exception handling and GUI threading.
	  
	* MonoDevelop.DesignerSupport/DesignerSupportService.cs:
	  Remove Binding service; it's now static.
	  
	* MonoDevelop.DesignerSupport/WrapperDesignView.cs:
	  Dispose child ViewContent content.
	  
	* MonoDevelop.DesignerSupport/ToolboxService.cs:
	* MonoDevelop.DesignerSupport.Toolbox/IToolboxConsumer.cs:
	  Support for displaying dynamic items provided by current consumer.
	  Rename Use method to ConsumeItem.
	  Hide UnknownToolboxNodes.
	
	* MonoDevelop.DesignerSupport.CodeBehind/CodeBehindDisplayBinding.cs:
	  Load file into child view. No idea why this was working before.
	  
	* MonoDevelop.DesignerSupport/ToolboxPad.cs:
	* MonoDevelop.DesignerSupport/BindingService.cs:
	* MonoDevelop.DesignerSupport/RemoteDesignerProcess.cs:
	* MonoDevelop.DesignerSupport/DesignerSupportService.cs:
	* MonoDevelop.DesignerSupport/CodeBehindService.cs:
	* MonoDevelop.DesignerSupport/MemberExistsException.cs:
	* MonoDevelop.DesignerSupport/ToolboxService.cs:
	* MonoDevelop.DesignerSupport/PropertyPad.cs:
	* MonoDevelop.DesignerSupport.CodeBehind/CodeBehindDisplayBinding.cs:
	* MonoDevelop.DesignerSupport.CodeBehind/ICodeBehindProvider.cs:
	* MonoDevelop.DesignerSupport.Toolbox/IToolboxConsumer.cs:
	* MonoDevelop.DesignerSupport.Toolbox/UnknownToolboxNode.cs:
	* MonoDevelop.DesignerSupport.Toolbox/ToolboxItemToolboxLoader.cs:
	* MonoDevelop.DesignerSupport.Toolbox/IToolboxLoader.cs:
	  Add missing copyright information.

2006-08-04 Lluis Sanchez Gual  <lluis@novell.com> 

	* MonoDevelop.DesignerSupport/WrapperDesignView.cs: Add support
	  for IEncodedTextContent.
	* MonoDevelop.DesignerSupport.Toolbox/Toolbox.cs: Fix build for
	  gtk# 2.4.

2006-07-29  Michael Hutchinson <m.j.hutchinson@gmail.com> 

	* MonoDevelop.DesignerSupport/RemoteDesignerProcess.cs:
	  More flexible exception handling, and display errors.
	
	* MonoDevelop.DesignerSupport/WrapperDesignView.cs:
	  Add a means of adding a 'bar' to the top of the view.
	* MonoDevelop.DesignerSupport.CodeBehind/CodeBehindViewContent.cs:
	  Move file name from tab to top 'bar'.
	  
	* MonoDevelop.DesignerSupport/ToolboxService.cs:
	  Rename OnToolboxChanged to OnToolboxContentChanged to remove ambiguity.
	  Re-enable contextual filtering.
	  Use project service's DataContext for serialisation.
	  
	* MonoDevelop.DesignerSupport/PropertyPad.cs:
	  Remove shadow from frame.
	  
	* MonoDevelop.DesignerSupport.Toolbox/ItemToolboxNode.cs:
	* MonoDevelop.DesignerSupport.Toolbox/TypeToolboxNode.cs:
	* MonoDevelop.DesignerSupport.Toolbox/ToolboxItemToolboxNode.cs:
	* MonoDevelop.DesignerSupport.Toolbox/BaseToolboxNode.cs:
	  Fix serialisation, both for persisting toolbox and for remoting 
	  toolbox nodes.
	  
	* MonoDevelop.DesignerSupport.Toolbox/Toolbox.cs:
	Track OnToolboxChanged name change.
	  
	* MonoDevelop.DesignerSupport.PropertyGrid/PropertyGrid.cs:
	  Reduce height of help pane.
	  Make sure that image resource comes from correct assembly when remoting.

2006-07-25  Matej Urbas <matej.urbas@gmail.com>

	* MonoDevelop.DesignerSupport/ToolboxService.cs: Prevent null 
	  exception when all documents are closed. 

2006-07-25  Michael Hutchinson <m.j.hutchinson@gmail.com> 

	* MonoDevelop.DesignerSupport.mdp:
	* Makefile.am: Add files to build.
	  
	* MonoDevelop.DesignerSupport/BindingService.cs:
	* MonoDevelop.DesignerSupport/MemberExistsException.cs:
	* MonoDevelop.DesignerSupport/DesignerSupportService.cs:
	  New service, assists with adding CodeBehind memebers. Incomplete.
	
	* MonoDevelop.DesignerSupport/RemoteDesignerProcess.cs: Base class for 
	  remoted designer, handles Gtk.Sockets and the Gtk# thread.
	
	* MonoDevelop.DesignerSupport/WrapperDesignView.cs: Override base member
	  instead of hiding it.
	
	* MonoDevelop.DesignerSupport/PropertyPad.cs:
	  Fix widget reparenting.

2006-07-25  Michael Hutchinson <m.j.hutchinson@gmail.com> 

	* MonoDevelop.DesignerSupport/ToolboxService.cs: Close file after 
	deserialising toolbox.

2006-07-21  Michael Hutchinson <m.j.hutchinson@gmail.com> 

	* MonoDevelop.DesignerSupport/DesignerSupportService.cs: 
	Store toolbox data in the correct location.
	* ChangeLog: add missing entries.

2006-07-21  Michael Hutchinson <m.j.hutchinson@gmail.com> 

	* MonoDevelop.DesignerSupport.Toolbox/*:
	* MonoDevelop.DesignerSupport.PropertyGrid/*:
	* MonoDevelop.DesignerSupport.PropertyGrid.Editors/*:
	* MonoDevelop.DesignerSupport/*:
	* MonoDevelop.DesignerSupport.CodeBehind/*:
	* Makefile.am:
	* MonoDevelop.DesignerSupport.addin.xml:
	* MonoDevelop.DesignerSupport.mdp:
	* icons/*:
	Import the Designer Support addin.

2006-07-21  Michael Hutchinson <m.j.hutchinson@gmail.com> 

	* MonoDevelop.DesignerSupport.Toolbox/*:
	* MonoDevelop.DesignerSupport.PropertyGrid/*:
	* MonoDevelop.DesignerSupport.PropertyGrid.Editors/*:
	Import AspNetEdit property grid and toolbox.

2006-04-27  Michael Hutchinson <m.j.hutchinson@gmail.com> 

	* MonoDevelop.DesignerSupport.Toolbox/CategoryToolboxNode.cs: 
	Make sure we cover all items in filtering loop.

2006-04-27  Michael Hutchinson <m.j.hutchinson@gmail.com> 

	* MonoDevelop.DesignerSupport.Toolbox/ToolboxItemToolboxNode.cs: 
	  Accessor for ToolboxItem.
	* MonoDevelop.DesignerSupport.Toolbox/ToolboxStore.cs:
	  Don't rebuild after blank filter.
	* MonoDevelop.DesignerSupport.Toolbox/CategoryToolboxNode.cs:
	  Add Clear () method to remove all children.
	* MonoDevelop.DesignerSupport.Toolbox/Toolbox.cs:
	  Get categories from ToolboxService, and maintain expansion 
	  and selection state where possible.
	
2006-04-26  Michael Hutchinson <m.j.hutchinson@gmail.com> 

	* MonoDevelop.DesignerSupport.Toolbox/BaseToolboxNode.cs:
	* MonoDevelop.DesignerSupport.Toolbox/CategoryToolboxNode.cs:
	* MonoDevelop.DesignerSupport.Toolbox/ItemToolboxNode.cs:
	* MonoDevelop.DesignerSupport.Toolbox/TextToolboxNode.cs:
	* MonoDevelop.DesignerSupport.Toolbox/Toolbox.cs:
	* MonoDevelop.DesignerSupport.Toolbox/ToolboxItemToolboxNode.cs:
	* MonoDevelop.DesignerSupport.Toolbox/ToolboxStore.cs: 
	  Add new NodeStore-based Toolbox.

	* MonoDevelop.DesignerSupport.PropertyGrid/PropertyGrid.cs:	
	  Add Refresh method as interim workaround for not being
	  able to track externally changed values of properties.

2006-01-16 Michael Hutchinson <m.j.hutchinson@gmail.com>

	* MonoDevelop.DesignerSupport.PropertyGrid.Editors/StringEditor.cs: 
	  Write helpful trace message after swallowing PropertyConverter failure.<|MERGE_RESOLUTION|>--- conflicted
+++ resolved
@@ -1,23 +1,3 @@
-<<<<<<< HEAD
-2008-07-29  Michael Hutchinson <mhutchinson@novell.com> 
-
-	* MonoDevelop.DesignerSupport/ClassOutlineTextEditorExtension.cs:
-	  Restore class outline functionality.
-
-2008-07-29  Mike Krüger <mkrueger@novell.com> 
-
-	* MonoDevelop.DesignerSupport/ClassOutlineTextEditorExtension.cs,
-	  MonoDevelop.DesignerSupport/WrapperDesignView.cs: Translated old
-	  code to new dom.
-
-2008-07-29  Mike Krüger <mkrueger@novell.com> 
-
-	* MonoDevelop.DesignerSupport/TypeNotFoundException.cs,
-	  MonoDevelop.DesignerSupport/MemberExistsException.cs,
-	  MonoDevelop.DesignerSupport/BindingService.cs,
-	  MonoDevelop.DesignerSupport/ErrorInFileException.cs: Changes for
-	  converted refactoring infrastructure.
-=======
 2008-08-18  Michael Hutchinson <mhutchinson@novell.com> 
 
 	* MonoDevelop.DesignerSupport.PropertyGrid.Editors/TextEditor.cs: Add
@@ -32,7 +12,25 @@
 	* MonoDevelop.DesignerSupport.PropertyGrid/PropertyGridTree.cs: Change
 	  some "as" casts to real casts -- InvalidCastException is more
 	  informative than NRE.
->>>>>>> 385de6af
+
+2008-07-29  Michael Hutchinson <mhutchinson@novell.com> 
+
+	* MonoDevelop.DesignerSupport/ClassOutlineTextEditorExtension.cs:
+	  Restore class outline functionality.
+
+2008-07-29  Mike Krüger <mkrueger@novell.com> 
+
+	* MonoDevelop.DesignerSupport/ClassOutlineTextEditorExtension.cs,
+	  MonoDevelop.DesignerSupport/WrapperDesignView.cs: Translated old
+	  code to new dom.
+
+2008-07-29  Mike Krüger <mkrueger@novell.com> 
+
+	* MonoDevelop.DesignerSupport/TypeNotFoundException.cs,
+	  MonoDevelop.DesignerSupport/MemberExistsException.cs,
+	  MonoDevelop.DesignerSupport/BindingService.cs,
+	  MonoDevelop.DesignerSupport/ErrorInFileException.cs: Changes for
+	  converted refactoring infrastructure.
 
 2008-07-21  Lluis Sanchez Gual <lluis@novell.com> 
 
