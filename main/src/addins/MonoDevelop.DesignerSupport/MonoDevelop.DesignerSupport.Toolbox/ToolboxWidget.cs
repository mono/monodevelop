//
// Toolbox.cs
//
// Author:
//   Mike Krüger <mkrueger@novell.com>
//
// Copyright (C) 2007-2008 Novell, Inc (http://www.novell.com)
//
// Permission is hereby granted, free of charge, to any person obtaining
// a copy of this software and associated documentation files (the
// "Software"), to deal in the Software without restriction, including
// without limitation the rights to use, copy, modify, merge, publish,
// distribute, sublicense, and/or sell copies of the Software, and to
// permit persons to whom the Software is furnished to do so, subject to
// the following conditions:
// 
// The above copyright notice and this permission notice shall be
// included in all copies or substantial portions of the Software.
// 
// THE SOFTWARE IS PROVIDED "AS IS", WITHOUT WARRANTY OF ANY KIND,
// EXPRESS OR IMPLIED, INCLUDING BUT NOT LIMITED TO THE WARRANTIES OF
// MERCHANTABILITY, FITNESS FOR A PARTICULAR PURPOSE AND
// NONINFRINGEMENT. IN NO EVENT SHALL THE AUTHORS OR COPYRIGHT HOLDERS BE
// LIABLE FOR ANY CLAIM, DAMAGES OR OTHER LIABILITY, WHETHER IN AN ACTION
// OF CONTRACT, TORT OR OTHERWISE, ARISING FROM, OUT OF OR IN CONNECTION
// WITH THE SOFTWARE OR THE USE OR OTHER DEALINGS IN THE SOFTWARE.
//

using System;
using System.Collections.Generic;
using System.Collections.ObjectModel;
using Gtk;
using Pango;
using Gdk;
using MonoDevelop.Ide;
using MonoDevelop.Components;
using MonoDevelop.Components.AtkCocoaHelper;

namespace MonoDevelop.DesignerSupport.Toolbox
{
	class ToolboxWidget : Gtk.DrawingArea
	{
		List<Category> categories = new List<Category> ();
		
		bool showCategories = true;
		bool listMode       = false;
		int mouseX, mouseY;
		Pango.FontDescription desc;
		Xwt.Drawing.Image discloseDown;
		Xwt.Drawing.Image discloseUp;
		Gdk.Cursor handCursor;
		
		const uint animationTimeSpan = 10;
		const int animationStepSize = 35;

		public bool IsListMode {
			get {
				return listMode;
			}
			set {
				listMode = value;
				this.QueueResize ();
//				this.ScrollToSelectedItem ();
			}
		}
		
		public bool CanIconizeToolboxCategories {
			get {
				foreach (Category category in categories) {
					if (category.CanIconizeItems)
						return true;
				}
				return false;
			}
		}
		
		public bool ShowCategories {
			get {
				return showCategories;
			}
			set {
				showCategories = value;
				this.QueueResize ();
//				this.ScrollToSelectedItem ();
			}
		}
		
		public string CustomMessage { get; set; }
		
		internal void SetCustomFont (Pango.FontDescription desc)
		{
			this.desc = desc;
			if (layout != null)
				layout.FontDescription = desc;
			if (headerLayout != null)
				headerLayout.FontDescription = desc;
		}
		
		Pango.Layout layout;
		Pango.Layout headerLayout;
		
		Gdk.Size iconSize = new Gdk.Size (24, 24);
		Gdk.Size IconSize {
			get {
				return iconSize;
			}
		}
		
		public IEnumerable<Category> Categories {
			get { return categories; }
		}
		
		public IEnumerable<Item> AllItems {
			get {
				foreach (Category category in this.categories) {
					foreach (Item item in category.Items) {
						yield return item;
					}
				}
			}
		}
		
		public void ClearCategories ()
		{
			categories.Clear ();
			iconSize = new Gdk.Size (24, 24);
		}
		
		public void AddCategory (Category category)
		{
			categories.Add (category);
			foreach (Item item in category.Items) {
				if (item.Icon == null)
					continue;

				this.iconSize.Width  = Math.Max (this.iconSize.Width,  (int)item.Icon.Width);
				this.iconSize.Height  = Math.Max (this.iconSize.Height,  (int)item.Icon.Height);
			}
		}
		
		public ToolboxWidget ()
		{
			this.Events =  EventMask.ExposureMask | 
				           EventMask.EnterNotifyMask |
				           EventMask.LeaveNotifyMask |
				           EventMask.ButtonPressMask | 
				           EventMask.ButtonReleaseMask | 
				           EventMask.KeyPressMask | 
					       EventMask.PointerMotionMask;
			this.CanFocus = true;
			discloseDown = ImageService.GetIcon ("md-disclose-arrow-down", Gtk.IconSize.Menu);
			discloseUp = ImageService.GetIcon ("md-disclose-arrow-up", Gtk.IconSize.Menu);
			handCursor = new Cursor (CursorType.Hand1);

			var actionHandler = new ActionDelegate (this);
//			actionHandler.PerformShowMenu += PerformShowMenu;
		}

		protected override void OnStyleSet (Gtk.Style previous_style)
		{
			if (this.layout != null) {
				this.layout.Dispose ();
				this.layout = null;
			}
			if (this.headerLayout != null) {
				this.headerLayout.Dispose ();
				this.headerLayout = null;
			}
			
			base.OnStyleSet (previous_style);
			
			layout = new Pango.Layout (this.PangoContext);
			headerLayout = new Pango.Layout (this.PangoContext);
			if (desc != null) {
				layout.FontDescription = desc;
				headerLayout.FontDescription = desc;
			}
			headerLayout.Attributes = new AttrList ();
//			headerLayout.Attributes.Insert (new Pango.AttrWeight (Pango.Weight.Bold));
		}

		
		protected override void OnDestroyed ()
		{
//			HideTooltipWindow ();
			if (this.layout != null) {
				this.layout.Dispose ();
				this.layout = null;
			}
			if (this.headerLayout != null) {
				this.headerLayout.Dispose ();
				this.headerLayout = null;
			}
			base.OnDestroyed ();
			handCursor.Dispose ();
		}
		
		static Cairo.Color Convert (Gdk.Color color)
		{
			return new Cairo.Color (color.Red / (double)ushort.MaxValue, color.Green / (double)ushort.MaxValue,  color.Blue / (double)ushort.MaxValue);
		}

		const int CategoryLeftPadding = 6;
		const int CategoryRightPadding = 4;
		const int CategoryTopBottomPadding = 6;
		const int ItemTopBottomPadding = 3;
		const int ItemLeftPadding = 4;
		const int ItemIconTextItemSpacing = 4;
		const int IconModePadding = 2;

//		protected override bool OnExposeEvent (Gdk.EventExpose e)
//		{
//			Cairo.Context cr = Gdk.CairoHelper.Create (e.Window);
//
//			Gdk.Rectangle area = e.Area;
//
//			if (this.categories.Count == 0 || !string.IsNullOrEmpty (CustomMessage)) {
//				Pango.Layout messageLayout = new Pango.Layout (this.PangoContext);
//				messageLayout.Alignment = Pango.Alignment.Center;
//				messageLayout.Width = (int)(Allocation.Width * 2 / 3 * Pango.Scale.PangoScale);
//				if (!string.IsNullOrEmpty (CustomMessage))
//					messageLayout.SetText (CustomMessage);
//				else
//					messageLayout.SetText (MonoDevelop.Core.GettextCatalog.GetString ("There are no tools available for the current document."));
//				cr.MoveTo (Allocation.Width * 1 / 6, 12);
//				cr.SetSourceColor (Style.Text (StateType.Normal).ToCairoColor ());
//				Pango.CairoHelper.ShowLayout (cr, messageLayout);
//				messageLayout.Dispose ();
//				((IDisposable)cr).Dispose ();
//				return true;
//			}
//
//			var backColor = Style.Base (StateType.Normal).ToCairoColor ();
//			cr.SetSourceColor (backColor);
//			cr.Rectangle (area.X, area.Y, area.Width, area.Height);
//			cr.Fill ();
//
//			int xpos = (this.hAdjustement != null ? (int)this.hAdjustement.Value : 0);
//			int vadjustment = (this.vAdjustement != null ? (int)this.vAdjustement.Value : 0);
//			int ypos = -vadjustment;
//			Category lastCategory = null;
//			int lastCategoryYpos = 0;
//
//			cr.LineWidth = 1;
//
//			Iterate (ref xpos, ref ypos, delegate (Category category, Gdk.Size itemDimension) {
//				ProcessExpandAnimation (cr, lastCategory, lastCategoryYpos, backColor, area, ref ypos);
//
//				if (!area.IntersectsWith (new Gdk.Rectangle (new Gdk.Point (xpos, ypos), itemDimension)))
//					return true;
//				cr.Rectangle (xpos, ypos, itemDimension.Width, itemDimension.Height);
//				cr.SetSourceColor (Ide.Gui.Styles.PadCategoryBackgroundColor.ToCairoColor ());
//				cr.Fill ();
//
//				if (lastCategory == null || lastCategory.IsExpanded || lastCategory.AnimatingExpand) {
//					cr.MoveTo (xpos, ypos + 0.5);
//					cr.LineTo (itemDimension.Width, ypos + 0.5);
//				}
//				cr.MoveTo (0, ypos + itemDimension.Height - 0.5);
//				cr.LineTo (xpos + Allocation.Width, ypos + itemDimension.Height - 0.5);
//				cr.SetSourceColor (MonoDevelop.Ide.Gui.Styles.PadCategoryBorderColor.ToCairoColor ());
//				cr.Stroke ();
//
//				headerLayout.SetMarkup (category.Text);
//				int width, height;
//				cr.SetSourceColor (MonoDevelop.Ide.Gui.Styles.PadCategoryLabelColor.ToCairoColor ());
//				layout.GetPixelSize (out width, out height);
//				cr.MoveTo (xpos + CategoryLeftPadding, ypos + (double)(Math.Round ((double)(itemDimension.Height - height) / 2)));
//				Pango.CairoHelper.ShowLayout (cr, headerLayout);
//
//				var img = category.IsExpanded ? discloseUp : discloseDown;
//				cr.DrawImage (this, img, Allocation.Width - img.Width - CategoryRightPadding, ypos + Math.Round ((itemDimension.Height - img.Height) / 2));
//
//				lastCategory = category;
//				lastCategoryYpos = ypos + itemDimension.Height;
//
//				return true;
//			}, delegate (Category curCategory, Item item, Gdk.Size itemDimension) {
//				if (!area.IntersectsWith (new Gdk.Rectangle (new Gdk.Point (xpos, ypos), itemDimension)))
//					return true;
//
//				var icon = item.Icon;
//				if (!icon.HasFixedSize) {
//					var maxIconSize = Math.Min (itemDimension.Width, itemDimension.Height);
//					var fittingIconSize = maxIconSize > 32 ? Xwt.IconSize.Large : maxIconSize > 16 ? Xwt.IconSize.Medium : Xwt.IconSize.Small;
//					icon = item.Icon.WithSize (fittingIconSize);
//				}
//				if (item == SelectedItem) {
//					icon = icon.WithStyles ("sel");
//					cr.SetSourceColor (Style.Base (StateType.Selected).ToCairoColor ());
//					cr.Rectangle (xpos, ypos, itemDimension.Width, itemDimension.Height);
//					cr.Fill ();
//				}
//				if (listMode || !curCategory.CanIconizeItems)  {
//					cr.DrawImage (this, icon, xpos + ItemLeftPadding, ypos + Math.Round ((itemDimension.Height - icon.Height) / 2));
//					layout.SetMarkup (item.Text);
//					int width, height;
//					layout.GetPixelSize (out width, out height);
//					cr.SetSourceColor (Style.Text (item != this.SelectedItem ? StateType.Normal : StateType.Selected).ToCairoColor ());
//					cr.MoveTo (xpos + ItemLeftPadding + IconSize.Width + ItemIconTextItemSpacing, ypos + (double)(Math.Round ((double)(itemDimension.Height - height) / 2)));
//					Pango.CairoHelper.ShowLayout (cr, layout);
//				} else {
//					cr.DrawImage (this, icon, xpos + Math.Round ((itemDimension.Width  - icon.Width) / 2), ypos + Math.Round ((itemDimension.Height - icon.Height) / 2));
//				}
//					
//				if (item == mouseOverItem) {
//					cr.SetSourceColor (Style.Dark (StateType.Prelight).ToCairoColor ());
//					cr.Rectangle (xpos + 0.5, ypos + 0.5, itemDimension.Width - 1, itemDimension.Height - 1);
//					cr.Stroke ();
//				}
//
//				return true;
//			});
//
//			ProcessExpandAnimation (cr, lastCategory, lastCategoryYpos, backColor, area, ref ypos);
//
//			if (lastCategory != null && lastCategory.AnimatingExpand) {
//				// Closing line when animating the last group of the toolbox
//				cr.MoveTo (area.X, ypos + 0.5);
//				cr.RelLineTo (area.Width, 0);
//				cr.SetSourceColor (MonoDevelop.Ide.Gui.Styles.PadCategoryBorderColor.ToCairoColor ());
//				cr.Stroke ();
//			}
//
//			((IDisposable)cr).Dispose ();
//			return true;
//		}

		void ProcessExpandAnimation (Cairo.Context cr, Category lastCategory, int lastCategoryYpos, Cairo.Color backColor, Gdk.Rectangle area, ref int ypos)
		{
			if (lastCategory != null && lastCategory.AnimatingExpand) {
				int newypos = lastCategory.IsExpanded ? lastCategoryYpos + lastCategory.AnimationHeight : ypos + lastCategory.AnimationHeight;
				if (newypos < lastCategoryYpos) {
					newypos = lastCategoryYpos;
//					StopExpandAnimation (lastCategory);
				}
				if (newypos > ypos) {
					newypos = ypos;
//					StopExpandAnimation (lastCategory);
				}

				// Clear the area where the category will be drawn since it will be
				// drawn over the items being hidden/shown
				cr.SetSourceColor (backColor);
				cr.Rectangle (area.X, newypos, area.Width, ypos - lastCategoryYpos);
				cr.Fill ();
				ypos = newypos;
			}
		}		
		
//		protected override bool OnKeyPressEvent (Gdk.EventKey evnt)
//		{
//			Item nextItem;
//			
//			// Handle keyboard toolip popup
//			if ((evnt.Key == Gdk.Key.F1 && (evnt.State & Gdk.ModifierType.ControlMask) == Gdk.ModifierType.ControlMask)) {
//				if (this.SelectedItem != null) {
//					int vadjustment = (this.vAdjustement != null ? (int)this.vAdjustement.Value : 0);
//					Gdk.Rectangle rect = GetItemExtends (SelectedItem);
//					ShowTooltip (SelectedItem, 0,rect.X, rect.Bottom - vadjustment );
//				}
//				return true;
//			}
//			
//			switch (evnt.Key) {
//			case Gdk.Key.KP_Enter:
//			case Gdk.Key.Return:
//				if (this.SelectedItem != null) 
//					this.OnActivateSelectedItem (EventArgs.Empty);
//				return true;
//			case Gdk.Key.KP_Up:
//			case Gdk.Key.Up:
//				if (this.listMode || this.SelectedItem is Category) {
//					this.SelectedItem = GetPrevItem (this.SelectedItem);
//				} else {
//					nextItem = GetItemAbove (this.SelectedItem);
//					this.SelectedItem = nextItem != this.SelectedItem ? nextItem : GetCategory (this.SelectedItem);
//				}
//				this.QueueDraw ();
//				return true;
//			case Gdk.Key.KP_Down:
//			case Gdk.Key.Down:
//				if (this.listMode || this.SelectedItem is Category) {
//					this.SelectedItem = GetNextItem (this.SelectedItem);
//				} else {
//					nextItem = GetItemBelow (this.SelectedItem);
//					if (nextItem == this.SelectedItem) {
//						Category category = GetCategory (this.SelectedItem);
//						nextItem = GetNextCategory (category);
//						if (nextItem == category)
//							nextItem = this.SelectedItem;
//					}
//					this.SelectedItem = nextItem;
//				}
//				this.QueueDraw ();
//				return true;
//				
//			case Gdk.Key.KP_Left:
//			case Gdk.Key.Left:
//				if (this.SelectedItem is Category) {
//					SetCategoryExpanded ((Category)this.SelectedItem, false);
//				} else {
//					if (this.listMode) {
//						this.SelectedItem = GetCategory (this.SelectedItem);
//					} else {
//						this.SelectedItem = GetItemLeft (this.SelectedItem);
//					}
//				}
//				this.QueueDraw ();
//				return true;
//				
//			case Gdk.Key.KP_Right:
//			case Gdk.Key.Right:
//				if (this.SelectedItem is Category) {
//					Category selectedCategory = ((Category)this.SelectedItem);
//					if (selectedCategory.IsExpanded) {
//						if (selectedCategory.ItemCount > 0)
//							this.SelectedItem = selectedCategory.Items[0];
//					} else {
//						SetCategoryExpanded (selectedCategory, true);
//					}
//				} else {
//					if (this.listMode) {
//						// nothing
//					} else {
//						this.SelectedItem = GetItemRight (this.SelectedItem);
//					}
//				}
//				this.QueueDraw ();
//				return true;
//				
//			}
//			return false;
//		}

//		protected override void OnUnrealized ()
//		{
//			HideTooltipWindow ();
//			base.OnUnrealized ();
//		}
		
//		protected override bool OnLeaveNotifyEvent (Gdk.EventCrossing evnt)		
//		{
//			if (evnt.Mode == CrossingMode.Normal) {
//				HideTooltipWindow ();
//				ClearMouseOverItem ();
//			}
//			GdkWindow.Cursor = null;
//			return base.OnLeaveNotifyEvent (evnt);
//		}
		
//		protected override bool OnScrollEvent (Gdk.EventScroll evnt)
//		{
//			HideTooltipWindow ();
//			ClearMouseOverItem ();
//			return base.OnScrollEvent (evnt);
//		}
		
		public Action<Gdk.EventButton> DoPopupMenu { get; set; }
		
//		protected override bool OnButtonPressEvent (Gdk.EventButton e)
//		{
//			this.GrabFocus ();
//			HideTooltipWindow ();
//			if (this.mouseOverItem is Category) {
//				if (!e.TriggersContextMenu () && e.Button == 1 && e.Type == EventType.ButtonPress) {
//					Category mouseOverCateogry = (Category)this.mouseOverItem;
//					SetCategoryExpanded (mouseOverCateogry, !mouseOverCateogry.IsExpanded);
//					return true;
//				}
//				this.SelectedItem = mouseOverItem;
//				this.QueueResize ();
//			} else {
//				this.SelectedItem = mouseOverItem;
//				this.QueueDraw ();
//			}
//			if (e.TriggersContextMenu ()) {
//				if (DoPopupMenu != null) {
//					DoPopupMenu (e);
//					return true;
//				}
//			} else if (e.Type == EventType.TwoButtonPress && this.SelectedItem != null) { 
//				this.OnActivateSelectedItem (EventArgs.Empty);
//				return true;
//			}
//			return base.OnButtonPressEvent (e);
//		}

//		void PerformShowMenu (object sender, EventArgs args)
//		{
//			DoPopupMenu?.Invoke (null);
//		}

		void SetCategoryExpanded (Category cat, bool expanded)
		{
			if (cat.IsExpanded == expanded)
				return;
			cat.IsExpanded = expanded;
//			if (cat.IsExpanded)
//				StartExpandAnimation (cat);
//			else
//				StartCollapseAnimation (cat);
		}

		void StartExpandAnimation (Category cat)
		{
			if (cat.AnimatingExpand)
				GLib.Source.Remove (cat.AnimationHandle);

			cat.AnimationHeight = 0;
			cat.AnimatingExpand = true;
//			cat.AnimationHandle = GLib.Timeout.Add (animationTimeSpan, delegate {
//				cat.AnimationHeight += animationStepSize;
//				QueueResize ();
//				return true;
//			});
		}

		void StartCollapseAnimation (Category cat)
		{
			if (cat.AnimatingExpand)
				GLib.Source.Remove (cat.AnimationHandle);

			cat.AnimationHeight = 0;
			cat.AnimatingExpand = true;
//			cat.AnimationHandle = GLib.Timeout.Add (animationTimeSpan, delegate {
//				cat.AnimationHeight -= animationStepSize;
//				QueueResize ();
//				return true;
//			});
		}

		void StopExpandAnimation (Category cat)
		{
			if (cat.AnimatingExpand) {
				cat.AnimatingExpand = false;
				GLib.Source.Remove (cat.AnimationHandle);
			}
		}

		protected override bool OnPopupMenu ()
		{
			//			if (DoPopupMenu != null) {
			//				DoPopupMenu (null);
			//				return true;
			//			}
			//			return base.OnPopupMenu ();
			return false;
		}
		
//		protected override bool OnMotionNotifyEvent (Gdk.EventMotion e)
//		{
//			int xpos = 0;
//			int ypos = 0;
//			HideTooltipWindow ();
//			var oldItem = mouseOverItem;
//			mouseOverItem = null;
//			Gdk.Rectangle newItemExtents = Gdk.Rectangle.Zero;
//			this.mouseX = (int)e.X + (int)(this.hAdjustement != null ? this.hAdjustement.Value : 0);
//			this.mouseY = (int)e.Y + (int)(this.vAdjustement != null ? this.vAdjustement.Value : 0);
//			Iterate (ref xpos, ref ypos, delegate (Category category, Gdk.Size itemDimension) {
//				if (xpos <= mouseX && mouseX <= xpos + itemDimension.Width  &&
//				    ypos <= mouseY && mouseY <= ypos + itemDimension.Height) {
//					mouseOverItem = category;
//					GdkWindow.Cursor = handCursor;
//					if (!e.State.HasFlag (ModifierType.Button1Mask))
//						ShowTooltip (mouseOverItem, TipTimer, (int)e.X + 2, (int)e.Y + 16);
//					newItemExtents = new Gdk.Rectangle (xpos, ypos, itemDimension.Width, itemDimension.Height);
//					return false;
//				}
//				return true;
//			}, delegate (Category curCategory, Item item, Gdk.Size itemDimension) {
//				if (xpos <= mouseX && mouseX <= xpos + itemDimension.Width  &&
//				    ypos <= mouseY && mouseY <= ypos + itemDimension.Height) {
//					mouseOverItem = item;
//					GdkWindow.Cursor = null;
//					if (!e.State.HasFlag (ModifierType.Button1Mask))
//						ShowTooltip (mouseOverItem, TipTimer, (int)e.X + 2, (int)e.Y + 16);
//					newItemExtents = new Gdk.Rectangle (xpos, ypos, itemDimension.Width, itemDimension.Height);
//					return false;
//				}
//				return true;
//			});
//
//			if (mouseOverItem == null)
//				GdkWindow.Cursor = null;
//			
//			if (oldItem != mouseOverItem) {
//				this.QueueDraw ();
//				var oldItemExtents = GetItemExtends (oldItem);
//				QueueDrawArea (oldItemExtents.X, oldItemExtents.Y, oldItemExtents.Width, oldItemExtents.Height);
//				QueueDrawArea (newItemExtents.X, newItemExtents.Y, newItemExtents.Width, newItemExtents.Height);
//			}
//			
//			return base.OnMotionNotifyEvent (e);
//		}
		
		#region Item selection logic
		Item selectedItem  = null;
		Item mouseOverItem = null;
		
		public Item SelectedItem {
			get {
				return selectedItem;
			}
			set {
				if (selectedItem != value) {
					selectedItem = value;
					ScrollToSelectedItem ();
					OnSelectedItemChanged (EventArgs.Empty);
				}
			}
		}
		
		public event EventHandler SelectedItemChanged;
		protected virtual void OnSelectedItemChanged (EventArgs args)
		{
			HideTooltipWindow ();
			if (SelectedItemChanged != null)
				SelectedItemChanged (this, args);
		}
		
		public event EventHandler ActivateSelectedItem;
		protected virtual void OnActivateSelectedItem (EventArgs args)
		{
			if (ActivateSelectedItem != null)
				ActivateSelectedItem (this, args);
		}
		
		void ClearMouseOverItem ()
		{
			if (mouseOverItem != null) {
				mouseOverItem = null;
			}
			HideTooltipWindow ();
			this.QueueDraw ();
		}
		
		Category GetCategory (Item item)
		{
			Category result = null;
			int xpos = 0, ypos = 0;
			Iterate (ref xpos, ref ypos, null, delegate (Category curCategory, Item innerItem, Gdk.Size itemDimension) {
				if (innerItem == item) {
					result = curCategory;
					return false;
				}
				return true;
			});
			return result;
		}
		
		Category GetNextCategory (Category category)
		{
			Category result = category;
			Category last = null;
			int xpos = 0, ypos = 0;
			Iterate (ref xpos, ref ypos, delegate (Category curCategory, Gdk.Size itemDimension) {
				if (last == category) {
					result = curCategory;
					return false;
				}
				last = curCategory;
				return true;
			}, null);
			return result;
		}
		
		Item GetItemRight (Item item)
		{
			Item result = item;
			Gdk.Rectangle rect = GetItemExtends (item);
			int xpos = 0, ypos = 0;
			Iterate (ref xpos, ref ypos, null, delegate (Category curCategory, Item curItem, Gdk.Size itemDimension) {
				if (xpos > rect.X && ypos == rect.Y && result == item) {
					result = curItem;
					return false;
				}
				return true;
			});
			return result;
		}
		
		Item GetItemLeft (Item item)
		{
			Item result = item;
			Gdk.Rectangle rect = GetItemExtends (item);
			int xpos = 0, ypos = 0;
			Iterate (ref xpos, ref ypos, null, delegate (Category curCategory, Item curItem, Gdk.Size itemDimension) {
				if (xpos < rect.X && ypos == rect.Y) {
					result = curItem;
					return false;
				}
				return true;
			});
			return result;
		}
		
		Item GetItemBelow (Item item)
		{
			Category itemCategory = GetCategory (item);
						
			Item result = item;
			Gdk.Rectangle rect = GetItemExtends (item);
			int xpos = 0, ypos = 0;
			Iterate (ref xpos, ref ypos, null, delegate (Category curCategory, Item curItem, Gdk.Size itemDimension) {
				if (ypos > rect.Y && xpos == rect.X && result == item && curCategory == itemCategory) {
					result = curItem;
					return false;
				}
				return true;
			});
			return result;
		}
		
		Item GetItemAbove (Item item)
		{
			Category itemCategory = GetCategory (item);
			Item result = item;
			Gdk.Rectangle rect = GetItemExtends (item);
			int xpos = 0, ypos = 0;
			Iterate (ref xpos, ref ypos, null, delegate (Category curCategory, Item curItem, Gdk.Size itemDimension) {
				if (ypos < rect.Y && xpos == rect.X && curCategory == itemCategory) {
					result = curItem;
					return false;
				}
				return true;
			});
			return result;
		}
		
		Gdk.Rectangle GetItemExtends (Item item)
		{
			Gdk.Rectangle result = new Gdk.Rectangle (0, 0, 0, 0);
			int xpos = 0, ypos = 0;
			Iterate (ref xpos, ref ypos, delegate (Category category, Gdk.Size itemDimension) {
				if (item == category) {
					result = new Gdk.Rectangle (xpos, ypos, itemDimension.Width, itemDimension.Height);
					return false;
				}
				return true;
			}, delegate (Category curCategory, Item curItem, Gdk.Size itemDimension) {
				if (item == curItem) {
					result = new Gdk.Rectangle (xpos, ypos, itemDimension.Width, itemDimension.Height);
					return false;
				}
				return true;
			});
			return result;
		}
		
		Item GetPrevItem (Item currentItem)
		{
			Item result = currentItem;
			Item lastItem = null;
			int xpos = 0, ypos = 0;
			Iterate (ref xpos, ref ypos, delegate (Category category, Gdk.Size itemDimension) {
				if (currentItem == category && lastItem != null) {
					result = lastItem;
					return false;
				}
				lastItem = category;
				return true;
			}, delegate (Category curCategory, Item item, Gdk.Size itemDimension) {
				if (currentItem == item && lastItem != null) {
					result = lastItem;
					return false;
				}
				lastItem = item;
				return true;
			});
			
			return result;
		}
		
		Item GetNextItem (Item currentItem)
		{
			Item result = currentItem;
			Item lastItem = null;
			int xpos = 0, ypos = 0;
			Iterate (ref xpos, ref ypos, delegate (Category category, Gdk.Size itemDimension) {
				if (lastItem == currentItem) {
					result = category;
					return false;
				}
				lastItem = category;
				return true;
			}, delegate (Category curCategory, Item item, Gdk.Size itemDimension) {
				if (lastItem == currentItem) {
					result = item;
					return false;
				}
				lastItem = item;
				return true;
			});
			return result;
		}
		#endregion
		
		#region Scrolling
		Adjustment hAdjustement = null;
		Adjustment vAdjustement = null;
				
		public void ScrollToSelectedItem ()
		{
			if (this.SelectedItem == null || this.vAdjustement == null)
				return;
			Gdk.Rectangle rect = GetItemExtends (this.SelectedItem);
			if (this.vAdjustement.Value > rect.Top)
				this.vAdjustement.Value = rect.Top;
			if (this.vAdjustement.Value + this.Allocation.Height < rect.Bottom)
				this.vAdjustement.Value = rect.Bottom - this.Allocation.Height;
		}
		
//		protected override void OnSetScrollAdjustments (Adjustment hAdjustement, Adjustment vAdjustement)
//		{
//			this.hAdjustement = hAdjustement;
//			if (this.hAdjustement != null) {
//				this.hAdjustement.ValueChanged += delegate {
//					this.QueueDraw ();
//				};
//			}
//			this.vAdjustement = vAdjustement;
//			if (this.vAdjustement != null) {
//				this.vAdjustement.ValueChanged += delegate {
//					this.QueueDraw ();
//				};
//			}
//		}
		#endregion
		
		#region Item & Category iteration
		delegate bool CategoryAction (Category category, Gdk.Size categoryDimension);
		delegate bool ItemAction (Category curCategory, Item item, Gdk.Size itemDimension);
		bool IterateItems (Category category, ref int xpos, ref int ypos, ItemAction action)
		{
			if (listMode || !category.CanIconizeItems) {
				foreach (Item item in category.Items) {
					if (!item.IsVisible)
						continue;

					int x, y = item.ItemHeight;

					if (y == 0) {
						layout.SetMarkup (item.Text);
						layout.GetPixelSize (out x, out y);
						y = Math.Max (IconSize.Height, y);
						y += ItemTopBottomPadding * 2;
						item.ItemHeight = y;
					}
					
					xpos = 0;
					if (action != null && !action (category, item, new Gdk.Size (Allocation.Width, y)))
						return false;
					
					ypos += y;
				}
				return true;
			}
			foreach (Item item in category.Items) {
				if (!item.IsVisible)
					continue;
				if (xpos + IconSize.Width >= this.Allocation.Width) {
					xpos = 0;
					ypos += IconSize.Height;
				}
				if (action != null && !action (category, item, IconSize))
					return false;
				xpos += IconSize.Width;
			}
			ypos += IconSize.Height;
			return true;
		}
		
		void Iterate (ref int xpos, ref int ypos, CategoryAction catAction, ItemAction action)
		{
			foreach (Category category in this.categories) {
				if (!category.IsVisible)
					continue;
				xpos = 0;
				if (this.showCategories) {
					int x, y = category.ItemHeight;

					if (y == 0) {
						layout.SetMarkup (category.Text);
						layout.GetPixelSize (out x, out y);
						y += CategoryTopBottomPadding * 2;
						category.ItemHeight = y;
					}

					if (catAction != null && !catAction (category, new Size (this.Allocation.Width, y)))
						return;
					ypos += y;
				} 
				if (category.IsExpanded || category.AnimatingExpand || !this.showCategories) {
					if (!IterateItems (category, ref xpos, ref  ypos, action))
						return;
				}
			}
		}
		#endregion
		
		#region Control size management
		bool realSizeRequest;
//		protected override void OnSizeRequested (ref Requisition req)
//		{
//			if (!realSizeRequest) {
//				// Request a minimal width, to size recalculation infinite loops with
//				// small widths, due to the vscrollbar being shown and hidden.
//				req.Width = 50;
//				req.Height = 0;
//				return;
//			}
//			int xpos = 0;
//			int ypos = 0;
//			Iterate (ref xpos, ref ypos, null, null);
//			req.Width  = 50; 
//			req.Height = ypos;
//			if (this.vAdjustement != null) {
//				this.vAdjustement.SetBounds (0, 
//				                             ypos, 
//				                             20,
//				                             Allocation.Height,
//				                             Allocation.Height);
//				if (ypos < Allocation.Height)
//					this.vAdjustement.Value = 0;
//				if (vAdjustement.Value + vAdjustement.PageSize > vAdjustement.Upper)
//					vAdjustement.Value = vAdjustement.Upper - vAdjustement.PageSize;
//				if (vAdjustement.Value < 0)
//					vAdjustement.Value = 0;
//			}
//		}
		
<<<<<<< HEAD
		protected override void OnSizeAllocated (Gdk.Rectangle allocation)
		{
			base.OnSizeAllocated (allocation);
			if (!realSizeRequest) {
				realSizeRequest = true;
				QueueResize ();
			}
			else
				realSizeRequest = false;
		}
=======
//		protected override void OnSizeAllocated (Gdk.Rectangle allocation)
//		{
//			base.OnSizeAllocated (allocation);
//			if (!realSizeRequest) {
//				realSizeRequest = true;
//				QueueResize ();
//			}
//			else
//				realSizeRequest = false;
//		}
>>>>>>> a92bc046
		
		#endregion
		
		#region Tooltips
		const int TipTimer = 800;
		CustomTooltipWindow tooltipWindow = null;
		Item tipItem;
		int tipX, tipY;
		uint tipTimeoutId;
		
		public void HideTooltipWindow ()
		{
			if (tipTimeoutId != 0) {
				GLib.Source.Remove (tipTimeoutId);
				tipTimeoutId = 0;
			}
			if (tooltipWindow != null) {
				tooltipWindow.Destroy ();
				tooltipWindow = null;
			}
		}
		
		bool ShowTooltip ()
		{
			HideTooltipWindow (); 
			tooltipWindow = new CustomTooltipWindow ();
			tooltipWindow.Tooltip = tipItem.Tooltip;
			tooltipWindow.ParentWindow = this.GdkWindow;
			int ox, oy;
			this.GdkWindow.GetOrigin (out ox, out oy);
			tooltipWindow.Move (Math.Max (0, ox + tipX), oy + tipY);
			tooltipWindow.ShowAll ();
			return false;
		}
		
		public void ShowTooltip (Item item, uint timer, int x, int y)
		{
			HideTooltipWindow ();
			if (!String.IsNullOrEmpty (item.Tooltip)) {
				tipItem = item;
				tipX = x;
				tipY = y;
				tipTimeoutId = GLib.Timeout.Add (timer, ShowTooltip);
			}
		}
		
		class CustomTooltipWindow : MonoDevelop.Components.TooltipWindow
		{
			string tooltip;
			public string Tooltip {
				get {
					return tooltip;
				}
				set {
					tooltip = value;
					label.Markup = tooltip;
				}
			}
			
			Label label = new Label ();
			public CustomTooltipWindow ()
			{
				label.Xalign = 0;
				label.Xpad = 3;
				label.Ypad = 3;
				Add (label);
			}
		}
		#endregion
	}
	
	class Category : Item
	{
		bool isExpanded;
		
		public bool IsExpanded {
			get {
				return isExpanded;
			}
			set {
				isExpanded = value;
			}
		}

		public bool AnimatingExpand { get; set; }
		public uint AnimationHandle;
		public int AnimationHeight;

		List<Item> items = new List<Item> ();
		
		public int ItemCount {
			get {
				return items.Count;
			}
		}
		
		public ReadOnlyCollection<Item> Items {
			get {
				return items.AsReadOnly ();
			}
		}
		
		bool canIconizeItems = true;
		public bool CanIconizeItems {
			get {
				return canIconizeItems;
			}
			set {
				canIconizeItems = value;
			}
		}
		
		bool isDropTarget    = false;
		public bool IsDropTarget {
			get {
				return isDropTarget;
			}
			set {
				isDropTarget = value;
			}
		}
		
		bool isSorted    = true;
		public bool IsSorted {
			get {
				return isSorted;
			}
			set {
				isSorted = value;
			}
		}
		
		public int Priority {
			get; set;
		}
		
		public Category (string text) : base (text)
		{
		}
		
		public void Clear ()
		{
			this.items.Clear ();
		}
		
		public void Add (Item item)
		{
			this.items.Add (item);
			if (isSorted)
				items.Sort ();
		}
		
		public void Remove (Item item)
		{
			this.items.Remove (item);
			if (isSorted)
				items.Sort ();
		}
		
		public override string ToString ()
		{
			return String.Format ("[Category: Text={0}]", Text);
		}
	}
	
	public class Item : IComparable<Item>
	{
		static Xwt.Drawing.Image defaultIcon;
		Xwt.Drawing.Image icon;
		string     text;
		string     tooltip;
		object     tag;
		bool       isVisible = true;
		
		public string Tooltip {
			get {
				if (node != null)
					return string.IsNullOrEmpty (node.Description) ? node.Name : node.Description;
				return tooltip;
			}
		}
		
		public Xwt.Drawing.Image Icon {
			get {
				return node?.Icon ?? icon ?? DefaultIcon;
			}
		}

		static Xwt.Drawing.Image DefaultIcon {
			get {
				if (defaultIcon == null)
					defaultIcon = ImageService.GetIcon (Stock.MissingImage, IconSize.Menu);
				return defaultIcon;
			}
		}
		
		public string Text {
			get {
				if (node != null) {
					var t = MonoDevelop.Ide.TypeSystem.Ambience.EscapeText (node.Name);
					if (!string.IsNullOrEmpty (node.Source)) {
						var c = MonoDevelop.Ide.Gui.Styles.SecondaryTextColorHexString;
						t = string.Format ("{2} <span size=\"smaller\" color=\"{1}\">{0}</span>", node.Source, c, t);
					}
					return t;
				}
				return text;
			}
		}

		public int ItemHeight {
			get;
			set;
		}
		
		public bool IsVisible {
			get {
				return this.isVisible;
			}
			set {
				this.isVisible = value;
			}
		}
		
		public object Tag {
			get {
				return node ?? tag;
			}
		}

		ItemToolboxNode node;
		public Item (ItemToolboxNode node)
		{
			this.node = node;
		}
		

		public Item (string text) : this (null, text, null)
		{
		}
		
		public Item (Xwt.Drawing.Image icon, string text) : this (icon, text, null)
		{
		}
		
		public Item (Xwt.Drawing.Image icon, string text, string tooltip) : this (icon, text, tooltip, null)
		{
		}
		
		public Item (Xwt.Drawing.Image icon, string text, string tooltip, object tag)
		{
			this.icon    = icon;
			this.text    = MonoDevelop.Ide.TypeSystem.Ambience.EscapeText (text);
			this.tooltip = tooltip;
			this.tag     = tag;
		}
		
		public virtual int CompareTo (Item other)
		{
			if (other == null) 
				return -1;
			return Text.CompareTo (other.Text);
		}
		
	}

}<|MERGE_RESOLUTION|>--- conflicted
+++ resolved
@@ -931,18 +931,6 @@
 //			}
 //		}
 		
-<<<<<<< HEAD
-		protected override void OnSizeAllocated (Gdk.Rectangle allocation)
-		{
-			base.OnSizeAllocated (allocation);
-			if (!realSizeRequest) {
-				realSizeRequest = true;
-				QueueResize ();
-			}
-			else
-				realSizeRequest = false;
-		}
-=======
 //		protected override void OnSizeAllocated (Gdk.Rectangle allocation)
 //		{
 //			base.OnSizeAllocated (allocation);
@@ -953,7 +941,6 @@
 //			else
 //				realSizeRequest = false;
 //		}
->>>>>>> a92bc046
 		
 		#endregion
 		
