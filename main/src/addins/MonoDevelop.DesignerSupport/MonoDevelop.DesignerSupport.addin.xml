<Addin id          = "DesignerSupport"
       namespace   = "MonoDevelop"
       name        = "Visual Designer Support"
       author      = "Michael Hutchinson"
       copyright   = "MIT X11"
       url         = "http://www.monodevelop.com/"
       description = "Supporting services and pads for visual design tools."
	   category    = "MonoDevelop Core"
       flags = "Hidden"
<<<<<<< HEAD
       version     = "2.9.1">
=======
       version     = "2.8.5">
>>>>>>> 3130a24e
	
	<Runtime>
		<Import assembly = "MonoDevelop.DesignerSupport.dll"/>
	</Runtime>
	
	<Dependencies>
<<<<<<< HEAD
		<Addin id="Core" version="2.9.1"/>
		<Addin id="Ide" version="2.9.1"/>
=======
		<Addin id="Core" version="2.8.5"/>
		<Addin id="Ide" version="2.8.5"/>
>>>>>>> 3130a24e
	</Dependencies>

	<!-- Extension points -->
	
	<ExtensionPoint path = "/MonoDevelop/DesignerSupport/ToolboxProviders" name = "Toolbox item providers">
		<Description>Provides items to the toolbox. Must implement MonoDevelop.DesignerSupport.Toolbox.IToolboxDefaultProvider and/or IToolboxDynamicProvider</Description>
		<ExtensionNode name="Class" />
	</ExtensionPoint>
	
	<ExtensionPoint path = "/MonoDevelop/DesignerSupport/ToolboxLoaders" name = "Toolbox loaders">
		<Description>Used to load ItemToolboxNodes into the ToolboxMust implement
		MonoDevelop.DesignerSupport.Toolbox.IToolboxItemLoader</Description>
		<ExtensionNode name="Class" />
	</ExtensionPoint>
	
	<ExtensionPoint path = "/MonoDevelop/DesignerSupport/PropertyProviders" name = "Providers for the property grid">
		<ExtensionNode name="Class" />
	</ExtensionPoint>
	
	<ExtensionPoint path = "/MonoDevelop/DesignerSupport/ToolboxItemContextMenu" name = "Toolbox item context menu">
		<Description>Context menu for toolbox items.</Description>
		<ExtensionNodeSet id="MonoDevelop.Components.Commands.ItemSet" />
	</ExtensionPoint>
	
	<!-- Extensions -->
	
	<Extension path = "/MonoDevelop/DesignerSupport/PropertyProviders" extension-nodes="Class">
		<Class class = "MonoDevelop.DesignerSupport.Projects.ProjectItemPropertyProvider"/>
		<Class class = "MonoDevelop.DesignerSupport.Projects.SolutionItemPropertyProvider"/>
	</Extension>
	
	<Extension path = "/MonoDevelop/ProjectModel/SerializableClasses">
		<DataType class = "MonoDevelop.DesignerSupport.Toolbox.ToolboxItemToolboxNode" />
		<DataType class = "MonoDevelop.DesignerSupport.Toolbox.TextToolboxNode" />
		<DataType class = "MonoDevelop.DesignerSupport.Toolbox.TypeToolboxNode" />
		<DataType class = "MonoDevelop.DesignerSupport.Toolbox.ItemToolboxNode" name = "item" />
	</Extension>
	
	<Extension path = "/MonoDevelop/Ide/Pads">
		<Pad id = "MonoDevelop.DesignerSupport.ToolboxPad" 
			class = "MonoDevelop.DesignerSupport.ToolboxPad" 
			_label="Toolbox"
			icon = "md-toolbox-pad"
			defaultLayout="*"
			defaultPlacement="Right"
			defaultStatus="AutoHide"
			/>
		<Pad id = "MonoDevelop.DesignerSupport.PropertyPad" 
			class = "MonoDevelop.DesignerSupport.PropertyPad" 
			_label="Properties"
			icon = "md-properties-pad"
			defaultLayout="*"
			defaultPlacement="MonoDevelop.DesignerSupport.ToolboxPad/bottom; right"
			defaultStatus="AutoHide"
			/>
		<Pad id = "MonoDevelop.DesignerSupport.DocumentOutlinePad" 
			class = "MonoDevelop.DesignerSupport.DocumentOutlinePad" 
			_label="Document Outline"
			icon="md-pad-document-outline"
			defaultLayout="*"
			defaultPlacement="MonoDevelop.DesignerSupport.PropertyPad/center; bottom"
			defaultStatus="AutoHide"
			/>
	</Extension>
	
	<Extension path="/MonoDevelop/Ide/WorkbenchLayouts">
		<Layout id="VisualDesign" _name="Visual Design">
			<LayoutPad id="MonoDevelop.DesignerSupport.ToolboxPad" status="Dockable" />
			<LayoutPad id="MonoDevelop.DesignerSupport.PropertyPad" status="Dockable" />
			<LayoutPad id="MonoDevelop.DesignerSupport.DocumentOutlinePad" status="Dockable" />
		</Layout>
	</Extension>
	
	<Extension path="/MonoDevelop/Ide/WorkbenchLayouts/Solution">
		<LayoutPad id="MonoDevelop.DesignerSupport.ToolboxPad" placement="Right" status="AutoHide" />
		<LayoutPad id="MonoDevelop.DesignerSupport.PropertyPad" placement="Right" status="AutoHide" />
		<LayoutPad id="MonoDevelop.DesignerSupport.DocumentOutlinePad" placement="Right" status="AutoHide" />
	</Extension>
	
	<Extension path = "/MonoDevelop/Core/StockIcons">
		<StockIcon stockid = "md-design-categorise" resource = "group-by-category.png" size="Menu" />
		<StockIcon stockid = "md-design-listboxtoggle" resource = "md-design-listboxtoggle.png" />
		<StockIcon stockid = "md-properties-pad" resource = "properties-pad-16.png" size="Menu" />
		<StockIcon stockid = "md-toolbox-pad" resource = "toolbox-pad-16.png" size="Menu" />
		<StockIcon stockid = "md-pad-document-outline" resource = "pad-document-outline-16.png" size="Menu" />
	</Extension>

	<Extension path = "/MonoDevelop/Ide/Pads/ProjectPad">
		<NodeBuilder class = "MonoDevelop.DesignerSupport.Projects.ComponentNodeBuilder"/>
	</Extension>
	
	<Extension path = "/MonoDevelop/Ide/Pads/ClassPad">
		<NodeBuilder class = "MonoDevelop.DesignerSupport.Projects.ComponentNodeBuilder"/>
	</Extension>
	
	<Extension path = "/MonoDevelop/Ide/Commands">
		<Command id = "MonoDevelop.DesignerSupport.Commands.SelectItems"
				defaultHandler = "MonoDevelop.DesignerSupport.SelectItemsCommandHandler"
				_label = "Add Items..." />
		<Command id = "MonoDevelop.DesignerSupport.Commands.SwitchBetweenRelatedFiles" 
		         _label = "Switch between related files "
		         _description = "Switch between related files, such as CodeBehind, headers, etc."
		         defaultHandler="MonoDevelop.DesignerSupport.SwitchBetweenRelatedFilesCommand"
		         shortcut="Control|Alt|Up"
		         macShortcut="Meta|Alt|Up" />
	</Extension>
	
	<Extension path="/MonoDevelop/Ide/ContextMenu/DocumentTab">
		<CommandItem id = "MonoDevelop.DesignerSupport.Commands.SwitchBetweenRelatedFiles" />
	</Extension>	
	
	<Extension path = "/MonoDevelop/DesignerSupport/ToolboxItemContextMenu">
		<CommandItem id = "MonoDevelop.DesignerSupport.Commands.SelectItems" />
		<CommandItem id = "MonoDevelop.Ide.Commands.EditCommands.Delete" />
	</Extension>
	
	<Extension path = "/MonoDevelop/Ide/TextEditorExtensions">
		<Class class = "MonoDevelop.DesignerSupport.Projects.PropertyPadTextEditorExtension" />
		<Class class = "MonoDevelop.DesignerSupport.ClassOutlineTextEditorExtension" />
	</Extension>
	
	<Extension path = "/MonoDevelop/DesignerSupport/ToolboxProviders">
		<Class class="MonoDevelop.DesignerSupport.Toolbox.CodeTemplateToolboxProvider" />
	</Extension>
	
	<Extension path = "/MonoDevelop/Core/UserDataMigration">
		<!-- 2.4 -->
		<Migration sourceVersion="2.4" kind="LocalConfig" path="Toolbox.xml" />
		<!-- 2.6 -->
		<Migration sourceVersion="2.6" kind="LocalConfig" path="Toolbox.xml" />
	</Extension>
</Addin><|MERGE_RESOLUTION|>--- conflicted
+++ resolved
@@ -7,25 +7,16 @@
        description = "Supporting services and pads for visual design tools."
 	   category    = "MonoDevelop Core"
        flags = "Hidden"
-<<<<<<< HEAD
        version     = "2.9.1">
-=======
-       version     = "2.8.5">
->>>>>>> 3130a24e
 	
 	<Runtime>
 		<Import assembly = "MonoDevelop.DesignerSupport.dll"/>
 	</Runtime>
 	
 	<Dependencies>
-<<<<<<< HEAD
 		<Addin id="Core" version="2.9.1"/>
 		<Addin id="Ide" version="2.9.1"/>
-=======
-		<Addin id="Core" version="2.8.5"/>
-		<Addin id="Ide" version="2.8.5"/>
->>>>>>> 3130a24e
-	</Dependencies>
+*	</Dependencies>
 
 	<!-- Extension points -->
 	
