﻿<?xml version="1.0" encoding="utf-8"?>
<Project ToolsVersion="4.0" xmlns="http://schemas.microsoft.com/developer/msbuild/2003" DefaultTargets="Build">
  <PropertyGroup>
    <ProjectGuid>{F218643D-2E74-4309-820E-206A54B7133F}</ProjectGuid>
    <Configuration Condition=" '$(Configuration)' == '' ">Debug</Configuration>
    <Platform Condition=" '$(Platform)' == '' ">AnyCPU</Platform>
    <OutputType>Library</OutputType>
    <RootNamespace>MonoDevelop.PackageManagement</RootNamespace>
    <AssemblyName>MonoDevelop.PackageManagement</AssemblyName>
    <AppDesignerFolder>Properties</AppDesignerFolder>
    <AllowUnsafeBlocks>False</AllowUnsafeBlocks>
    <NoStdLib>False</NoStdLib>
    <WarningLevel>4</WarningLevel>
    <TreatWarningsAsErrors>false</TreatWarningsAsErrors>
    <ProductVersion>8.0.30703</ProductVersion>
    <SchemaVersion>2.0</SchemaVersion>
  </PropertyGroup>
  <PropertyGroup Condition=" '$(Platform)' == 'AnyCPU' ">
    <PlatformTarget>AnyCPU</PlatformTarget>
    <RegisterForComInterop>False</RegisterForComInterop>
    <GenerateSerializationAssemblies>Auto</GenerateSerializationAssemblies>
    <BaseAddress>4194304</BaseAddress>
    <FileAlignment>4096</FileAlignment>
  </PropertyGroup>
  <PropertyGroup Condition=" '$(Configuration)' == 'Debug' ">
    <OutputPath>..\..\bin</OutputPath>
    <DebugSymbols>true</DebugSymbols>
    <DebugType>Full</DebugType>
    <Optimize>False</Optimize>
    <CheckForOverflowUnderflow>True</CheckForOverflowUnderflow>
    <DefineConstants>DEBUG;TRACE</DefineConstants>
  </PropertyGroup>
  <PropertyGroup Condition=" '$(Configuration)' == 'Release' ">
    <OutputPath>..\..\bin</OutputPath>
    <DebugSymbols>false</DebugSymbols>
    <DebugType>None</DebugType>
    <Optimize>True</Optimize>
    <CheckForOverflowUnderflow>False</CheckForOverflowUnderflow>
    <DefineConstants>TRACE</DefineConstants>
  </PropertyGroup>
  <PropertyGroup Condition=" '$(Configuration)|$(Platform)' == 'Debug|AnyCPU' ">
    <OutputPath>..\..\..\build\AddIns\MonoDevelop.PackageManagement</OutputPath>
  </PropertyGroup>
  <PropertyGroup Condition=" '$(Configuration)|$(Platform)' == 'Release|AnyCPU' ">
    <OutputPath>..\..\..\build\AddIns\MonoDevelop.PackageManagement</OutputPath>
  </PropertyGroup>
  <ItemGroup>
    <Reference Include="pango-sharp, Version=2.12.0.0, Culture=neutral, PublicKeyToken=35e10195dab3c99f" />
    <Reference Include="System" />
    <Reference Include="System.Core">
      <RequiredTargetFramework>4.0</RequiredTargetFramework>
    </Reference>
    <Reference Include="System.Xml" />
    <Reference Include="gtk-sharp, Version=2.12.0.0, Culture=neutral, PublicKeyToken=35e10195dab3c99f" />
    <Reference Include="gdk-sharp, Version=2.12.0.0, Culture=neutral, PublicKeyToken=35e10195dab3c99f" />
    <Reference Include="atk-sharp, Version=2.12.0.0, Culture=neutral, PublicKeyToken=35e10195dab3c99f" />
    <Reference Include="glib-sharp, Version=2.12.0.0, Culture=neutral, PublicKeyToken=35e10195dab3c99f" />
    <Reference Include="Mono.Posix" />
    <Reference Include="NuGet.Core">
      <HintPath>lib\NuGet.Core.dll</HintPath>
    </Reference>
  </ItemGroup>
  <ItemGroup>
    <Compile Include="AssemblyInfo.cs" />
    <Compile Include="MonoDevelop.PackageManagement.Commands\ManagePackagesHandler.cs" />
    <Compile Include="MonoDevelop.PackageManagement.Commands\PackagesCommandHandler.cs" />
    <Compile Include="MonoDevelop.PackageManagement.Commands\RestorePackagesHandler.cs" />
    <Compile Include="MonoDevelop.PackageManagement\AcceptLicensesEventArgs.cs" />
    <Compile Include="MonoDevelop.PackageManagement\AggregateExceptionErrorMessage.cs" />
    <Compile Include="MonoDevelop.PackageManagement\AvailablePackagesViewModel.cs" />
    <Compile Include="MonoDevelop.PackageManagement\ConfigSettingsFileSystem.cs" />
    <Compile Include="MonoDevelop.PackageManagement\DefaultProjectTemplatePackageSource.cs" />
    <Compile Include="MonoDevelop.PackageManagement\DelegateCommand.cs" />
    <Compile Include="MonoDevelop.PackageManagement\DotNetProjectExtensions.cs" />
    <Compile Include="MonoDevelop.PackageManagement\FileConflictResolver.cs" />
    <Compile Include="MonoDevelop.PackageManagement\FolderBrowser.cs" />
    <Compile Include="MonoDevelop.PackageManagement\ICommand.cs" />
    <Compile Include="MonoDevelop.PackageManagement\ICompilerMessageView.cs" />
    <Compile Include="MonoDevelop.PackageManagement\IFolderBrowser.cs" />
    <Compile Include="MonoDevelop.PackageManagement\ILicenseAcceptanceService.cs" />
    <Compile Include="MonoDevelop.PackageManagement\IMachinePackageCache.cs" />
    <Compile Include="MonoDevelop.PackageManagement\IMessageViewCategory.cs" />
    <Compile Include="MonoDevelop.PackageManagement\InstalledPackagesViewModel.cs" />
    <Compile Include="MonoDevelop.PackageManagement\InstalledPackageViewModel.cs" />
    <Compile Include="MonoDevelop.PackageManagement\InstalledPackageViewModelFactory.cs" />
    <Compile Include="MonoDevelop.PackageManagement\InstallPackageAction.cs" />
    <Compile Include="MonoDevelop.PackageManagement\IPackageAction.cs" />
    <Compile Include="MonoDevelop.PackageManagement\IPackageActionRunner.cs" />
    <Compile Include="MonoDevelop.PackageManagement\IPackageExtensions.cs" />
    <Compile Include="MonoDevelop.PackageManagement\IPackageFromRepository.cs" />
    <Compile Include="MonoDevelop.PackageManagement\IPackageFromRepositoryExtensions.cs" />
    <Compile Include="MonoDevelop.PackageManagement\IPackageManagementEvents.cs" />
    <Compile Include="MonoDevelop.PackageManagement\IPackageManagementFileService.cs" />
    <Compile Include="MonoDevelop.PackageManagement\IPackageManagementOutputMessagesView.cs" />
    <Compile Include="MonoDevelop.PackageManagement\IPackageManagementProject.cs" />
    <Compile Include="MonoDevelop.PackageManagement\IPackageManagementProjectFactory.cs" />
    <Compile Include="MonoDevelop.PackageManagement\IPackageManagementProjectService.cs" />
    <Compile Include="MonoDevelop.PackageManagement\IPackageManagementSelectedProject.cs" />
    <Compile Include="MonoDevelop.PackageManagement\IPackageManagementSolution.cs" />
    <Compile Include="MonoDevelop.PackageManagement\IPackageManagerFactory.cs" />
    <Compile Include="MonoDevelop.PackageManagement\IPackageOperationResolverFactory.cs" />
    <Compile Include="MonoDevelop.PackageManagement\IPackageRepositoryCache.cs" />
    <Compile Include="MonoDevelop.PackageManagement\IPackageRepositoryExtensions.cs" />
    <Compile Include="MonoDevelop.PackageManagement\IPackageRepositoryFactoryEvents.cs" />
    <Compile Include="MonoDevelop.PackageManagement\IPackageViewModelFactory.cs" />
    <Compile Include="MonoDevelop.PackageManagement\IPackageViewModelParent.cs" />
    <Compile Include="MonoDevelop.PackageManagement\IProcess.cs" />
    <Compile Include="MonoDevelop.PackageManagement\IProjectBrowserUpdater.cs" />
    <Compile Include="MonoDevelop.PackageManagement\IPropertyService.cs" />
    <Compile Include="MonoDevelop.PackageManagement\IRecentPackageRepository.cs" />
    <Compile Include="MonoDevelop.PackageManagement\IRegisteredPackageRepositories.cs" />
    <Compile Include="MonoDevelop.PackageManagement\ISelectProjectsService.cs" />
    <Compile Include="MonoDevelop.PackageManagement\ISettingsFactory.cs" />
    <Compile Include="MonoDevelop.PackageManagement\ISharpDevelopPackageManager.cs" />
    <Compile Include="MonoDevelop.PackageManagement\ISharpDevelopPackageRepositoryFactory.cs" />
    <Compile Include="MonoDevelop.PackageManagement\ISharpDevelopProjectManager.cs" />
    <Compile Include="MonoDevelop.PackageManagement\ISharpDevelopProjectSystemFactory.cs" />
    <Compile Include="MonoDevelop.PackageManagement\ISolutionPackageRepository.cs" />
    <Compile Include="MonoDevelop.PackageManagement\ISolutionPackageRepositoryFactory.cs" />
    <Compile Include="MonoDevelop.PackageManagement\ITask.cs" />
    <Compile Include="MonoDevelop.PackageManagement\ITaskFactory.cs" />
    <Compile Include="MonoDevelop.PackageManagement\IThreadSafePackageManagementEvents.cs" />
    <Compile Include="MonoDevelop.PackageManagement\IUpdatePackageActions.cs" />
    <Compile Include="MonoDevelop.PackageManagement\IUpdatePackagesAction.cs" />
    <Compile Include="MonoDevelop.PackageManagement\IUpdatePackageSettings.cs" />
    <Compile Include="MonoDevelop.PackageManagement\LicenseAcceptanceService.cs" />
    <Compile Include="MonoDevelop.PackageManagement\LicenseAcceptanceViewModel.cs" />
    <Compile Include="MonoDevelop.PackageManagement\MachinePackageCache.cs" />
    <Compile Include="MonoDevelop.PackageManagement\ManagePackagesUserPrompts.cs" />
    <Compile Include="MonoDevelop.PackageManagement\ManagePackagesViewModel.cs" />
    <Compile Include="MonoDevelop.PackageManagement\ManagePackagesViewTitle.cs" />
    <Compile Include="MonoDevelop.PackageManagement\MonoDevelopCredentialProvider.cs" />
    <Compile Include="MonoDevelop.PackageManagement\MSBuildProjectExtensions.cs" />
    <Compile Include="MonoDevelop.PackageManagement\NuGetExePath.cs" />
    <Compile Include="MonoDevelop.PackageManagement\NuGetPackageRestoreCommandLine.cs" />
    <Compile Include="MonoDevelop.PackageManagement\PackageActionRunner.cs" />
    <Compile Include="MonoDevelop.PackageManagement\PackageFromRepository.cs" />
    <Compile Include="MonoDevelop.PackageManagement\PackageLicenseViewModel.cs" />
    <Compile Include="MonoDevelop.PackageManagement\PackageManagementEnumerableExtensions.cs" />
    <Compile Include="MonoDevelop.PackageManagement\PackageManagementOptionsViewModel.cs" />
    <Compile Include="MonoDevelop.PackageManagement\PackageManagementSelectedProject.cs" />
    <Compile Include="MonoDevelop.PackageManagement\PackageManagementSelectedProjects.cs" />
    <Compile Include="MonoDevelop.PackageManagement\PackageManagementTask.cs" />
    <Compile Include="MonoDevelop.PackageManagement\PackageManagementTaskFactory.cs" />
    <Compile Include="MonoDevelop.PackageManagement\PackageManagementViewModels.cs" />
    <Compile Include="MonoDevelop.PackageManagement\PackageRepositoryFactoryEventArgs.cs" />
    <Compile Include="MonoDevelop.PackageManagement\PackagesForSelectedPageResult.cs" />
    <Compile Include="MonoDevelop.PackageManagement\PackageSourceViewModel.cs" />
    <Compile Include="MonoDevelop.PackageManagement\PackagesViewModel.cs" />
    <Compile Include="MonoDevelop.PackageManagement\PackagesViewModels.cs" />
    <Compile Include="MonoDevelop.PackageManagement\PackageViewModel.cs" />
    <Compile Include="MonoDevelop.PackageManagement\PackageViewModelFactory.cs" />
    <Compile Include="MonoDevelop.PackageManagement\PackageViewModelOperationLogger.cs" />
    <Compile Include="MonoDevelop.PackageManagement\Page.cs" />
    <Compile Include="MonoDevelop.PackageManagement\Pages.cs" />
    <Compile Include="MonoDevelop.PackageManagement\ParentPackagesOperationEventArgs.cs" />
    <Compile Include="MonoDevelop.PackageManagement\Process.cs" />
    <Compile Include="MonoDevelop.PackageManagement\RecentPackagesViewModel.cs" />
    <Compile Include="MonoDevelop.PackageManagement\ReducedPackageOperations.cs" />
    <Compile Include="MonoDevelop.PackageManagement\RegisteredPackageSourcesViewModel.cs" />
    <Compile Include="MonoDevelop.PackageManagement\RemovedPackageReferenceMonitor.cs" />
    <Compile Include="MonoDevelop.PackageManagement\ResolveFileConflictEventArgs.cs" />
    <Compile Include="MonoDevelop.PackageManagement\SelectedProjectsForInstalledPackages.cs" />
    <Compile Include="MonoDevelop.PackageManagement\SelectedProjectsForUpdatedPackages.cs" />
    <Compile Include="MonoDevelop.PackageManagement\SelectProjectsEventArgs.cs" />
    <Compile Include="MonoDevelop.PackageManagement\SelectProjectsService.cs" />
    <Compile Include="MonoDevelop.PackageManagement\SelectProjectsViewModel.cs" />
    <Compile Include="MonoDevelop.PackageManagement\MarkupString.cs" />
    <Compile Include="MonoDevelop.PackageManagement\OpenDotNetProjects.cs" />
    <Compile Include="MonoDevelop.PackageManagement\PackageFiles.cs" />
    <Compile Include="MonoDevelop.PackageManagement\PackageFilesForOperations.cs" />
    <Compile Include="MonoDevelop.PackageManagement\PackageManagementCompilerMessageView.cs" />
    <Compile Include="MonoDevelop.PackageManagement\PackageManagementEvents.cs" />
    <Compile Include="MonoDevelop.PackageManagement\PackageManagementFileService.cs" />
    <Compile Include="MonoDevelop.PackageManagement\PackageManagementLogger.cs" />
    <Compile Include="MonoDevelop.PackageManagement\PackageManagementMessageViewCategory.cs" />
    <Compile Include="MonoDevelop.PackageManagement\PackageManagementOptions.cs" />
    <Compile Include="MonoDevelop.PackageManagement\PackageManagementOutputMessagesView.cs" />
    <Compile Include="MonoDevelop.PackageManagement\PackageManagementProject.cs" />
    <Compile Include="MonoDevelop.PackageManagement\PackageManagementProjectFactory.cs" />
    <Compile Include="MonoDevelop.PackageManagement\PackageManagementProjectService.cs" />
    <Compile Include="MonoDevelop.PackageManagement\PackageManagementPropertyService.cs" />
    <Compile Include="MonoDevelop.PackageManagement\PackageManagementServices.cs" />
    <Compile Include="MonoDevelop.PackageManagement\PackageManagementSolution.cs" />
    <Compile Include="MonoDevelop.PackageManagement\PackageOperationExceptionEventArgs.cs" />
    <Compile Include="MonoDevelop.PackageManagement\PackageOperationMessage.cs" />
    <Compile Include="MonoDevelop.PackageManagement\PackageOperationMessageLoggedEventArgs.cs" />
    <Compile Include="MonoDevelop.PackageManagement\PackageOperationsResolverFactory.cs" />
    <Compile Include="MonoDevelop.PackageManagement\PackageRepositoryCache.cs" />
    <Compile Include="MonoDevelop.PackageManagement\PackageSourceConverter.cs" />
    <Compile Include="MonoDevelop.PackageManagement\PackageSourceExtensions.cs" />
    <Compile Include="MonoDevelop.PackageManagement\ParentPackageOperationEventArgs.cs" />
    <Compile Include="MonoDevelop.PackageManagement\ProcessPackageAction.cs" />
    <Compile Include="MonoDevelop.PackageManagement\ProcessPackageOperationsAction.cs" />
    <Compile Include="MonoDevelop.PackageManagement\ProjectBrowserUpdater.cs" />
    <Compile Include="MonoDevelop.PackageManagement\ProjectExtensions.cs" />
    <Compile Include="MonoDevelop.PackageManagement\ProjectTargetFramework.cs" />
    <Compile Include="MonoDevelop.PackageManagement\ProjectTemplatePackageRepositoryCache.cs" />
    <Compile Include="MonoDevelop.PackageManagement\ProjectTemplatePackageSettingsFileName.cs" />
    <Compile Include="MonoDevelop.PackageManagement\RecentPackageInfo.cs" />
    <Compile Include="MonoDevelop.PackageManagement\RecentPackageRepository.cs" />
    <Compile Include="MonoDevelop.PackageManagement\RegisteredPackageRepositories.cs" />
    <Compile Include="MonoDevelop.PackageManagement\RegisteredPackageSource.cs" />
    <Compile Include="MonoDevelop.PackageManagement\RegisteredPackageSources.cs" />
    <Compile Include="MonoDevelop.PackageManagement\RegisteredPackageSourceSettings.cs" />
    <Compile Include="MonoDevelop.PackageManagement\RegisteredProjectTemplatePackageSources.cs" />
    <Compile Include="MonoDevelop.PackageManagement\SettingsFactory.cs" />
    <Compile Include="MonoDevelop.PackageManagement\MonoDevelopHttpUserAgent.cs" />
    <Compile Include="MonoDevelop.PackageManagement\SharpDevelopPackageManager.cs" />
    <Compile Include="MonoDevelop.PackageManagement\SharpDevelopPackageManagerFactory.cs" />
    <Compile Include="MonoDevelop.PackageManagement\SharpDevelopPackageRepositoryFactory.cs" />
    <Compile Include="MonoDevelop.PackageManagement\SharpDevelopProjectManager.cs" />
    <Compile Include="MonoDevelop.PackageManagement\SharpDevelopProjectSystem.cs" />
    <Compile Include="MonoDevelop.PackageManagement\SharpDevelopProjectSystemFactory.cs" />
    <Compile Include="MonoDevelop.PackageManagement\SolutionExtensions.cs" />
    <Compile Include="MonoDevelop.PackageManagement\SolutionPackageRepository.cs" />
    <Compile Include="MonoDevelop.PackageManagement\SolutionPackageRepositoryFactory.cs" />
    <Compile Include="MonoDevelop.PackageManagement\SolutionPackageRepositoryPath.cs" />
    <Compile Include="MonoDevelop.PackageManagement\ThreadSafePackageManagementEvents.cs" />
    <Compile Include="MonoDevelop.PackageManagement\ThreadSafeProjectBrowserUpdater.cs" />
    <Compile Include="MonoDevelop.PackageManagement\UninstallPackageAction.cs" />
    <Compile Include="MonoDevelop.PackageManagement\UpdatedPackages.cs" />
    <Compile Include="MonoDevelop.PackageManagement\UpdatedPackagesViewModel.cs" />
    <Compile Include="MonoDevelop.PackageManagement\UpdatedPackageViewModel.cs" />
    <Compile Include="MonoDevelop.PackageManagement\UpdatedPackageViewModelFactory.cs" />
    <Compile Include="MonoDevelop.PackageManagement\UpdatePackageAction.cs" />
    <Compile Include="MonoDevelop.PackageManagement\UpdatePackagesAction.cs" />
    <Compile Include="MonoDevelop.PackageManagement\UpdatePackagesActionFactory.cs" />
    <Compile Include="MonoDevelop.PackageManagement\UpdateSolutionPackagesAction.cs" />
    <Compile Include="MonoDevelop.PackageManagement\UserAgentGeneratorForRepositoryRequests.cs" />
    <Compile Include="MonoDevelop.PackageManagement\ViewModelBase.cs" />
    <Compile Include="gtk-gui\generated.cs" />
    <Compile Include="MonoDevelop.PackageManagement.Gui\ManagePackagesDialog.cs" />
    <Compile Include="gtk-gui\MonoDevelop.PackageManagement.ManagePackagesDialog.cs" />
    <Compile Include="MonoDevelop.PackageManagement.Gui\PackagesWidget.cs" />
    <Compile Include="gtk-gui\MonoDevelop.PackageManagement.PackagesWidget.cs" />
    <Compile Include="gtk-gui\MonoDevelop.PackageManagement.HyperlinkWidget.cs" />
    <Compile Include="MonoDevelop.PackageManagement.Gui\HyperlinkWidget.cs" />
    <Compile Include="MonoDevelop.PackageManagement.Gui\LicenseAcceptanceDialog.cs" />
    <Compile Include="gtk-gui\MonoDevelop.PackageManagement.LicenseAcceptanceDialog.cs" />
    <Compile Include="MonoDevelop.PackageManagement.Gui\PackageLicenseWidget.cs" />
    <Compile Include="gtk-gui\MonoDevelop.PackageManagement.PackageLicenseWidget.cs" />
    <Compile Include="MonoDevelop.PackageManagement.Gui\SelectProjectsDialog.cs" />
    <Compile Include="gtk-gui\MonoDevelop.PackageManagement.SelectProjectsDialog.cs" />
    <Compile Include="MonoDevelop.PackageManagement.Gui\PackageSourcesOptionsPanel.cs" />
    <Compile Include="MonoDevelop.PackageManagement.Gui\PackageSourcesWidget.cs" />
    <Compile Include="gtk-gui\MonoDevelop.PackageManagement.PackageSourcesWidget.cs" />
    <Compile Include="MonoDevelop.PackageManagement.Gui\PackageManagementOptionsPanel.cs" />
    <Compile Include="MonoDevelop.PackageManagement.Gui\PackageManagementOptionsWidget.cs" />
    <Compile Include="gtk-gui\MonoDevelop.PackageManagement.PackageManagementOptionsWidget.cs" />
    <Compile Include="MonoDevelop.PackageManagement.Gui\PagedResultsWidget.cs" />
    <Compile Include="gtk-gui\MonoDevelop.PackageManagement.PagedResultsWidget.cs" />
<<<<<<< HEAD
    <Compile Include="MonoDevelop.PackageManagement.Commands\AddPackagesHandler.cs" />
    <Compile Include="MonoDevelop.PackageManagement.Gui\AddPackagesDialog.cs" />
    <Compile Include="MonoDevelop.PackageManagement.Gui\AddPackagesDialog.UI.cs">
      <DependentUpon>AddPackagesDialog.cs</DependentUpon>
    </Compile>
=======
    <Compile Include="MonoDevelop.PackageManagement\PackageRepositoryNodeExtensions.cs" />
    <Compile Include="MonoDevelop.PackageManagement\ProjectTemplateNuGetPackageInstaller.cs" />
    <Compile Include="MonoDevelop.PackageManagement\PackageManagementEventsMonitor.cs" />
>>>>>>> 8e479e7e
  </ItemGroup>
  <ItemGroup>
    <EmbeddedResource Include="MonoDevelop.PackageManagement.addin.xml" />
    <EmbeddedResource Include="gtk-gui\gui.stetic">
      <LogicalName>gui.stetic</LogicalName>
    </EmbeddedResource>
  </ItemGroup>
  <ItemGroup>
    <EmbeddedResource Include="icons\packageicon.png">
      <LogicalName>packageicon.png</LogicalName>
    </EmbeddedResource>
  </ItemGroup>
  <Import Project="$(MSBuildToolsPath)\Microsoft.CSharp.targets" />
  <ItemGroup>
    <ProjectReference Include="..\..\core\MonoDevelop.Core\MonoDevelop.Core.csproj">
      <Project>{7525BB88-6142-4A26-93B9-A30C6983390A}</Project>
      <Name>MonoDevelop.Core</Name>
      <Private>False</Private>
    </ProjectReference>
    <ProjectReference Include="..\..\core\MonoDevelop.Ide\MonoDevelop.Ide.csproj">
      <Project>{27096E7F-C91C-4AC6-B289-6897A701DF21}</Project>
      <Name>MonoDevelop.Ide</Name>
      <Private>False</Private>
    </ProjectReference>
<<<<<<< HEAD
    <ProjectReference Include="..\..\..\external\xwt\Xwt\Xwt.csproj">
      <Project>{92494904-35FA-4DC9-BDE9-3A3E87AC49D3}</Project>
      <Name>Xwt</Name>
=======
    <ProjectReference Include="..\..\..\external\mono-addins\Mono.Addins\Mono.Addins.csproj">
      <Project>{91DD5A2D-9FE3-4C3C-9253-876141874DAD}</Project>
      <Name>Mono.Addins</Name>
      <Private>False</Private>
>>>>>>> 8e479e7e
    </ProjectReference>
  </ItemGroup>
  <ItemGroup>
    <None Include="lib\NuGet.exe">
      <Link>NuGet.exe</Link>
      <CopyToOutputDirectory>Always</CopyToOutputDirectory>
    </None>
    <None Include="lib\NuGet-LICENSE.txt">
      <Link>NuGet-LICENSE.txt</Link>
      <CopyToOutputDirectory>Always</CopyToOutputDirectory>
    </None>
  </ItemGroup>
</Project><|MERGE_RESOLUTION|>--- conflicted
+++ resolved
@@ -250,17 +250,14 @@
     <Compile Include="gtk-gui\MonoDevelop.PackageManagement.PackageManagementOptionsWidget.cs" />
     <Compile Include="MonoDevelop.PackageManagement.Gui\PagedResultsWidget.cs" />
     <Compile Include="gtk-gui\MonoDevelop.PackageManagement.PagedResultsWidget.cs" />
-<<<<<<< HEAD
     <Compile Include="MonoDevelop.PackageManagement.Commands\AddPackagesHandler.cs" />
     <Compile Include="MonoDevelop.PackageManagement.Gui\AddPackagesDialog.cs" />
     <Compile Include="MonoDevelop.PackageManagement.Gui\AddPackagesDialog.UI.cs">
       <DependentUpon>AddPackagesDialog.cs</DependentUpon>
     </Compile>
-=======
     <Compile Include="MonoDevelop.PackageManagement\PackageRepositoryNodeExtensions.cs" />
     <Compile Include="MonoDevelop.PackageManagement\ProjectTemplateNuGetPackageInstaller.cs" />
     <Compile Include="MonoDevelop.PackageManagement\PackageManagementEventsMonitor.cs" />
->>>>>>> 8e479e7e
   </ItemGroup>
   <ItemGroup>
     <EmbeddedResource Include="MonoDevelop.PackageManagement.addin.xml" />
@@ -285,16 +282,14 @@
       <Name>MonoDevelop.Ide</Name>
       <Private>False</Private>
     </ProjectReference>
-<<<<<<< HEAD
-    <ProjectReference Include="..\..\..\external\xwt\Xwt\Xwt.csproj">
-      <Project>{92494904-35FA-4DC9-BDE9-3A3E87AC49D3}</Project>
-      <Name>Xwt</Name>
-=======
     <ProjectReference Include="..\..\..\external\mono-addins\Mono.Addins\Mono.Addins.csproj">
       <Project>{91DD5A2D-9FE3-4C3C-9253-876141874DAD}</Project>
       <Name>Mono.Addins</Name>
       <Private>False</Private>
->>>>>>> 8e479e7e
+    </ProjectReference>
+    <ProjectReference Include="..\..\..\external\xwt\Xwt\Xwt.csproj">
+      <Project>{92494904-35FA-4DC9-BDE9-3A3E87AC49D3}</Project>
+      <Name>Xwt</Name>
     </ProjectReference>
   </ItemGroup>
   <ItemGroup>
