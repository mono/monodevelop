--- conflicted
+++ resolved
@@ -257,7 +257,6 @@
 		}
 
 		[Test]
-<<<<<<< HEAD
 		public async Task GetCacheFilePathAsync_BaseIntermediatePathNotSet_BaseIntermediatePathUsedForCacheFilePath ()
 		{
 			CreateNuGetProject ("MyProject", @"d:\projects\MyProject\MyProject.csproj");
@@ -266,7 +265,9 @@
 			string cacheFilePath = await project.GetCacheFilePathAsync ();
 
 			Assert.AreEqual (expectedCacheFilePath, cacheFilePath);
-=======
+		}
+
+		[Test]
 		public void Create_NoPackageReferences_ReturnsNull ()
 		{
 			CreateNuGetProject ();
@@ -285,7 +286,6 @@
 			var nugetProject = PackageReferenceNuGetProject.Create (dotNetProject);
 
 			Assert.IsNotNull (nugetProject);
->>>>>>> 3c705e2d
 		}
 	}
 }