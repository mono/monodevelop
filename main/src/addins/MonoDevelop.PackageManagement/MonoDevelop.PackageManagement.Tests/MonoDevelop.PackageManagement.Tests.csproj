--- conflicted
+++ resolved
@@ -21,45 +21,13 @@
     <Reference Include="System.Xml.Linq" />
     <Reference Include="Microsoft.CSharp" />
     <Reference Include="System.Security" />
-<<<<<<< HEAD
-=======
-    <Reference Include="NuGet.PackageManagement">
-      <HintPath>..\..\..\..\packages\NuGet.PackageManagement.4.8.0\lib\net46\NuGet.PackageManagement.dll</HintPath>
-    </Reference>
-    <Reference Include="NuGet.Protocol">
-      <HintPath>..\..\..\..\packages\NuGet.Protocol.4.8.0\lib\net46\NuGet.Protocol.dll</HintPath>
-    </Reference>
-    <Reference Include="NuGet.Common">
-      <HintPath>..\..\..\..\packages\NuGet.Common.4.8.0\lib\net46\NuGet.Common.dll</HintPath>
-    </Reference>
-    <Reference Include="NuGet.Resolver">
-      <HintPath>..\..\..\..\packages\NuGet.Resolver.4.8.0\lib\net46\NuGet.Resolver.dll</HintPath>
-    </Reference>
-    <Reference Include="Newtonsoft.Json">
-      <HintPath>..\..\..\..\packages\Newtonsoft.Json.10.0.3\lib\net45\Newtonsoft.Json.dll</HintPath>
-    </Reference>
-    <Reference Include="NuGet.ProjectModel">
-      <HintPath>..\..\..\..\packages\NuGet.ProjectModel.4.8.0\lib\net46\NuGet.ProjectModel.dll</HintPath>
-    </Reference>
-    <Reference Include="NuGet.LibraryModel">
-      <HintPath>..\..\..\..\packages\NuGet.LibraryModel.4.8.0\lib\net46\NuGet.LibraryModel.dll</HintPath>
-    </Reference>
-    <Reference Include="System.Collections.Immutable">
-      <HintPath>..\..\..\..\build\bin\System.Collections.Immutable.dll</HintPath>
-      <Private>False</Private>
-    </Reference>
-    <Reference Include="NuGet.Commands">
-      <HintPath>..\..\..\..\packages\NuGet.Commands.4.8.0\lib\net46\NuGet.Commands.dll</HintPath>
-    </Reference>
-    <Reference Include="Castle.Core">
-      <HintPath>..\..\..\..\packages\Castle.Core.4.2.1\lib\net45\Castle.Core.dll</HintPath>
-    </Reference>
     <Reference Include="System.Configuration" />
-    <Reference Include="Moq">
-      <HintPath>..\..\..\..\packages\Moq.4.7.145\lib\net45\Moq.dll</HintPath>
-    </Reference>
     <Reference Include="System.Net.Http" />
->>>>>>> 5c50aaa0
+  </ItemGroup>
+  <ItemGroup>
+    <PackageReference Include="NuGet.PackageManagement" Version="4.8.0" PrivateAssets="runtime" />
+    <PackageReference Include="Castle.Core" Version="4.2.1" PrivateAssets="runtime" />
+    <PackageReference Include="Moq" Version="4.7.145" PrivateAssets="runtime" />
   </ItemGroup>
   <ItemGroup>
     <Compile Include="Properties\AssemblyInfo.cs" />
