﻿//
// PackageImageLoader.cs
//
// Author:
//       Matt Ward <matt.ward@xamarin.com>
//
// Copyright (c) 2014 Xamarin Inc. (http://xamarin.com)
//
// Permission is hereby granted, free of charge, to any person obtaining a copy
// of this software and associated documentation files (the "Software"), to deal
// in the Software without restriction, including without limitation the rights
// to use, copy, modify, merge, publish, distribute, sublicense, and/or sell
// copies of the Software, and to permit persons to whom the Software is
// furnished to do so, subject to the following conditions:
//
// The above copyright notice and this permission notice shall be included in
// all copies or substantial portions of the Software.
//
// THE SOFTWARE IS PROVIDED "AS IS", WITHOUT WARRANTY OF ANY KIND, EXPRESS OR
// IMPLIED, INCLUDING BUT NOT LIMITED TO THE WARRANTIES OF MERCHANTABILITY,
// FITNESS FOR A PARTICULAR PURPOSE AND NONINFRINGEMENT. IN NO EVENT SHALL THE
// AUTHORS OR COPYRIGHT HOLDERS BE LIABLE FOR ANY CLAIM, DAMAGES OR OTHER
// LIABILITY, WHETHER IN AN ACTION OF CONTRACT, TORT OR OTHERWISE, ARISING FROM,
// OUT OF OR IN CONNECTION WITH THE SOFTWARE OR THE USE OR OTHER DEALINGS IN
// THE SOFTWARE.

using System;
using System.IO;
using System.Net;
using System.Threading.Tasks;
using MonoDevelop.Core;
using NuGet;
using MonoDevelop.PackageManagement;
using Xwt.Drawing;
using System.Collections.Generic;

namespace MonoDevelop.PackageManagement
{
	internal class ImageLoader
	{
		public event EventHandler<ImageLoadedEventArgs> Loaded;

		BackgroundDispatcher dispatcher;
		Dictionary<Uri, List<object>> callersWaitingForImageLoad = new Dictionary<Uri, List<object>> ();
		static readonly ImageCache imageCache = new ImageCache ();

		public void LoadFrom (string uri, object state)
		{
			LoadFrom (new Uri (uri), state);
		}

		public void LoadFrom (Uri uri, object state)
		{
			Image image = imageCache.GetImage (uri);
			if (image != null) {
				OnLoaded (new ImageLoadedEventArgs (image, uri, state));
				return;
			}

			if (AddToCallersWaitingForImageLoad (uri, state))
				return;

			if (dispatcher == null) {
				dispatcher = new BackgroundDispatcher ();
				dispatcher.Start ("NuGet image loader");
			}

			dispatcher.Dispatch (() => {
				ImageLoadedEventArgs eventArgs = LoadImage (uri, state);
				Runtime.RunInMainThread (() => {
					OnLoaded (eventArgs);
					eventArgs = null;
				});
			});
		}

		bool AddToCallersWaitingForImageLoad (Uri uri, object state)
		{
			List<object> callers = GetCallersWaitingForImageLoad (uri);
			if (callers != null) {
				callers.Add (state);
				return true;
			} else {
				callersWaitingForImageLoad.Add (uri, new List<object> ());
			}
			return false;
		}

		List<object> GetCallersWaitingForImageLoad (Uri uri)
		{
			List<object> callers = null;
			if (callersWaitingForImageLoad.TryGetValue (uri, out callers)) {
				return callers;
			}
			return null;
		}

		ImageLoadedEventArgs LoadImage (Uri uri, object state)
		{
			try {
				Stream stream = GetResponseStream (uri);
<<<<<<< HEAD
				Image image = Core.Runtime.RunInMainThread (() => Image.FromStream (stream)).Result;

				return new ImageLoadedEventArgs (image, uri, state);
=======
				var loader = Runtime.RunInMainThread (() => Image.FromStream (stream));
				return new ImageLoadedEventArgs (loader.Result, uri, state);
>>>>>>> f6483f8a
			} catch (Exception ex) {
				return new ImageLoadedEventArgs (ex, uri, state);
			}
		}

		static Stream GetResponseStream (Uri uri)
		{
			WebResponse response = null;
			if (uri.IsFile) {
				var request = WebRequest.Create (uri);
				response = request.GetResponse ();
			} else {
				var httpClient = new HttpClient (uri);
				response = httpClient.GetResponse ();
			}

			var stream = new MemoryStream ();
			response.GetResponseStream ().CopyTo (stream); // force the download to complete
			stream.Position = 0;
			return stream;
		}

		void OnLoaded (ImageLoadedEventArgs eventArgs)
		{
			if (eventArgs.Image != null) {
				imageCache.AddImage (eventArgs.Uri, eventArgs.Image);
			}

			OnLoaded (this, eventArgs);

			List<object> callers = GetCallersWaitingForImageLoad (eventArgs.Uri);
			if (callers != null) {
				OnLoaded (callers, eventArgs);
				callersWaitingForImageLoad.Remove (eventArgs.Uri);
			}
		}

		void OnLoaded (object sender, ImageLoadedEventArgs eventArgs)
		{
			if (Loaded != null) {
				Loaded (this, eventArgs);
			}
		}

		void OnLoaded (IEnumerable<object> states, ImageLoadedEventArgs eventArgs)
		{
			foreach (object state in states) {
				OnLoaded (this, eventArgs.WithState (state));
			}
		}

		public void ShrinkImageCache ()
		{
			imageCache.ShrinkImageCache ();
		}

		public void Dispose ()
		{
			dispatcher?.Stop ();
			ShrinkImageCache ();
		}
	}
}

<|MERGE_RESOLUTION|>--- conflicted
+++ resolved
@@ -99,14 +99,8 @@
 		{
 			try {
 				Stream stream = GetResponseStream (uri);
-<<<<<<< HEAD
-				Image image = Core.Runtime.RunInMainThread (() => Image.FromStream (stream)).Result;
-
-				return new ImageLoadedEventArgs (image, uri, state);
-=======
-				var loader = Runtime.RunInMainThread (() => Image.FromStream (stream));
-				return new ImageLoadedEventArgs (loader.Result, uri, state);
->>>>>>> f6483f8a
+				var loader = Runtime.RunInMainThread (() => Image.FromStream (stream));
+				return new ImageLoadedEventArgs (loader.Result, uri, state);
 			} catch (Exception ex) {
 				return new ImageLoadedEventArgs (ex, uri, state);
 			}
@@ -170,4 +164,3 @@
 		}
 	}
 }
-
