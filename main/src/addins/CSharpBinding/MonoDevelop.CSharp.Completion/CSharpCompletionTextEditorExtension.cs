--- conflicted
+++ resolved
@@ -45,7 +45,6 @@
 
 using MonoDevelop.CSharp.Project;
 using MonoDevelop.CSharp.Formatting;
-<<<<<<< HEAD
 
 using System.Threading;
 using System.Threading.Tasks;
@@ -56,10 +55,6 @@
 using Microsoft.CodeAnalysis;
 using Microsoft.CodeAnalysis.Text;
 
-=======
-using MonoDevelop.CSharp.Refactoring.CodeActions;
-using MonoDevelop.Refactoring;
->>>>>>> dc44a6c6
 
 namespace MonoDevelop.CSharp.Completion
 {
@@ -123,38 +118,7 @@
 		public override void Initialize ()
 		{
 			base.Initialize ();
-<<<<<<< HEAD
-			document.DocumentParsed += HandleDocumentParsed; 
-=======
-			var parsedDocument = document.ParsedDocument;
-			if (parsedDocument != null) {
-				this.Unit = parsedDocument.GetAst<SyntaxTree> ();
-				this.UnresolvedFileCompilation = Document.Compilation;
-				this.CSharpUnresolvedFile = parsedDocument.ParsedFile as CSharpUnresolvedFile;
-				document.Editor.Caret.PositionChanged += HandlePositionChanged;
-			}
-			
-			Document.DocumentParsed += HandleDocumentParsed; 
-		}
-
-		CancellationTokenSource src = new CancellationTokenSource ();
-
-		void StopPositionChangedTask ()
-		{
-			src.Cancel ();
-			src = new CancellationTokenSource ();
-		}
-
-		void HandlePositionChanged (object sender, DocumentLocationEventArgs e)
-		{
-			StopPositionChangedTask ();
-			var doc = Document;
-			if (doc == null || doc.Editor == null)
-				return;
-			MDRefactoringContext.Create (doc, doc.Editor.Caret.Location, src.Token).ContinueWith (t => {
-				MDRefactoringCtx = t.Result;
-			}, TaskContinuationOptions.ExecuteSynchronously);
->>>>>>> dc44a6c6
+			document.DocumentParsed += HandleDocumentParsed;
 		}
 			
 		[CommandUpdateHandler (CodeGenerationCommands.ShowCodeGenerationWindow)]
@@ -272,22 +236,10 @@
 			var offset = Editor.Caret.Offset;
 
 			var list = new CSharpCompletionDataList ();
-<<<<<<< HEAD
 			try {
 				var analysisDocument = document.AnalysisDocument;
 				if (analysisDocument == null)
 					return null;
-=======
-			list.Resolver = CSharpUnresolvedFile != null ? CSharpUnresolvedFile.GetResolver (UnresolvedFileCompilation, Document.Editor.Caret.Location) : new CSharpResolver (Compilation);
-			var ctx = CreateTypeResolveContext ();
-			if (ctx == null)
-				return null;
-			var completionDataFactory = new CompletionDataFactory (this, new CSharpResolver (ctx));
-			if (MDRefactoringCtx == null) {
-				src.Cancel ();
-				MDRefactoringCtx = MDRefactoringContext.Create (Document, Document.Editor.Caret.Location).Result;
-			}
->>>>>>> dc44a6c6
 
 				Compilation compilation;
 				compilation = document.GetCompilationAsync ().Result; 
