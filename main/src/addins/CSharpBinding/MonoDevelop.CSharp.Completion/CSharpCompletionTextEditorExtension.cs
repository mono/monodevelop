// 
// CSharpCompletionTextEditorExtension.cs
//  
// Author:
//       Mike Krüger <mkrueger@xamarin.com>
// 
// Copyright (c) 2011 Xamarin <http://xamarin.com>
// 
// Permission is hereby granted, free of charge, to any person obtaining a copy
// of this software and associated documentation files (the "Software"), to deal
// in the Software without restriction, including without limitation the rights
// to use, copy, modify, merge, publish, distribute, sublicense, and/or sell
// copies of the Software, and to permit persons to whom the Software is
// furnished to do so, subject to the following conditions:
// 
// The above copyright notice and this permission notice shall be included in
// all copies or substantial portions of the Software.
// 
// THE SOFTWARE IS PROVIDED "AS IS", WITHOUT WARRANTY OF ANY KIND, EXPRESS OR
// IMPLIED, INCLUDING BUT NOT LIMITED TO THE WARRANTIES OF MERCHANTABILITY,
// FITNESS FOR A PARTICULAR PURPOSE AND NONINFRINGEMENT. IN NO EVENT SHALL THE
// AUTHORS OR COPYRIGHT HOLDERS BE LIABLE FOR ANY CLAIM, DAMAGES OR OTHER
// LIABILITY, WHETHER IN AN ACTION OF CONTRACT, TORT OR OTHERWISE, ARISING FROM,
// OUT OF OR IN CONNECTION WITH THE SOFTWARE OR THE USE OR OTHER DEALINGS IN
// THE SOFTWARE.

using System;
using System.Linq;
using System.Collections.Generic;

<<<<<<< HEAD

=======
>>>>>>> 0a9333d8
using MonoDevelop.Core;
using MonoDevelop.Debugger;
using MonoDevelop.Ide.Gui;
using MonoDevelop.CodeGeneration;
using MonoDevelop.Ide.Gui.Content;
using MonoDevelop.Ide.CodeCompletion;
using MonoDevelop.Components.Commands;

using MonoDevelop.CSharp.Formatting;

using ICSharpCode.NRefactory6.CSharp.Completion;
using MonoDevelop.Ide.TypeSystem;
using ICSharpCode.NRefactory.Semantics;
using Microsoft.CodeAnalysis;
using Microsoft.CodeAnalysis.Text;

using MonoDevelop.Ide.Editor.Extension;
using MonoDevelop.Ide.Editor;
using Mono.TextEditor;
using System.Threading.Tasks;
using System.Threading;

namespace MonoDevelop.CSharp.Completion
{
	public class CSharpCompletionTextEditorExtension : CompletionTextEditorExtension, ITextEditorMemberPositionProvider, IDebuggerExpressionResolver
	{
	
		public MonoDevelop.Projects.Project Project {
			get {
				return DocumentContext.Project;
			}
		}
		
		CSharpFormattingPolicy policy;
		public CSharpFormattingPolicy FormattingPolicy {
			get {
				if (policy == null) {
					IEnumerable<string> types = MonoDevelop.Ide.DesktopService.GetMimeTypeInheritanceChain (MonoDevelop.CSharp.Formatting.CSharpFormatter.MimeType);
					if (DocumentContext.Project != null && DocumentContext.Project.Policies != null) {
						policy = base.DocumentContext.Project.Policies.Get<CSharpFormattingPolicy> (types);
					} else {
						policy = MonoDevelop.Projects.Policies.PolicyService.GetDefaultPolicy<CSharpFormattingPolicy> (types);
					}
				}
				return policy;
			}
		}

		public override string CompletionLanguage {
			get {
				return "C#";
			}
		}

		public CSharpCompletionTextEditorExtension ()
		{
		}
		
		/// <summary>
		/// Used in testing environment.
		/// </summary>
		[System.ComponentModel.Browsable(false)]
		public CSharpCompletionTextEditorExtension (MonoDevelop.Ide.Gui.Document doc) : this ()
		{
			Initialize (doc.Editor, doc);
		}
		
		protected override void Initialize ()
		{
			base.Initialize ();
			DocumentContext.DocumentParsed += HandleDocumentParsed;
		}
			
		[CommandUpdateHandler (CodeGenerationCommands.ShowCodeGenerationWindow)]
		public void CheckShowCodeGenerationWindow (CommandInfo info)
		{
			info.Enabled = Editor != null && DocumentContext.GetContent<ICompletionWidget> () != null;
		}

		[CommandHandler (CodeGenerationCommands.ShowCodeGenerationWindow)]
		public void ShowCodeGenerationWindow ()
		{
			var completionWidget = DocumentContext.GetContent<ICompletionWidget> ();
			if (completionWidget == null)
				return;
			CodeCompletionContext completionContext = completionWidget.CreateCodeCompletionContext (Editor.CaretOffset);
			GenerateCodeWindow.ShowIfValid (Editor, DocumentContext, completionContext);
		}

		public override void Dispose ()
		{
			DocumentContext.DocumentParsed -= HandleDocumentParsed;
			if (unstableTypeSystemSegmentTree != null) {
				unstableTypeSystemSegmentTree.RemoveListener ();
				unstableTypeSystemSegmentTree = null;
			}

			if (validTypeSystemSegmentTree != null) {
				validTypeSystemSegmentTree.RemoveListener ();
				validTypeSystemSegmentTree = null;
			}

			base.Dispose ();
		}

		async void HandleDocumentParsed (object sender, EventArgs e)
		{
			var newDocument = DocumentContext.AnalysisDocument;
			if (newDocument == null) 
				return;
			var semanticModel = await newDocument.GetSemanticModelAsync ();
			var newTree = TypeSystemSegmentTree.Create (Editor, DocumentContext, semanticModel);

			if (validTypeSystemSegmentTree != null)
				validTypeSystemSegmentTree.RemoveListener ();
			validTypeSystemSegmentTree = newTree;
			newTree.InstallListener (Editor);

			if (TypeSegmentTreeUpdated != null)
				TypeSegmentTreeUpdated (this, EventArgs.Empty);
		}

		public event EventHandler TypeSegmentTreeUpdated;

		public void UpdateParsedDocument ()
		{
			HandleDocumentParsed (null, null);
		}
		
		public override bool KeyPress (Gdk.Key key, char keyChar, Gdk.ModifierType modifier)
		{
			bool result = base.KeyPress (key, keyChar, modifier);
			
			if (/*EnableParameterInsight &&*/ (keyChar == ',' || keyChar == ')') && CanRunParameterCompletionCommand ())
				base.RunParameterCompletionCommand ();
			
//			if (IsInsideComment ())
//				ParameterInformationWindowManager.HideWindow (CompletionWidget);
			return result;
		}
		
		public override Task<ICompletionDataList> HandleCodeCompletionAsync (CodeCompletionContext completionContext, char completionChar, CancellationToken token = default(CancellationToken))
		{
//			if (!EnableCodeCompletion)
//				return null;
			if (!EnableAutoCodeCompletion && char.IsLetter (completionChar))
				return null;

			//	var timer = Counters.ResolveTime.BeginTiming ();
			try {
				int triggerWordLength = 0;
				if (char.IsLetterOrDigit (completionChar) || completionChar == '_') {
					if (completionContext.TriggerOffset > 1 && char.IsLetterOrDigit (Editor.GetCharAt (completionContext.TriggerOffset - 2)))
						return null;
					triggerWordLength = 1;
				}
				return InternalHandleCodeCompletion (completionContext, completionChar, false, triggerWordLength, token);
			} catch (Exception e) {
				LoggingService.LogError ("Unexpected code completion exception." + Environment.NewLine + 
					"FileName: " + DocumentContext.Name + Environment.NewLine + 
					"Position: line=" + completionContext.TriggerLine + " col=" + completionContext.TriggerLineOffset + Environment.NewLine + 
					"Line text: " + Editor.GetLineText (completionContext.TriggerLine), 
					e);
				return null;
			} finally {
				//			if (timer != null)
				//				timer.Dispose ();
			}
		}

		class CSharpCompletionDataList : CompletionDataList
		{
		}

		interface IListData
		{
			CSharpCompletionDataList List { get; set; }
		}
		
		async Task<ICompletionDataList> InternalHandleCodeCompletion (CodeCompletionContext completionContext, char completionChar, bool ctrlSpace, int triggerWordLength, CancellationToken token)
		{
			if (Editor.EditMode != MonoDevelop.Ide.Editor.EditMode.Edit)
				return null;
//			var data = Editor;
//			if (data.CurrentMode is TextLinkEditMode) {
//				if (((TextLinkEditMode)data.CurrentMode).TextLinkMode == TextLinkMode.EditIdentifier)
//					return null;
//			}
			var offset = Editor.CaretOffset;

			var list = new CSharpCompletionDataList ();
			list.TriggerWordLength = triggerWordLength;
			try {
				var analysisDocument = DocumentContext.AnalysisDocument;
				if (analysisDocument == null)
					return null;

				Compilation compilation;
				compilation = await DocumentContext.GetCompilationAsync (token); 

				if (compilation != null) {
					var syntaxTree = await analysisDocument.GetSyntaxTreeAsync (token);
					var engine = new CompletionEngine (RoslynTypeSystemService.Workspace, new RoslynCodeCompletionFactory (this));
					
					var completionResult = engine.GetCompletionData (analysisDocument, compilation.GetSemanticModel (syntaxTree), offset, ctrlSpace, token);
					foreach (var symbol in completionResult) {
						list.Add (symbol); 
					}
					list.AutoCompleteEmptyMatch = completionResult.AutoCompleteEmptyMatch;
					// list.AutoCompleteEmptyMatchOnCurlyBrace = completionResult.AutoCompleteEmptyMatchOnCurlyBracket;
					list.AutoSelect = completionResult.AutoSelect;
					list.DefaultCompletionString = completionResult.DefaultCompletionString;
					// list.CloseOnSquareBrackets = completionResult.CloseOnSquareBrackets;
					if (ctrlSpace)
						list.AutoCompleteUniqueMatch = true;
				}
			} catch (Exception e) {
				LoggingService.LogError ("Error while getting C# recommendations", e); 
			}


//			list.Resolver = CSharpUnresolvedFile != null ? CSharpUnresolvedFile.GetResolver (UnresolvedFileCompilation, Document.Editor.Caret.Location) : new CSharpResolver (Compilation);
//			var ctx = CreateTypeResolveContext ();
//			if (ctx == null)
//				return null;
			//			var completionDataFactory = new CompletionDataFactory (this, new CSharpResolver (ctx));
//			if (MDRefactoringCtx == null) {
//				src.Cancel ();
//				MDRefactoringCtx = MDRefactoringContext.Create (Document, Document.Editor.Caret.Location);
//			}
//
//			var engine = new MonoCSharpCompletionEngine (
//				this,
//				data.Document,
//				CreateContextProvider (),
//				completionDataFactory,
//				Document.GetProjectContext (),
//				ctx
//			);
//			completionDataFactory.Engine = engine;
//			engine.AutomaticallyAddImports = AddImportedItemsToCompletionList.Value;
//			engine.IncludeKeywordsInCompletionList = EnableAutoCodeCompletion || IncludeKeywordsInCompletionList.Value;
//			engine.CompletionEngineCache = cache;
//			if (FilterCompletionListByEditorBrowsable) {
//				engine.EditorBrowsableBehavior = IncludeEditorBrowsableAdvancedMembers ? EditorBrowsableBehavior.IncludeAdvanced : EditorBrowsableBehavior.Normal;
//			} else {
//				engine.EditorBrowsableBehavior = EditorBrowsableBehavior.Ignore;
//			}
//			if (Document.HasProject && MonoDevelop.Ide.IdeApp.IsInitialized) {
//				var configuration = Document.Project.GetConfiguration (MonoDevelop.Ide.IdeApp.Workspace.ActiveConfiguration) as DotNetProjectConfiguration;
//				var par = configuration != null ? configuration.CompilationParameters as CSharpCompilerParameters : null;
//				if (par != null)
//					engine.LanguageVersion = MonoDevelop.CSharp.Parser.TypeSystemParser.ConvertLanguageVersion (par.LangVersion);
//			}
//
//			engine.FormattingPolicy = FormattingPolicy.CreateOptions ();
//			engine.EolMarker = data.EolMarker;
//			engine.IndentString = data.Options.IndentationString;
//			try {
//				foreach (var cd in engine.GetCompletionData (completionContext.TriggerOffset, ctrlSpace)) {
//					list.Add (cd);
//					if (cd is IListData)
//						((IListData)cd).List = list;
//				}
//			} catch (Exception e) {
//				LoggingService.LogError ("Error while getting completion data.", e);
//			}
			return (ICompletionDataList)list;
		}
		
		public override ICompletionDataList CodeCompletionCommand (CodeCompletionContext completionContext)
		{
			int triggerWordLength = 0;
			char ch = completionContext.TriggerOffset > 0 ? Editor.GetCharAt (completionContext.TriggerOffset - 1) : '\0';
			return InternalHandleCodeCompletion (completionContext, ch, true, triggerWordLength, default(CancellationToken)).Result;
		}

		static bool HasAllUsedParameters (IParameterHintingData provider, string[] list)
		{
			if (provider == null || list == null)
				return true;
			int pc = provider.ParameterCount;
			foreach (var usedParam in list) {
				bool found = false;
				for (int m = 0; m < pc; m++) {
					if (usedParam == provider.GetParameterName (m)){
						found = true;
						break;
					}
				}
				if (!found)
					return false;
			}
			return true;
		}
		
		public override int GuessBestMethodOverload (ParameterHintingResult provider, int currentOverload)
		{
			var analysisDocument = DocumentContext.AnalysisDocument;
			if (analysisDocument == null)
				return -1;
			var result = ICSharpCode.NRefactory6.CSharp.ParameterUtil.GetCurrentParameterIndex (analysisDocument, provider.StartOffset, Editor.CaretOffset).Result;
			var cparam = result.ParameterIndex;
			var list = result.UsedNamespaceParameters;
			if (cparam > provider[currentOverload].ParameterCount && !provider[currentOverload].IsParameterListAllowed || !HasAllUsedParameters (provider[currentOverload], list)) {
				// Look for an overload which has more parameters
				int bestOverload = -1;
				int bestParamCount = int.MaxValue;
				for (int n = 0; n < provider.Count; n++) {
					int pc = provider[n].ParameterCount;
					if (pc < bestParamCount && pc >= cparam) {

						if (HasAllUsedParameters (provider[n], list)) {
							bestOverload = n;
							bestParamCount = pc;
						}
					}


				}
				if (bestOverload == -1) {
					for (int n=0; n<provider.Count; n++) {
						if (provider[n].IsParameterListAllowed && HasAllUsedParameters (provider[n], list)) {
							bestOverload = n;
							break;
						}
					}
				}
				return bestOverload;
			}
			return -1;
		}

		
//		static bool ContainsPublicConstructors (ITypeDefinition t)
//		{
//			if (t.Methods.Count (m => m.IsConstructor) == 0)
//				return true;
//			return t.Methods.Any (m => m.IsConstructor && m.IsPublic);
//		}


//			CompletionDataList result = new ProjectDomCompletionDataList ();
//			// "var o = new " needs special treatment.
//			if (returnType == null && returnTypeUnresolved != null && returnTypeUnresolved.FullName == "var")
//				returnType = returnTypeUnresolved = DomReturnType.Object;
//
//			//	ExpressionContext.TypeExpressionContext tce = context as ExpressionContext.TypeExpressionContext;
//
//			CompletionDataCollector col = new CompletionDataCollector (this, dom, result, Document.CompilationUnit, callingType, location);
//			IType type = null;
//			if (returnType != null)
//				type = dom.GetType (returnType);
//			if (type == null)
//				type = dom.SearchType (Document.CompilationUnit, callingType, location, returnTypeUnresolved);
//			
//			// special handling for nullable types: Bug 674516 - new completion for nullables should not include "Nullable"
//			if (type is InstantiatedType && ((InstantiatedType)type).UninstantiatedType.FullName == "System.Nullable" && ((InstantiatedType)type).GenericParameters.Count == 1) {
//				var genericParameter = ((InstantiatedType)type).GenericParameters [0];
//				returnType = returnTypeUnresolved = Document.CompilationUnit.ShortenTypeName (genericParameter, location);
//				type = dom.SearchType (Document.CompilationUnit, callingType, location, genericParameter);
//			}
//			
//			if (type == null || !(type.IsAbstract || type.ClassType == ClassType.Interface)) {
//				if (type == null || type.ConstructorCount == 0 || type.Methods.Any (c => c.IsConstructor && c.IsAccessibleFrom (dom, callingType, type, callingType != null && dom.GetInheritanceTree (callingType).Any (x => x.FullName == type.FullName)))) {
//					if (returnTypeUnresolved != null) {
//						col.FullyQualify = true;
//						CompletionData unresovedCompletionData = col.Add (returnTypeUnresolved);
//						col.FullyQualify = false;
//						// don't set default completion string for arrays, since it interferes with: 
//						// string[] arr = new string[] vs new { "a"}
//						if (returnTypeUnresolved.ArrayDimensions == 0)
//							result.DefaultCompletionString = StripGenerics (unresovedCompletionData.CompletionText);
//					} else {
//						CompletionData unresovedCompletionData = col.Add (returnType);
//						if (returnType.ArrayDimensions == 0)
//							result.DefaultCompletionString = StripGenerics (unresovedCompletionData.CompletionText);
//					}
//				}
//			}
//			
//			//				if (tce != null && tce.Type != null) {
//			//					result.DefaultCompletionString = StripGenerics (col.AddCompletionData (result, tce.Type).CompletionString);
//			//				} 
//			//			else {
//			//			}
//			if (type == null)
//				return result;
//			HashSet<string > usedNamespaces = new HashSet<string> (GetUsedNamespaces ());
//			if (type.FullName == DomReturnType.Object.FullName) 
//				AddPrimitiveTypes (col);
//			
//			foreach (IType curType in dom.GetSubclasses (type)) {
//				if (context != null && context.FilterEntry (curType))
//					continue;
//				if ((curType.TypeModifier & TypeModifier.HasOnlyHiddenConstructors) == TypeModifier.HasOnlyHiddenConstructors)
//					continue;
//				if (usedNamespaces.Contains (curType.Namespace)) {
//					if (curType.ConstructorCount > 0) {
//						if (!(curType.Methods.Any (c => c.IsConstructor && c.IsAccessibleFrom (dom, curType, callingType, callingType != null && dom.GetInheritanceTree (callingType).Any (x => x.FullName == curType.FullName)))))
//							continue;
//					}
//					col.Add (curType);
//				} else {
//					string nsName = curType.Namespace;
//					int idx = nsName.IndexOf ('.');
//					if (idx >= 0)
//						nsName = nsName.Substring (0, idx);
//					col.Add (new Namespace (nsName));
//				}
//			}
//			
//			// add aliases
//			if (returnType != null) {
//				foreach (IUsing u in Document.CompilationUnit.Usings) {
//					foreach (KeyValuePair<string, IReturnType> alias in u.Aliases) {
//						if (alias.Value.ToInvariantString () == returnType.ToInvariantString ())
//							result.Add (alias.Key, "md-class");
//					}
//				}
//			}
//			
//			return result;
//		}
		
//		IEnumerable<ICompletionData> GetDefineCompletionData ()
//		{
//			if (Document.Project == null)
//				yield break;
//			
//			var symbols = new Dictionary<string, string> ();
//			var cp = new ProjectDomCompletionDataList ();
//			foreach (DotNetProjectConfiguration conf in Document.Project.Configurations) {
//				var cparams = conf.CompilationParameters as CSharpCompilerParameters;
//				if (cparams != null) {
//					string[] syms = cparams.DefineSymbols.Split (';');
//					foreach (string s in syms) {
//						string ss = s.Trim ();
//						if (ss.Length > 0 && !symbols.ContainsKey (ss)) {
//							symbols [ss] = ss;
//							yield return factory.CreateLiteralCompletionData (ss);
//						}
//					}
//				}
//			}
//		}
		

		public override async Task<ParameterHintingResult> HandleParameterCompletionAsync (CodeCompletionContext completionContext, char completionChar, CancellationToken token = default(CancellationToken))
		{
			var data = Editor;
			if (completionChar != '(' && completionChar != ',')
				return null;
			if (Editor.EditMode != MonoDevelop.Ide.Editor.EditMode.Edit)
				return null;
			var offset = Editor.CaretOffset;

			if (completionChar != '(' && completionChar != ',')
				return null;

			try {
				var compilation = await DocumentContext.GetCompilationAsync (token); 

				if (compilation != null) {
					var analysisDocument = DocumentContext.AnalysisDocument;
					if (analysisDocument == null)
						return null;
					var syntaxTree = analysisDocument.GetSyntaxTreeAsync ().Result;
					var engine = new ParameterHintingEngine (RoslynTypeSystemService.Workspace, new RoslynParameterHintingFactory ());
					return engine.GetParameterDataProvider (analysisDocument, compilation.GetSemanticModel (syntaxTree), offset, token);
				}
			} catch (Exception e) {
				LoggingService.LogError ("Unexpected parameter completion exception." + Environment.NewLine + 
					"FileName: " + DocumentContext.Name + Environment.NewLine + 
					"Position: line=" + completionContext.TriggerLine + " col=" + completionContext.TriggerLineOffset + Environment.NewLine + 
					"Line text: " + Editor.GetLineText (completionContext.TriggerLine), 
					e);
			}
			return null;
		}
		
//		List<string> GetUsedNamespaces ()
//		{
//			var scope = CSharpUnresolvedFile.GetUsingScope (document.Editor.Caret.Location);
//			var result = new List<string> ();
//			while (scope != null) {
//				result.Add (scope.NamespaceName);
//				var ctx = CSharpUnresolvedFile.GetResolver (Document.Compilation, scope.Region.Begin);
//				foreach (var u in scope.Usings) {
//					var ns = u.ResolveNamespace (ctx);
//					if (ns == null)
//						continue;
//					result.Add (ns.FullName);
//				}
//				scope = scope.Parent;
//			}
//			return result;
//		}

		public override int GetCurrentParameterIndex (int startOffset)
		{
			var analysisDocument = DocumentContext.AnalysisDocument;
			if (analysisDocument == null)
				return -1;
 			var result = ICSharpCode.NRefactory6.CSharp.ParameterUtil.GetCurrentParameterIndex (analysisDocument, startOffset, Editor.CaretOffset).Result;
			return result.ParameterIndex;
		}

/*
		#region ICompletionDataFactory implementation
		internal class CompletionDataFactory : ICompletionDataFactory
		{
			internal readonly CSharpCompletionTextEditorExtension ext;
//			readonly CSharpResolver state;
			readonly TypeSystemAstBuilder builder;

			public CSharpCompletionEngine Engine {
				get;
				set;
			}

			public CompletionDataFactory (CSharpCompletionTextEditorExtension ext, CSharpResolver state)
			{
//				this.state = state;
				if (state != null)
					builder = new TypeSystemAstBuilder(state);
				this.ext = ext;
			}
			
			ICompletionData ICompletionDataFactory.CreateEntityCompletionData (IEntity entity)
			{
				return new MemberCompletionData (this, entity, OutputFlags.IncludeGenerics | OutputFlags.HideArrayBrackets | OutputFlags.IncludeParameterName) {
					HideExtensionParameter = true
				};
			}

			class GenericTooltipCompletionData : CompletionData, IListData
			{
				readonly Func<CSharpCompletionDataList, bool, TooltipInformation> tooltipFunc;

				#region IListData implementation

				CSharpCompletionDataList list;
				public CSharpCompletionDataList List {
					get {
						return list;
					}
					set {
						list = value;
						if (overloads != null) {
							foreach (var overload in overloads.Skip (1)) {
								var ld = overload as IListData;
								if (ld != null)
									ld.List = list;
							}
						}
					}
				}

				#endregion

				public GenericTooltipCompletionData (Func<CSharpCompletionDataList, bool, TooltipInformation> tooltipFunc, string text, string icon) : base (text, icon)
				{
					this.tooltipFunc = tooltipFunc;
				}

				public GenericTooltipCompletionData (Func<CSharpCompletionDataList, bool, TooltipInformation> tooltipFunc, string text, string icon, string description, string completionText) : base (text, icon, description, completionText)
				{
					this.tooltipFunc = tooltipFunc;
				}

				public override TooltipInformation CreateTooltipInformation (bool smartWrap)
				{
					return tooltipFunc != null ? tooltipFunc (List, smartWrap) : new TooltipInformation ();
				}

				protected List<ICSharpCode.NRefactory6.CSharp.Completion.ICompletionData> overloads;
				public override bool HasOverloads {
					get { return overloads != null && overloads.Count > 0; }
				}

				public override IEnumerable<ICSharpCode.NRefactory6.CSharp.Completion.ICompletionData> OverloadedData {
					get {
						return overloads;
					}
				}

				public override void AddOverload (ICSharpCode.NRefactory.Completion.ICompletionData data)
				{
					if (overloads == null) {
						overloads = new List<ICompletionData> ();
						overloads.Add (this);
					}
					overloads.Add (data);
				}

				public override void InsertCompletionText (CompletionListWindow window, ref KeyActions ka, Gdk.Key closeChar, char keyChar, Gdk.ModifierType modifier)
				{
					var currentWord = GetCurrentWord (window);
					if (CompletionText == "new()" && keyChar == '(') {
						window.CompletionWidget.SetCompletionText (window.CodeCompletionContext, currentWord, "new");
					} else {
						window.CompletionWidget.SetCompletionText (window.CodeCompletionContext, currentWord, CompletionText);
					}
				}

			}

			class LazyGenericTooltipCompletionData : GenericTooltipCompletionData
			{
				Lazy<string> displayText;
				public override string DisplayText {
					get {
						return displayText.Value;
					}
				}

				public override string CompletionText {
					get {
						return displayText.Value;
					}
				}

				public LazyGenericTooltipCompletionData (Func<CSharpCompletionDataList, bool, TooltipInformation> tooltipFunc, Lazy<string> displayText, string icon) : base (tooltipFunc, null, icon)
				{
					this.displayText = displayText;
				}
			}

			class TypeCompletionData : LazyGenericTooltipCompletionData, IListData
			{
				IType type;
				CSharpCompletionTextEditorExtension ext;
				CSharpUnresolvedFile file;
				ICompilation compilation;
//				CSharpResolver resolver;

				string IdString {
					get {
						return DisplayText + type.TypeParameterCount;
					}
				}

				public override string CompletionText {
					get {
						if (type.TypeParameterCount > 0 && !type.IsParameterized)
							return type.Name;
						return base.CompletionText;
					}
				}

				public override TooltipInformation CreateTooltipInformation (bool smartWrap)
				{
					var def = type.GetDefinition ();
					var result = def != null ? MemberCompletionData.CreateTooltipInformation (compilation, file, List.Resolver, ext.Editor, ext.FormattingPolicy, def, smartWrap)  : new TooltipInformation ();
					if (ConflictingTypes != null) {
						var conflicts = new StringBuilder ();
						var sig = new SignatureMarkupCreator (List.Resolver, ext.FormattingPolicy.CreateOptions ());
						for (int i = 0; i < ConflictingTypes.Count; i++) {
							var ct = ConflictingTypes[i];
							if (i > 0)
								conflicts.AppendLine (",");
//							if ((i + 1) % 5 == 0)
//								conflicts.Append (Environment.NewLine + "\t");
							conflicts.Append (sig.GetTypeReferenceString (((TypeCompletionData)ct).type));
						}
						result.AddCategory ("Type Conflicts", conflicts.ToString ());
					}
					return result;
				}

				public TypeCompletionData (IType type, CSharpCompletionTextEditorExtension ext, Lazy<string> displayText, string icon, bool addConstructors) : base (null, displayText, icon)
				{
					this.type = type;
					this.ext = ext;
					this.file = ext.CSharpUnresolvedFile;
					this.compilation = ext.UnresolvedFileCompilation;

				}

				Dictionary<string, ICSharpCode.NRefactory.Completion.ICompletionData> addedDatas = new Dictionary<string, ICSharpCode.NRefactory.Completion.ICompletionData> ();

				List<ICompletionData> ConflictingTypes = null;

				public override void AddOverload (ICSharpCode.NRefactory.Completion.ICompletionData data)
				{
					if (overloads == null)
						addedDatas [IdString] = this;

					if (data is TypeCompletionData) {
						string id = ((TypeCompletionData)data).IdString;
						ICompletionData oldData;
						if (addedDatas.TryGetValue (id, out oldData)) {
							var old = (TypeCompletionData)oldData;
							if (old.ConflictingTypes == null)
								old.ConflictingTypes = new List<ICompletionData> ();
							old.ConflictingTypes.Add (data);
							return;
						}
						addedDatas [id] = data;
					}

					base.AddOverload (data);
				}

			}

			ICompletionData ICompletionDataFactory.CreateEntityCompletionData (IEntity entity, string text)
			{
				return new GenericTooltipCompletionData ((list, sw) => MemberCompletionData.CreateTooltipInformation (ext, list.Resolver, entity, sw), text, entity.GetStockIcon ());
			}

			ICompletionData ICompletionDataFactory.CreateTypeCompletionData (IType type, bool showFullName, bool isInAttributeContext, bool addConstructors)
			{
				if (addConstructors) {
					ICompletionData constructorResult = null;
					foreach (var ctor in type.GetConstructors ()) {
						if (constructorResult != null) {
							constructorResult.AddOverload (((ICompletionDataFactory)this).CreateEntityCompletionData (ctor));
						} else {
							constructorResult = ((ICompletionDataFactory)this).CreateEntityCompletionData (ctor);
						}
					}
					return constructorResult;
				}

				Lazy<string> displayText = new Lazy<string> (delegate {
					string name = showFullName ? builder.ConvertType(type).ToString() : type.Name; 
					if (isInAttributeContext && name.EndsWith("Attribute") && name.Length > "Attribute".Length) {
						name = name.Substring(0, name.Length - "Attribute".Length);
					}
					return name;
				});

				var result = new TypeCompletionData (type, ext,
					displayText, 
					type.GetStockIcon (),
					addConstructors);
				return result;
			}

			ICompletionData ICompletionDataFactory.CreateMemberCompletionData(IType type, IEntity member)
			{
				Lazy<string> displayText = new Lazy<string> (delegate {
					string name = builder.ConvertType(type).ToString(); 
					return name + "."+ member.Name;
				});

				var result = new LazyGenericTooltipCompletionData (
					(List, sw) => new TooltipInformation (), 
					displayText, 
					member.GetStockIcon ());
				return result;
			}


			ICompletionData ICompletionDataFactory.CreateLiteralCompletionData (string title, string description, string insertText)
			{
				return new GenericTooltipCompletionData ((list, smartWrap) => {
					var sig = new SignatureMarkupCreator (list.Resolver, ext.FormattingPolicy.CreateOptions ());
					sig.BreakLineAfterReturnType = smartWrap;
					return sig.GetKeywordTooltip (title, null);
				}, title, "md-keyword", description, insertText ?? title);
			}

			class XmlDocCompletionData : CompletionData, IListData
			{
				readonly CSharpCompletionTextEditorExtension ext;
				readonly string title;

				#region IListData implementation

				CSharpCompletionDataList list;
				public CSharpCompletionDataList List {
					get {
						return list;
					}
					set {
						list = value;
					}
				}

				#endregion

				public XmlDocCompletionData (CSharpCompletionTextEditorExtension ext, string title, string description, string insertText) : base (title, "md-keyword", description, insertText ?? title)
				{
					this.ext = ext;
					this.title = title;
				}

				public override TooltipInformation CreateTooltipInformation (bool smartWrap)
				{
					var sig = new SignatureMarkupCreator (List.Resolver, ext.FormattingPolicy.CreateOptions ());
					sig.BreakLineAfterReturnType = smartWrap;
					return sig.GetKeywordTooltip (title, null);
				}



				public override void InsertCompletionText (CompletionListWindow window, ref KeyActions ka, Gdk.Key closeChar, char keyChar, Gdk.ModifierType modifier)
				{
					var currentWord = GetCurrentWord (window);
					var text = CompletionText;
					if (keyChar != '>')
						text += ">";
					window.CompletionWidget.SetCompletionText (window.CodeCompletionContext, currentWord, text);
				}
			}

			ICompletionData ICompletionDataFactory.CreateXmlDocCompletionData (string title, string description, string insertText)
			{
				return new XmlDocCompletionData (ext, title, description, insertText);
			}

			ICompletionData ICompletionDataFactory.CreateNamespaceCompletionData (INamespace name)
			{
				return new CompletionData (name.Name, AstStockIcons.Namespace, "", CSharpAmbience.FilterName (name.Name));
			}

			ICompletionData ICompletionDataFactory.CreateVariableCompletionData (IVariable variable)
			{
				return new VariableCompletionData (ext, variable);
			}

			ICompletionData ICompletionDataFactory.CreateVariableCompletionData (ITypeParameter parameter)
			{
				return new CompletionData (parameter.Name, parameter.GetStockIcon ());
			}

			ICompletionData ICompletionDataFactory.CreateEventCreationCompletionData (string varName, IType delegateType, IEvent evt, string parameterDefinition, IUnresolvedMember currentMember, IUnresolvedTypeDefinition currentType)
			{
				return new EventCreationCompletionData (ext, varName, delegateType, evt, parameterDefinition, currentMember, currentType);
			}
			
			ICompletionData ICompletionDataFactory.CreateNewOverrideCompletionData (int declarationBegin, IUnresolvedTypeDefinition type, IMember m)
			{
				return new NewOverrideCompletionData (ext, declarationBegin, type, m);
			}
			ICompletionData ICompletionDataFactory.CreateNewPartialCompletionData (int declarationBegin, IUnresolvedTypeDefinition type, IUnresolvedMember m)
			{
				var ctx = ext.CSharpUnresolvedFile.GetTypeResolveContext (ext.UnresolvedFileCompilation, ext.Editor.CaretLocation);
				return new NewOverrideCompletionData (ext, declarationBegin, type, m.CreateResolved (ctx));
			}
			IEnumerable<ICompletionData> ICompletionDataFactory.CreateCodeTemplateCompletionData ()
			{
				var result = new CompletionDataList ();
				if (EnableAutoCodeCompletion || IncludeCodeSnippetsInCompletionList.Value) {
					CodeTemplateService.AddCompletionDataForMime ("text/x-csharp", result);
				}
				return result;
			}
			
			IEnumerable<ICompletionData> ICompletionDataFactory.CreatePreProcessorDefinesCompletionData ()
			{
				var project = ext.DocumentContext.Project;
				if (project == null)
					yield break;
				var configuration = project.GetConfiguration (MonoDevelop.Ide.IdeApp.Workspace.ActiveConfiguration) as DotNetProjectConfiguration;
				if (configuration == null)
					yield break;
				foreach (var define in configuration.GetDefineSymbols ())
					yield return new CompletionData (define, "md-keyword");
					
			}

			class FormatItemCompletionData : CompletionData
			{
				string format;
				string description;
				object example;

				public FormatItemCompletionData (string format, string description, object example)
				{
					this.format = format;
					this.description = description;
					this.example = example;
				}

				
				public override string DisplayText {
					get {
						return format;
					}
				}
				public override string GetDisplayDescription (bool isSelected)
				{
					return "- <span foreground=\"darkgray\" size='small'>" + description + "</span>";
				}


				string rightSideDescription = null;
				public override string GetRightSideDescription (bool isSelected)
				{
					if (rightSideDescription == null) {
						try {
							rightSideDescription = "<span size='small'>" + string.Format ("{0:" +format +"}", example) +"</span>";
						} catch (Exception e) {
							rightSideDescription = "";
							LoggingService.LogError ("Format error.", e);
						}
					}
					return rightSideDescription;
				}

				public override string CompletionText {
					get {
						return format;
					}
				}

				public override int CompareTo (object obj)
				{
					return 0;
				}
			}


			ICompletionData ICompletionDataFactory.CreateFormatItemCompletionData(string format, string description, object example)
			{
				return new FormatItemCompletionData (format, description, example);
			}


			class ImportSymbolCompletionData : CompletionData, IEntityCompletionData
			{
				readonly IType type;
				readonly bool useFullName;
				readonly CSharpCompletionTextEditorExtension ext;
				public IType Type {
					get { return this.type; }
				}

				public ImportSymbolCompletionData (CSharpCompletionTextEditorExtension ext, bool useFullName, IType type, bool addConstructors)
				{
					this.ext = ext;
					this.useFullName = useFullName;
					this.type = type;
					this.DisplayFlags |= ICSharpCode.NRefactory.Completion.DisplayFlags.IsImportCompletion;
				}

				public override TooltipInformation CreateTooltipInformation (bool smartWrap)
				{
					return MemberCompletionData.CreateTooltipInformation (ext, null, type.GetDefinition (), smartWrap);
				}

				bool initialized = false;
				bool generateUsing, insertNamespace;

				void Initialize ()
				{
					if (initialized)
						return;
					initialized = true;
					if (string.IsNullOrEmpty (type.Namespace)) 
						return;
					generateUsing = !useFullName;
					insertNamespace = useFullName;
				}

				#region IActionCompletionData implementation
				public override void InsertCompletionText (CompletionListWindow window, ref KeyActions ka, Gdk.Key closeChar, char keyChar, Gdk.ModifierType modifier)
				{
					Initialize ();
					var doc = ext.DocumentContext;
					using (var undo = ext.Editor.OpenUndoGroup ()) {
						string text = insertNamespace ? type.Namespace + "." + type.Name : type.Name;
						if (text != GetCurrentWord (window)) {
							if (window.WasShiftPressed && generateUsing) 
								text = type.Namespace + "." + text;
							window.CompletionWidget.SetCompletionText (window.CodeCompletionContext, GetCurrentWord (window), text);
						}
					
						if (!window.WasShiftPressed && generateUsing) {
							var generator = CodeGenerator.CreateGenerator (ext.Editor, doc);
							if (generator != null) {
								generator.AddGlobalNamespaceImport (ext.Editor, doc, type.Namespace);
							}
						}
					}
					ka |= KeyActions.Ignore;
				}
				#endregion

				#region ICompletionData implementation
				public override IconId Icon {
					get {
						return type.GetStockIcon ();
					}
				}
				
				public override string DisplayText {
					get {
						return type.Name;
					}
				}

				static string GetDefaultDisplaySelection (string description, bool isSelected)
				{
					if (!isSelected)
						return "<span foreground=\"darkgray\">" + description + "</span>";
					return description;
				}

				string displayDescription = null;
				public override string GetDisplayDescription (bool isSelected)
				{
					if (displayDescription == null) {
						Initialize ();
						if (generateUsing || insertNamespace) {
							displayDescription = string.Format (GettextCatalog.GetString ("(from '{0}')"), type.Namespace);
						} else {
							displayDescription = "";
						}
					}
					return GetDefaultDisplaySelection (displayDescription, isSelected);
				}

				public override string Description {
					get {
						return type.Namespace;
					}
				}

				public override string CompletionText {
					get {
						return type.Name;
					}
				}
				#endregion


				List<CompletionData> overloads;

				public override IEnumerable<ICompletionData> OverloadedData {
					get {
						yield return this;
						if (overloads == null)
							yield break;
						foreach (var overload in overloads)
							yield return overload;
					}
				}

				public override bool HasOverloads {
					get { return overloads != null && overloads.Count > 0; }
				}

				public override void AddOverload (ICSharpCode.NRefactory.Completion.ICompletionData data)
				{
					AddOverload ((ImportSymbolCompletionData)data);
				}

				void AddOverload (ImportSymbolCompletionData overload)
				{
					if (overloads == null)
						overloads = new List<CompletionData> ();
					overloads.Add (overload);
				}

				IEntity IEntityCompletionData.Entity {
					get {
						return type.GetDefinition ();
					}
				}
			}


			ICompletionData ICompletionDataFactory.CreateImportCompletionData(IType type, bool useFullName, bool addConstructors)
			{
				return new ImportSymbolCompletionData (ext, useFullName, type, addConstructors);
			}

		}
		#endregion
*/
		

		#region IDebuggerExpressionResolver implementation

		static string GetIdentifierName (IReadonlyTextDocument editor, ICSharpCode.NRefactory.CSharp.Identifier id, out int startOffset)
		{
			startOffset = editor.LocationToOffset (id.StartLocation.Line, id.StartLocation.Column);

			return editor.GetTextBetween (id.StartLocation, id.EndLocation);
		}

		internal static string ResolveExpression (IReadonlyTextDocument editor, ResolveResult result, ICSharpCode.NRefactory.CSharp.AstNode node, out int startOffset)
		{
			//Console.WriteLine ("result is a {0}", result.GetType ().Name);
			startOffset = -1;

			if (result is NamespaceResolveResult ||
				result is ConversionResolveResult ||
				result is ConstantResolveResult ||
				result is ForEachResolveResult ||
				result is TypeIsResolveResult ||
				result is TypeOfResolveResult ||
				result is ErrorResolveResult)
				return null;

			if (result.IsCompileTimeConstant)
				return null;

			startOffset = editor.LocationToOffset (node.StartLocation.Line, node.StartLocation.Column);

			if (result is InvocationResolveResult) {
				var ir = (InvocationResolveResult) result;
				if (ir.Member.Name == ".ctor") {
					// if the user is hovering over something like "new Abc (...)", we want to show them type information for Abc
					return ir.Member.DeclaringType.FullName;
				}

				// do not support general method invocation for tooltips because it could cause side-effects
				return null;
			} else if (result is LocalResolveResult) {
				if (node is ICSharpCode.NRefactory.CSharp.ParameterDeclaration) {
					// user is hovering over a method parameter, but we don't want to include the parameter type
					var param = (ICSharpCode.NRefactory.CSharp.ParameterDeclaration) node;

					return GetIdentifierName (editor, param.NameToken, out startOffset);
				}

				if (node is ICSharpCode.NRefactory.CSharp.VariableInitializer) {
					// user is hovering over something like "int fubar = 5;", but we don't want the expression to include the " = 5"
					var variable = (ICSharpCode.NRefactory.CSharp.VariableInitializer) node;

					return GetIdentifierName (editor, variable.NameToken, out startOffset);
				}
			} else if (result is MemberResolveResult) {
				var mr = (MemberResolveResult) result;

				if (node is ICSharpCode.NRefactory.CSharp.PropertyDeclaration) {
					var prop = (ICSharpCode.NRefactory.CSharp.PropertyDeclaration) node;
					var name = GetIdentifierName (editor, prop.NameToken, out startOffset);

					// if the property is static, then we want to return "Full.TypeName.Property"
					if (prop.Modifiers.HasFlag (ICSharpCode.NRefactory.CSharp.Modifiers.Static))
						return mr.Member.DeclaringType.FullName + "." + name;

					// otherwise we want to return "this.Property" so that it won't conflict with anything else in the local scope
					return "this." + name;
				}

				if (node is ICSharpCode.NRefactory.CSharp.FieldDeclaration) {
					var field = (ICSharpCode.NRefactory.CSharp.FieldDeclaration) node;
					var name = GetIdentifierName (editor, field.NameToken, out startOffset);

					// if the field is static, then we want to return "Full.TypeName.Field"
					if (field.Modifiers.HasFlag (ICSharpCode.NRefactory.CSharp.Modifiers.Static))
						return mr.Member.DeclaringType.FullName + "." + name;

					// otherwise we want to return "this.Field" so that it won't conflict with anything else in the local scope
					return "this." + name;
				}

				if (node is ICSharpCode.NRefactory.CSharp.VariableInitializer) {
					// user is hovering over a field declaration that includes initialization
					var variable = (ICSharpCode.NRefactory.CSharp.VariableInitializer) node;
					var name = GetIdentifierName (editor, variable.NameToken, out startOffset);

					// walk up the AST to find the FieldDeclaration so that we can determine if it is static or not
					var field = variable.GetParent<ICSharpCode.NRefactory.CSharp.FieldDeclaration> ();

					// if the field is static, then we want to return "Full.TypeName.Field"
					if (field.Modifiers.HasFlag (ICSharpCode.NRefactory.CSharp.Modifiers.Static))
						return mr.Member.DeclaringType.FullName + "." + name;

					// otherwise we want to return "this.Field" so that it won't conflict with anything else in the local scope
					return "this." + name;
				}

				if (node is ICSharpCode.NRefactory.CSharp.NamedExpression) {
					// user is hovering over 'Property' in an expression like: var fubar = new Fubar () { Property = baz };
					var variable = node.GetParent<ICSharpCode.NRefactory.CSharp.VariableInitializer> ();
					if (variable != null) {
						var variableName = GetIdentifierName (editor, variable.NameToken, out startOffset);
						var name = GetIdentifierName (editor, ((ICSharpCode.NRefactory.CSharp.NamedExpression) node).NameToken, out startOffset);

						return variableName + "." + name;
					}
				}
			} else if (result is TypeResolveResult) {
				return ((TypeResolveResult) result).Type.FullName;
			}

			return editor.GetTextBetween (node.StartLocation, node.EndLocation);
		}

		string IDebuggerExpressionResolver.ResolveExpression (IReadonlyTextDocument editor, MonoDevelop.Ide.Gui.Document doc, int offset, out int startOffset)
		{
			// TODO: Roslyn port!
			startOffset = -1;
			return null;
			/*
			ResolveResult result;
			AstNode node;

			var loc = editor.OffsetToLocation (offset);
			if (!TryResolveAt (doc, loc, out result, out node)) {
				startOffset = -1;
				return null;
			}

			return ResolveExpression (editor, result, node, out startOffset);*/
		}

		#endregion
		
		#region TypeSystemSegmentTree

		TypeSystemSegmentTree validTypeSystemSegmentTree;
		TypeSystemSegmentTree unstableTypeSystemSegmentTree;

		internal class TypeSystemTreeSegment : TreeSegment
		{
			public ISymbol Entity {
				get;
				private set;
			}
			
			public TypeSystemTreeSegment (int offset, int length, ISymbol entity) : base (offset, length)
			{
				this.Entity = entity;
			}
		}

		internal TypeSystemTreeSegment GetMemberSegmentAt (int offset)
		{
			TypeSystemTreeSegment result = null;
			if (unstableTypeSystemSegmentTree != null)
				result = unstableTypeSystemSegmentTree.GetMemberSegmentAt (offset);
			if (result == null && validTypeSystemSegmentTree != null)
				result = validTypeSystemSegmentTree.GetMemberSegmentAt (offset);
			return result;
		}
		
		internal class TypeSystemSegmentTree : SegmentTree<TypeSystemTreeSegment>
		{
			public ITypeSymbol GetTypeAt (int offset)
			{
				ITypeSymbol result = null;
				foreach (var seg in GetSegmentsAt (offset).Where (s => s.Entity is ITypeSymbol)) {
					if (result == null /*|| result.Locations.Any (l => l.Span).IsInside (seg.Entity.Region.Begin)*/)
						result = (ITypeSymbol)seg.Entity;
				}
				return result;
			}
			
			public ISymbol GetMemberAt (int offset)
			{
				// Members don't overlap
				var seg = GetSegmentsAt (offset).FirstOrDefault (s => !(s.Entity is ITypeSymbol));
				if (seg == null)
					return null;
				return seg.Entity;
			}
			
			public TypeSystemTreeSegment GetMemberSegmentAt (int offset)
			{
				// Members don't overlap
				var seg = GetSegmentsAt (offset).FirstOrDefault (s => !(s.Entity is ITypeSymbol));
				if (seg == null)
					return null;
				return seg;
			}
			
			
			internal static TypeSystemSegmentTree Create (MonoDevelop.Ide.Editor.TextEditor editor, DocumentContext ctx, SemanticModel semanticModel)
			{
				TypeSystemSegmentTree result = new TypeSystemSegmentTree ();
				
//				foreach (var type in semanticModel.SyntaxTree)
//					AddType (document, result, type, type.lo);
//				
				return result;
			}
			
			static void AddType (MonoDevelop.Ide.Gui.Document document, TypeSystemSegmentTree result, ITypeSymbol type, TextSpan seg)
			{
				int offset = seg.Start;
				int endOffset = seg.End;
				if (endOffset < offset)
					endOffset = int.MaxValue;
				result.Add (new TypeSystemTreeSegment (offset, endOffset - offset, type));
				foreach (var entity in type.GetMembers ()) {
					var span = entity.Locations.First ().SourceSpan;
					result.Add (new TypeSystemTreeSegment (span.Start, span.Length, entity));
				}
				
				foreach (var nested in type.GetTypeMembers ())
					AddType (document, result, nested, nested.Locations.First ().SourceSpan);
			}
<<<<<<< HEAD
			
			ITextDocument ownerDocument;
			public void InstallListener (ITextDocument doc)
			{
				if (ownerDocument != null)
					throw new InvalidOperationException ("Segment tree already installed");
				ownerDocument = doc;
				doc.TextChanged += UpdateOnTextChanged;
			}

			public new void RemoveListener ()
			{
				if (ownerDocument == null)
					throw new InvalidOperationException ("Segment tree is not installed");
				ownerDocument.TextChanged -= UpdateOnTextChanged;
				ownerDocument = null;
			}
			
			void UpdateOnTextChanged (object sender, MonoDevelop.Core.Text.TextChangeEventArgs e)
			{
				UpdateOnTextReplace (sender, new DocumentChangeEventArgs (e.Offset, e.RemovedText.Text, e.InsertedText.Text));
			}			
=======
>>>>>>> 0a9333d8
		}
		
		public ITypeSymbol GetTypeAt (int offset)
		{
			if (unstableTypeSystemSegmentTree == null && validTypeSystemSegmentTree == null)
				return null;
			ITypeSymbol type = null;
			if (unstableTypeSystemSegmentTree != null)
				type = unstableTypeSystemSegmentTree.GetTypeAt (offset);
			if (type == null && validTypeSystemSegmentTree != null)
				type = validTypeSystemSegmentTree.GetTypeAt (offset);
			return type;
		}
			
		public ISymbol GetMemberAt (int offset)
		{
			if (unstableTypeSystemSegmentTree == null && validTypeSystemSegmentTree == null)
				return null;

			ISymbol member = null;
			if (unstableTypeSystemSegmentTree != null)
				member = unstableTypeSystemSegmentTree.GetMemberAt (offset);
			if (member == null && validTypeSystemSegmentTree != null)
				member = validTypeSystemSegmentTree.GetMemberAt (offset);

			return member;
		}
		#endregion


//		class CompletionContextProvider : ICompletionContextProvider
//		{
//			MonoDevelop.Ide.Gui.Document document;
//			TypeSystemSegmentTree validTypeSystemSegmentTree;
//			TypeSystemSegmentTree unstableTypeSystemSegmentTree;
//
//			public CompletionContextProvider (MonoDevelop.Ide.Gui.Document document, TypeSystemSegmentTree validTypeSystemSegmentTree, TypeSystemSegmentTree unstableTypeSystemSegmentTree)
//			{
//				this.document = document;
//				this.validTypeSystemSegmentTree = validTypeSystemSegmentTree;
//				this.unstableTypeSystemSegmentTree = unstableTypeSystemSegmentTree;
//			}
//
//			IList<string> ICompletionContextProvider.ConditionalSymbols {
//				get {
//					return document.ParsedDocument.GetAst<SyntaxTree> ().ConditionalSymbols;
//				}
//			}
//
//			void ICompletionContextProvider.GetCurrentMembers (int offset, out IUnresolvedTypeDefinition currentType, out IUnresolvedMember currentMember)
//			{
//				currentType = GetTypeAt (offset);
//				currentMember = GetMemberAt (offset);
//			}
//
//			public IUnresolvedTypeDefinition GetTypeAt (int offset)
//			{
//				if (unstableTypeSystemSegmentTree == null && validTypeSystemSegmentTree == null)
//					return null;
//				IUnresolvedTypeDefinition type = null;
//				if (unstableTypeSystemSegmentTree != null)
//					type = unstableTypeSystemSegmentTree.GetTypeAt (offset);
//				if (type == null && validTypeSystemSegmentTree != null)
//					type = validTypeSystemSegmentTree.GetTypeAt (offset);
//				return type;
//			}
//
//			public IUnresolvedMember GetMemberAt (int offset)
//			{
//				if (unstableTypeSystemSegmentTree == null && validTypeSystemSegmentTree == null)
//					return null;
//
//				IUnresolvedMember member = null;
//				if (unstableTypeSystemSegmentTree != null)
//					member = unstableTypeSystemSegmentTree.GetMemberAt (offset);
//				if (member == null && validTypeSystemSegmentTree != null)
//					member = validTypeSystemSegmentTree.GetMemberAt (offset);
//				return member;
//			}
//
//			Tuple<string, TextLocation> ICompletionContextProvider.GetMemberTextToCaret (int caretOffset, IUnresolvedTypeDefinition currentType, IUnresolvedMember currentMember)
//			{
//				int startOffset;
//				if (currentMember != null && currentType != null && currentType.Kind != TypeKind.Enum) {
//					startOffset = document.Editor.LocationToOffset(currentMember.Region.Begin);
//				} else if (currentType != null) {
//					startOffset = document.Editor.LocationToOffset(currentType.Region.Begin);
//				} else {
//					startOffset = 0;
//				}
//				while (startOffset > 0) {
//					char ch = document.Editor.GetCharAt(startOffset - 1);
//					if (ch != ' ' && ch != '\t') {
//						break;
//					}
//					--startOffset;
//				}
//				return Tuple.Create (caretOffset > startOffset ? document.Editor.GetTextAt (startOffset, caretOffset - startOffset) : "", 
//				                     (TextLocation)document.Editor.OffsetToLocation (startOffset));
//			}
//
//
//			CSharpAstResolver ICompletionContextProvider.GetResolver (CSharpResolver resolver, AstNode rootNode)
//			{
//				return new CSharpAstResolver (resolver, rootNode, document.ParsedDocument.ParsedFile as CSharpUnresolvedFile);
//			}
//		}

	}
}<|MERGE_RESOLUTION|>--- conflicted
+++ resolved
@@ -28,10 +28,6 @@
 using System.Linq;
 using System.Collections.Generic;
 
-<<<<<<< HEAD
-
-=======
->>>>>>> 0a9333d8
 using MonoDevelop.Core;
 using MonoDevelop.Debugger;
 using MonoDevelop.Ide.Gui;
@@ -1324,31 +1320,6 @@
 				foreach (var nested in type.GetTypeMembers ())
 					AddType (document, result, nested, nested.Locations.First ().SourceSpan);
 			}
-<<<<<<< HEAD
-			
-			ITextDocument ownerDocument;
-			public void InstallListener (ITextDocument doc)
-			{
-				if (ownerDocument != null)
-					throw new InvalidOperationException ("Segment tree already installed");
-				ownerDocument = doc;
-				doc.TextChanged += UpdateOnTextChanged;
-			}
-
-			public new void RemoveListener ()
-			{
-				if (ownerDocument == null)
-					throw new InvalidOperationException ("Segment tree is not installed");
-				ownerDocument.TextChanged -= UpdateOnTextChanged;
-				ownerDocument = null;
-			}
-			
-			void UpdateOnTextChanged (object sender, MonoDevelop.Core.Text.TextChangeEventArgs e)
-			{
-				UpdateOnTextReplace (sender, new DocumentChangeEventArgs (e.Offset, e.RemovedText.Text, e.InsertedText.Text));
-			}			
-=======
->>>>>>> 0a9333d8
 		}
 		
 		public ITypeSymbol GetTypeAt (int offset)
