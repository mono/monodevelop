--- conflicted
+++ resolved
@@ -327,11 +327,8 @@
 				//}
 				return InternalHandleCodeCompletion (completionContext, triggerCharacter, true, triggerWordLength, token).ContinueWith ( t => {
 					var result = (CompletionDataList)t.Result;
-<<<<<<< HEAD
-=======
 					if (result == null)
 						return null;
->>>>>>> e1c534e9
 					result.AutoCompleteUniqueMatch = false;
 					result.AutoCompleteEmptyMatch = false;
 					return (ICompletionDataList)result;
