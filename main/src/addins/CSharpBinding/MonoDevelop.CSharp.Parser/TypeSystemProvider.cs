--- conflicted
+++ resolved
@@ -84,11 +84,8 @@
 			result.ParsedFile = pf;
 			result.Add (GetSemanticTags (unit));
 
-<<<<<<< HEAD
-			result.CreateRefactoringContext = (doc, token) => MDRefactoringContext.Create (doc, doc.Editor.CaretLocation, token);
-=======
-			result.CreateRefactoringContext = (doc, token) => MDRefactoringContext.Create (doc, doc.Editor.Caret.Location, token).Result;
->>>>>>> 29e49044
+
+			result.CreateRefactoringContext = (doc, token) => MDRefactoringContext.Create (doc, doc.Editor.CaretLocation, token).Result;
 			result.CreateRefactoringContextWithEditor = (data, resolver, token) => new MDRefactoringContext ((DotNetProject)project, data, result, (CSharpAstResolver)resolver, TextLocation.Empty, token);
 
 			if (storeAst) {
