--- conflicted
+++ resolved
@@ -574,64 +574,6 @@
 					return false;
 			}
 
-<<<<<<< HEAD
-			bool isInString = false, isInChar = false, isVerbatimString = false;
-			bool isInLineComment = false, isInBlockComment = false;
-			bool firstChar = true;
-			for (int pos = caretOffset; pos < max; pos++) {
-				if (pos == caretOffset) {
-					if (isInString || isInChar || isVerbatimString || isInLineComment || isInBlockComment) {
-						outOffset = pos;
-						return true;
-					}
-				}
-				char ch = data.GetCharAt (pos);
-				switch (ch) {
-				case '}':
-					if (firstChar && !IsSemicolonalreadyPlaced (data, caretOffset))
-						return false;
-					break;
-				case '/':
-					if (isInBlockComment) {
-						isInBlockComment &= pos <= 0 || data.GetCharAt (pos - 1) != '*';
-					} else if (!isInString && !isInChar && pos + 1 < max) {
-						char nextChar = data.GetCharAt (pos + 1);
-						if (nextChar == '/') {
-							outOffset = lastNonWsOffset;
-							return true;
-						}
-						if (!isInLineComment && nextChar == '*') {
-							outOffset = lastNonWsOffset;
-							return true;
-						}
-					}
-					break;
-				case '\\':
-					if (isInChar || (isInString && !isVerbatimString))
-						pos++;
-					break;
-				case '@':
-					if (!(isInString || isInChar || isInLineComment || isInBlockComment) && pos + 1 < max && data.GetCharAt (pos + 1) == '"') {
-						isInString = true;
-						isVerbatimString = true;
-						pos++;
-					}
-					break;
-				case '"':
-					if (!(isInChar || isInLineComment || isInBlockComment)) {
-						if (isInString && isVerbatimString && pos + 1 < max && data.GetCharAt (pos + 1) == '"') {
-							pos++;
-						} else {
-							isInString = !isInString;
-							isVerbatimString = false;
-						}
-					}
-					break;
-				case '\'':
-					if (!(isInString || isInLineComment || isInBlockComment))
-						isInChar = !isInChar;
-					break;
-=======
 			var offset = curLine.Offset;
 			string lineText = data.GetTextAt (caretOffset, max - caretOffset);
 			var lexer = new CSharpCompletionEngineBase.MiniLexer (lineText);
@@ -641,7 +583,6 @@
 				if (ch == '}' && lexer.IsFistNonWs && !IsSemicolonalreadyPlaced (data, caretOffset)) {
 					lastNonWsChar = ';';
 					return true;
->>>>>>> fed6e4be
 				}
 				if (!char.IsWhiteSpace (ch)) {
 					lastNonWsOffset = caretOffset + i;
