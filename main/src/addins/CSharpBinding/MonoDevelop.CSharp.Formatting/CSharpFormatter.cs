--- conflicted
+++ resolved
@@ -133,18 +133,11 @@
 				return;
 			
 			var policy = policyParent.Get<CSharpFormattingPolicy> (mimeTypeChain);
-<<<<<<< HEAD
-			
-			var formattingVisitor = new ICSharpCode.NRefactory.CSharp.AstFormattingVisitor (policy.CreateOptions (), data.Document, new FormattingActionFactory (data), data.Options.TabsToSpaces, data.Options.IndentationSize) {
+			var factory = new FormattingActionFactory (data);
+			
+			var formattingVisitor = new ICSharpCode.NRefactory.CSharp.AstFormattingVisitor (policy.CreateOptions (), data.Document, factory, data.Options.TabsToSpaces, data.Options.IndentationSize) {
 				HadErrors =  parser.HasErrors, 
 				EolMarker = data.EolMarker
-=======
-			var adapter = new TextEditorDataAdapter (data);
-			var factory = new FormattingActionFactory (data);
-			
-			var formattingVisitor = new ICSharpCode.NRefactory.CSharp.AstFormattingVisitor (policy.CreateOptions (), adapter, factory) {
-				HadErrors =  parser.HasErrors
->>>>>>> 3130a24e
 			};
 			
 			compilationUnit.AcceptVisitor (formattingVisitor, null);
