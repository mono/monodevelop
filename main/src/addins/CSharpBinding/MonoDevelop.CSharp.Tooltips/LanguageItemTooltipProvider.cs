// LanguageItemTooltipProvider.cs
//
// Author:
//   Lluis Sanchez Gual <lluis@novell.com>
//
// Copyright (c) 2008 Novell, Inc (http://www.novell.com)
//
// Permission is hereby granted, free of charge, to any person obtaining a copy
// of this software and associated documentation files (the "Software"), to deal
// in the Software without restriction, including without limitation the rights
// to use, copy, modify, merge, publish, distribute, sublicense, and/or sell
// copies of the Software, and to permit persons to whom the Software is
// furnished to do so, subject to the following conditions:
//
// The above copyright notice and this permission notice shall be included in
// all copies or substantial portions of the Software.
//
// THE SOFTWARE IS PROVIDED "AS IS", WITHOUT WARRANTY OF ANY KIND, EXPRESS OR
// IMPLIED, INCLUDING BUT NOT LIMITED TO THE WARRANTIES OF MERCHANTABILITY,
// FITNESS FOR A PARTICULAR PURPOSE AND NONINFRINGEMENT. IN NO EVENT SHALL THE
// AUTHORS OR COPYRIGHT HOLDERS BE LIABLE FOR ANY CLAIM, DAMAGES OR OTHER
// LIABILITY, WHETHER IN AN ACTION OF CONTRACT, TORT OR OTHERWISE, ARISING FROM,
// OUT OF OR IN CONNECTION WITH THE SOFTWARE OR THE USE OR OTHER DEALINGS IN
// THE SOFTWARE.
//
//
using System;
using Mono.TextEditor;
using MonoDevelop.Ide;
using MonoDevelop.CSharp;
using MonoDevelop.Core;
using MonoDevelop.Ide.CodeCompletion;
using MonoDevelop.CSharp.Completion;
using MonoDevelop.Components;
using Microsoft.CodeAnalysis;
using Microsoft.CodeAnalysis.CSharp.Syntax;
using Microsoft.CodeAnalysis.CSharp;

namespace MonoDevelop.SourceEditor
{
	class LanguageItemTooltipProvider: TooltipProvider, IDisposable
	{
		class ToolTipData
		{
			public readonly SymbolInfo SymbolInfo;
			public ISymbol Symbol { get { return SymbolInfo.Symbol; } }
			public readonly SyntaxToken Token;

			public ToolTipData (SymbolInfo symbol, SyntaxToken token)
			{
				Token = token;
				SymbolInfo = symbol;
			}
			
			public override string ToString ()
			{
				return string.Format ("[ToolTipData: Symbol={0}, Token={1}]", Symbol, Token);
			}
		}

		#region ITooltipProvider implementation 
		
		public override TooltipItem GetItem (TextEditor editor, int offset)
		{
			var doc = IdeApp.Workbench.ActiveDocument;
			if (doc == null || doc.AnalysisDocument == null)
				return null;
			var unit = doc.AnalysisDocument.GetSemanticModelAsync ().Result;
			if (unit == null)
				return null;
			
			var root = unit.SyntaxTree.GetRoot ();
			
			var token = root.FindToken (offset);
			if (token == lastNode)
				return lastResult;
			lastNode = token;
			var symbolInfo = unit.GetSymbolInfo (token.Parent); 
			return lastResult = new TooltipItem (new ToolTipData (symbolInfo, token), token.FullSpan.Start, token.FullSpan.Length);
		}
		
		SyntaxToken lastNode;
		static TooltipInformationWindow lastWindow = null;
		TooltipItem lastResult;

		static void DestroyLastTooltipWindow ()
		{
			if (lastWindow != null) {
				lastWindow.Destroy ();
				lastWindow = null;
			}
		}

		#region IDisposable implementation

		public void Dispose ()
		{
			DestroyLastTooltipWindow ();
			lastNode = new SyntaxToken ();
			lastResult = null;
		}

		#endregion

		protected override Gtk.Window CreateTooltipWindow (TextEditor editor, int offset, Gdk.ModifierType modifierState, TooltipItem item)
		{
			var doc = IdeApp.Workbench.ActiveDocument;
			if (doc == null)
				return null;

			var titem = (ToolTipData)item.Item;

			var tooltipInformation = CreateTooltip (titem, offset, modifierState);
			if (tooltipInformation == null || string.IsNullOrEmpty (tooltipInformation.SignatureMarkup))
				return null;

			var result = new TooltipInformationWindow ();
			result.ShowArrow = true;
			result.AddOverload (tooltipInformation);
			result.RepositionWindow ();
			return result;
		}

		public override Gtk.Window ShowTooltipWindow (TextEditor editor, int offset, Gdk.ModifierType modifierState, int mouseX, int mouseY, TooltipItem item)
		{
			var titem = (ToolTipData)item.Item;
			if (lastWindow != null && lastWindow.IsRealized && lastNode == titem.Token)
				return lastWindow;
			
			DestroyLastTooltipWindow ();

			var tipWindow = CreateTooltipWindow (editor, offset, modifierState, item) as TooltipInformationWindow;
			if (tipWindow == null)
				return null;

			var hoverNode = titem.Token;
			var startLoc = editor.OffsetToLocation (hoverNode.Span.Start);
			var endLoc = editor.OffsetToLocation (hoverNode.Span.End);
			var p1 = editor.LocationToPoint (startLoc);
			var p2 = editor.LocationToPoint (endLoc);
			var positionWidget = editor.TextArea;
			var caret = new Gdk.Rectangle ((int)p1.X - positionWidget.Allocation.X, (int)p2.Y - positionWidget.Allocation.Y, (int)(p2.X - p1.X), (int)editor.LineHeight);

			tipWindow.ShowPopup (positionWidget, caret, PopupPosition.Top);
			tipWindow.EnterNotifyEvent += delegate {
				editor.HideTooltip (false);
			};
			lastWindow = tipWindow;
			lastNode = titem.Token;
			return tipWindow;
		}

		TooltipInformation CreateTooltip (ToolTipData data, int offset, Gdk.ModifierType modifierState)
		{
			var doc = IdeApp.Workbench.ActiveDocument;
			if (doc == null)
				return null;
			bool createFooter = (modifierState & Gdk.ModifierType.Mod1Mask) != 0;
			try {
				TooltipInformation result;
				var sig = new SignatureMarkupCreator (doc);
				sig.BreakLineAfterReturnType = false;
				
				var typeOfExpression = data.Token.Parent as TypeOfExpressionSyntax;
				if (typeOfExpression != null && data.Symbol is ITypeSymbol)
					return sig.GetTypeOfTooltip (typeOfExpression, (ITypeSymbol)data.Symbol);
				
<<<<<<< HEAD
				var parentKind = data.Token.Parent != null ? data.Token.Parent.CSharpKind () : SyntaxKind.None;
				switch (parentKind) {
					case SyntaxKind.ConstructorConstraint:
					case SyntaxKind.ClassConstraint:
					case SyntaxKind.StructConstraint:
						return sig.GetConstraintTooltip (data.Token);
=======
				if (data.Node is ThisReferenceExpression && result is ThisResolveResult) {
					var resolver = file.GetResolver (doc.Compilation, doc.Editor.Caret.Location);
					var sig = new SignatureMarkupCreator (resolver, doc.GetFormattingPolicy ().CreateOptions ());
					sig.BreakLineAfterReturnType = false;
					
					return sig.GetKeywordTooltip ("this", data.Node);
				}
				
				if (data.Node is TypeOfExpression) {
					var resolver = file.GetResolver (doc.Compilation, doc.Editor.Caret.Location);
					var sig = new SignatureMarkupCreator (resolver, doc.GetFormattingPolicy ().CreateOptions ());
					sig.BreakLineAfterReturnType = false;
					return sig.GetTypeOfTooltip ((TypeOfExpression)data.Node, result as TypeOfResolveResult);
				}
				if (data.Node is PrimitiveType && data.Node.Parent is Constraint) {
					var t = (PrimitiveType)data.Node;
					if (t.Keyword == "class" || t.Keyword == "new" || t.Keyword == "struct") {
						var resolver = file.GetResolver (doc.Compilation, doc.Editor.Caret.Location);
						var sig = new SignatureMarkupCreator (resolver, doc.GetFormattingPolicy ().CreateOptions ());
						sig.BreakLineAfterReturnType = false;
						return sig.GetConstraintTooltip (t.Keyword);
					}
					return null;
>>>>>>> a85fca73
				}
				result = sig.GetKeywordTooltip (data.Token); 
				if (result != null)
					return result;
				
				if (data.Symbol != null) {
					result = RoslynSymbolCompletionData.CreateTooltipInformation (doc, data.Symbol, false, createFooter);
				}
				
				if (result == null && parentKind == SyntaxKind.IdentifierName) {
					if (data.SymbolInfo.CandidateReason == CandidateReason.None) {
						if (data.Token.Parent.Parent.CSharpKind () == SyntaxKind.SimpleMemberAccessExpression ||
							data.Token.Parent.Parent.CSharpKind () == SyntaxKind.PointerMemberAccessExpression) {
							var ma = (MemberAccessExpressionSyntax)data.Token.Parent.Parent;
							return new TooltipInformation {
								SignatureMarkup = string.Format ("error CS0117: `{0}' does not contain a definition for `{1}'", ma.Expression, ma.Name)
							};
						}
						return new TooltipInformation {
							SignatureMarkup = string.Format ("error CS0103: The name `{0}' does not exist in the current context", data.Token)
						};
					}
				}
				
				return result;

//				if (result is AliasNamespaceResolveResult) {
//					var resolver = file.GetResolver (doc.Compilation, doc.Editor.Caret.Location);
//					var sig = new SignatureMarkupCreator (doc);
//					sig.BreakLineAfterReturnType = false;
//					return sig.GetAliasedNamespaceTooltip ((AliasNamespaceResolveResult)result);
//				}
//				
//				if (result is AliasTypeResolveResult) {
//					var resolver = file.GetResolver (doc.Compilation, doc.Editor.Caret.Location);
//					var sig = new SignatureMarkupCreator (doc);
//					sig.BreakLineAfterReturnType = false;
//					return sig.GetAliasedTypeTooltip ((AliasTypeResolveResult)result);
//				}
//				
//				
//				if (data.Node is ExternAliasDeclaration) {
//					var resolver = file.GetResolver (doc.Compilation, doc.Editor.Caret.Location);
//					var sig = new SignatureMarkupCreator (resolver, doc.GetFormattingPolicy ().CreateOptions ());
//					sig.BreakLineAfterReturnType = false;
//					return sig.GetExternAliasTooltip ((ExternAliasDeclaration)data.Node, doc.Project as DotNetProject);
//				}
//				if (result is MethodGroupResolveResult) {
//					var mrr = (MethodGroupResolveResult)result;
//					var allMethods = new List<IMethod> (mrr.Methods);
//					foreach (var l in mrr.GetExtensionMethods ()) {
//						allMethods.AddRange (l);
//					}
//				
//					var method = allMethods.FirstOrDefault ();
//					if (method != null) {
////						return MemberCompletionData.CreateTooltipInformation (
////							doc.Compilation,
////							file,
////							doc.Editor,
////							doc.GetFormattingPolicy (),
////							method,
////							false,
////							createFooter);
//					}
//				} else if (result is CSharpInvocationResolveResult) {
//					var invocationResult = (CSharpInvocationResolveResult)result;
//					var member = (IMember)invocationResult.ReducedMethod ?? invocationResult.Member;
////						return MemberCompletionData.CreateTooltipInformation (
////							doc.Compilation,
////							file,
////							doc.Editor,
////							doc.GetFormattingPolicy (),
////							member, 
////							false,
////							createFooter);
//				} else if (result is MemberResolveResult) {
//					var member = ((MemberResolveResult)result).Member;
////					return MemberCompletionData.CreateTooltipInformation (
////						doc.Compilation,
////						file,
////						doc.Editor,
////						doc.GetFormattingPolicy (),
////						member, 
////						false,
////						createFooter);
//				} else {
//					return MemberCompletionData.CreateTooltipInformation (
//						doc.Compilation,
//						file,
//						doc.Editor,
//						doc.GetFormattingPolicy (),
//						result.Type, 
//						false,
//						createFooter);
//				}
			} catch (Exception e) {
				LoggingService.LogError ("Error while creating tooltip.", e);
				return null;
			}
		}
		
//		class ErrorVisitor : DepthFirstAstVisitor
//		{
//			readonly CSharpAstResolver resolver;
//			readonly CancellationToken cancellationToken;
//			ResolveResult errorResolveResult;
//
//			public ResolveResult ErrorResolveResult {
//				get {
//					return errorResolveResult;
//				}
//			}
//
//			AstNode errorNode;
//
//			public AstNode ErrorNode {
//				get {
//					return errorNode;
//				}
//			}
//
//			public ErrorVisitor (CSharpAstResolver resolver, CancellationToken cancellationToken = default(CancellationToken))
//			{
//				this.resolver = resolver;
//				this.cancellationToken = cancellationToken;
//			}
//			
//			protected override void VisitChildren (AstNode node)
//			{
//				if (ErrorResolveResult != null || cancellationToken.IsCancellationRequested)
//					return;
//				if (node is Expression) {
//					var rr = resolver.Resolve (node, cancellationToken);
//					if (rr.IsError) {
//						errorResolveResult = rr;
//						errorNode = node;
//					}
//				}
//				base.VisitChildren (node);
//			}
//		}

		
		protected override void GetRequiredPosition (Mono.TextEditor.TextEditor editor, Gtk.Window tipWindow, out int requiredWidth, out double xalign)
		{
			var win = (TooltipInformationWindow)tipWindow;
			requiredWidth = win.Allocation.Width;
			xalign = 0.5;
		}

		#endregion 

	}
}<|MERGE_RESOLUTION|>--- conflicted
+++ resolved
@@ -165,39 +165,38 @@
 				if (typeOfExpression != null && data.Symbol is ITypeSymbol)
 					return sig.GetTypeOfTooltip (typeOfExpression, (ITypeSymbol)data.Symbol);
 				
-<<<<<<< HEAD
-				var parentKind = data.Token.Parent != null ? data.Token.Parent.CSharpKind () : SyntaxKind.None;
-				switch (parentKind) {
-					case SyntaxKind.ConstructorConstraint:
-					case SyntaxKind.ClassConstraint:
-					case SyntaxKind.StructConstraint:
-						return sig.GetConstraintTooltip (data.Token);
-=======
-				if (data.Node is ThisReferenceExpression && result is ThisResolveResult) {
-					var resolver = file.GetResolver (doc.Compilation, doc.Editor.Caret.Location);
-					var sig = new SignatureMarkupCreator (resolver, doc.GetFormattingPolicy ().CreateOptions ());
-					sig.BreakLineAfterReturnType = false;
-					
-					return sig.GetKeywordTooltip ("this", data.Node);
-				}
-				
-				if (data.Node is TypeOfExpression) {
-					var resolver = file.GetResolver (doc.Compilation, doc.Editor.Caret.Location);
-					var sig = new SignatureMarkupCreator (resolver, doc.GetFormattingPolicy ().CreateOptions ());
-					sig.BreakLineAfterReturnType = false;
-					return sig.GetTypeOfTooltip ((TypeOfExpression)data.Node, result as TypeOfResolveResult);
-				}
-				if (data.Node is PrimitiveType && data.Node.Parent is Constraint) {
-					var t = (PrimitiveType)data.Node;
-					if (t.Keyword == "class" || t.Keyword == "new" || t.Keyword == "struct") {
-						var resolver = file.GetResolver (doc.Compilation, doc.Editor.Caret.Location);
-						var sig = new SignatureMarkupCreator (resolver, doc.GetFormattingPolicy ().CreateOptions ());
-						sig.BreakLineAfterReturnType = false;
-						return sig.GetConstraintTooltip (t.Keyword);
-					}
-					return null;
->>>>>>> a85fca73
-				}
+//				var parentKind = data.Token.Parent != null ? data.Token.Parent.CSharpKind () : SyntaxKind.None;
+//				switch (parentKind) {
+//					case SyntaxKind.ConstructorConstraint:
+//					case SyntaxKind.ClassConstraint:
+//					case SyntaxKind.StructConstraint:
+//						return sig.GetConstraintTooltip (data.Token);
+//				}
+//
+//				if (data.Node is ThisReferenceExpression && result is ThisResolveResult) {
+//					var resolver = file.GetResolver (doc.Compilation, doc.Editor.Caret.Location);
+//					var sig = new SignatureMarkupCreator (resolver, doc.GetFormattingPolicy ().CreateOptions ());
+//					sig.BreakLineAfterReturnType = false;
+//					
+//					return sig.GetKeywordTooltip ("this", data.Node);
+//				}
+//				
+//				if (data.Node is TypeOfExpression) {
+//					var resolver = file.GetResolver (doc.Compilation, doc.Editor.Caret.Location);
+//					var sig = new SignatureMarkupCreator (resolver, doc.GetFormattingPolicy ().CreateOptions ());
+//					sig.BreakLineAfterReturnType = false;
+//					return sig.GetTypeOfTooltip ((TypeOfExpression)data.Node, result as TypeOfResolveResult);
+//				}
+//				if (data.Node is PrimitiveType && data.Node.Parent is Constraint) {
+//					var t = (PrimitiveType)data.Node;
+//					if (t.Keyword == "class" || t.Keyword == "new" || t.Keyword == "struct") {
+//						var resolver = file.GetResolver (doc.Compilation, doc.Editor.Caret.Location);
+//						var sig = new SignatureMarkupCreator (resolver, doc.GetFormattingPolicy ().CreateOptions ());
+//						sig.BreakLineAfterReturnType = false;
+//						return sig.GetConstraintTooltip (t.Keyword);
+//					}
+//					return null;
+//				}
 				result = sig.GetKeywordTooltip (data.Token); 
 				if (result != null)
 					return result;
@@ -206,20 +205,20 @@
 					result = RoslynSymbolCompletionData.CreateTooltipInformation (doc, data.Symbol, false, createFooter);
 				}
 				
-				if (result == null && parentKind == SyntaxKind.IdentifierName) {
-					if (data.SymbolInfo.CandidateReason == CandidateReason.None) {
-						if (data.Token.Parent.Parent.CSharpKind () == SyntaxKind.SimpleMemberAccessExpression ||
-							data.Token.Parent.Parent.CSharpKind () == SyntaxKind.PointerMemberAccessExpression) {
-							var ma = (MemberAccessExpressionSyntax)data.Token.Parent.Parent;
-							return new TooltipInformation {
-								SignatureMarkup = string.Format ("error CS0117: `{0}' does not contain a definition for `{1}'", ma.Expression, ma.Name)
-							};
-						}
-						return new TooltipInformation {
-							SignatureMarkup = string.Format ("error CS0103: The name `{0}' does not exist in the current context", data.Token)
-						};
-					}
-				}
+//				if (result == null && parentKind == SyntaxKind.IdentifierName) {
+//					if (data.SymbolInfo.CandidateReason == CandidateReason.None) {
+//						if (data.Token.Parent.Parent.CSharpKind () == SyntaxKind.SimpleMemberAccessExpression ||
+//							data.Token.Parent.Parent.CSharpKind () == SyntaxKind.PointerMemberAccessExpression) {
+//							var ma = (MemberAccessExpressionSyntax)data.Token.Parent.Parent;
+//							return new TooltipInformation {
+//								SignatureMarkup = string.Format ("error CS0117: `{0}' does not contain a definition for `{1}'", ma.Expression, ma.Name)
+//							};
+//						}
+//						return new TooltipInformation {
+//							SignatureMarkup = string.Format ("error CS0103: The name `{0}' does not exist in the current context", data.Token)
+//						};
+//					}
+//				}
 				
 				return result;
 
