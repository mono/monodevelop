--- conflicted
+++ resolved
@@ -147,15 +147,9 @@
 
 		void UpdateOwnerProjects ()
 		{
-<<<<<<< HEAD
 			UpdateOwnerProjects (IdeApp.Workspace.GetAllItems<DotNetProject> ());
-			if (Document.Project == null && ownerProjects.Count > 0)
-				Document.AttachToProject (ownerProjects[0]);
-=======
-			UpdateOwnerProjects (IdeApp.Workspace.GetAllSolutionItems<DotNetProject> ());
 			if (DocumentContext.Project == null && ownerProjects.Count > 0)
 				DocumentContext.AttachToProject (ownerProjects[0]);
->>>>>>> de043d33
 		}
 
 		#region IPathedDocument implementation
