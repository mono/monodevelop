--- conflicted
+++ resolved
@@ -72,17 +72,6 @@
 	Mono.TextEditor.Tests/Mono.TextEditor.Tests.DefaultEditActions/CaretMoveTests.cs
 
 RES =  \
-<<<<<<< HEAD
-	AspNetSyntaxMode.xml \
-	BooSyntaxMode.xml \
-	BrownStyle.xml \
-	C64Style.xml \
-	ChangelogSyntaxMode.xml \
-	CPPSyntaxMode.xml \
-	CSharpSyntaxMode.xml \
-	CSyntaxMode.xml \
-=======
->>>>>>> 1ada6278
 	gtk-gui/gui.stetic \
 	Styles/BrownStyle.xml \
 	Styles/C64Style.xml \
