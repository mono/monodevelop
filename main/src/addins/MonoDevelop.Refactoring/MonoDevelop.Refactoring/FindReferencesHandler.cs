// 
// FindReferencesHandler.cs
//  
// Author:
//       Mike Krüger <mkrueger@novell.com>
// 
// Copyright (c) 2009 Novell, Inc (http://www.novell.com)
// 
// Permission is hereby granted, free of charge, to any person obtaining a copy
// of this software and associated documentation files (the "Software"), to deal
// in the Software without restriction, including without limitation the rights
// to use, copy, modify, merge, publish, distribute, sublicense, and/or sell
// copies of the Software, and to permit persons to whom the Software is
// furnished to do so, subject to the following conditions:
// 
// The above copyright notice and this permission notice shall be included in
// all copies or substantial portions of the Software.
// 
// THE SOFTWARE IS PROVIDED "AS IS", WITHOUT WARRANTY OF ANY KIND, EXPRESS OR
// IMPLIED, INCLUDING BUT NOT LIMITED TO THE WARRANTIES OF MERCHANTABILITY,
// FITNESS FOR A PARTICULAR PURPOSE AND NONINFRINGEMENT. IN NO EVENT SHALL THE
// AUTHORS OR COPYRIGHT HOLDERS BE LIABLE FOR ANY CLAIM, DAMAGES OR OTHER
// LIABILITY, WHETHER IN AN ACTION OF CONTRACT, TORT OR OTHERWISE, ARISING FROM,
// OUT OF OR IN CONNECTION WITH THE SOFTWARE OR THE USE OR OTHER DEALINGS IN
// THE SOFTWARE.

using System;
using System.Threading;
using MonoDevelop.Components.Commands;
using MonoDevelop.Core;
using MonoDevelop.Ide;
using MonoDevelop.Refactoring;
using Microsoft.CodeAnalysis.FindSymbols;
using Microsoft.CodeAnalysis;
using MonoDevelop.Ide.TypeSystem;
using MonoDevelop.Ide.FindInFiles;
using MonoDevelop.Ide.Tasks;
using System.Threading.Tasks;

namespace MonoDevelop.Refactoring
{
	public class FindReferencesHandler : CommandHandler
	{
		public static void FindRefs (ISymbol symbol)
		{
			var monitor = IdeApp.Workbench.ProgressMonitors.GetSearchProgressMonitor (true, true);
			var solution = RoslynTypeSystemService.Workspace.CurrentSolution;
			ThreadPool.QueueUserWorkItem (delegate {
				try {
					foreach (var loc in symbol.Locations) {
						var sr = new SearchResult (new FileProvider (loc.SourceTree.FilePath), loc.SourceSpan.Start, loc.SourceSpan.Length);
						monitor.ReportResult (sr);
					}
					
					foreach (var mref in SymbolFinder.FindReferencesAsync (symbol, solution).Result) {
						foreach (var loc in mref.Locations) {
							var sr = new SearchResult (new FileProvider (loc.Document.FilePath), loc.Location.SourceSpan.Start, loc.Location.SourceSpan.Length);
							monitor.ReportResult (sr);
						}
					}
				} catch (Exception ex) {
					if (monitor != null)
						monitor.ReportError ("Error finding references", ex);
					else
						LoggingService.LogError ("Error finding references", ex);
				} finally {
					if (monitor != null)
						monitor.Dispose ();
				}
			});
		}
		protected override void Run (object data)
		{
			var doc = IdeApp.Workbench.ActiveDocument;
			if (doc == null || doc.FileName == FilePath.Null)
				return;
<<<<<<< HEAD
			var analysisDocument = doc.AnalysisDocument;
			if (analysisDocument == null)
				return;

			var info = CurrentRefactoryOperationsHandler.GetSymbolInfoAsync (analysisDocument, doc.Editor.Caret.Offset).Result;
			var sym = info.Symbol ?? info.DeclaredSymbol;
			if (sym != null)
				FindRefs (sym);
=======
			ResolveResult resolveResoult;
			object item = CurrentRefactoryOperationsHandler.GetItem (doc, out resolveResoult);
			if (item != null)
				FindRefs (item);
>>>>>>> 22dfba59
		}
	}

	public class FindAllReferencesHandler : CommandHandler
	{
		public static void FindRefs (ISymbol obj, Task<Compilation> compilation)
		{
			var monitor = IdeApp.Workbench.ProgressMonitors.GetSearchProgressMonitor (true, true);
			var solution = RoslynTypeSystemService.Workspace.CurrentSolution;
			ThreadPool.QueueUserWorkItem (delegate {
				try {
					foreach (var simSym in SymbolFinder.FindSimilarSymbols (obj, compilation.Result)) {
						foreach (var loc in simSym.Locations) {
							var sr = new SearchResult (new FileProvider (loc.SourceTree.FilePath), loc.SourceSpan.Start, loc.SourceSpan.Length);
							monitor.ReportResult (sr);
						}

						foreach (var mref in SymbolFinder.FindReferencesAsync (simSym, solution).Result) {
							foreach (var loc in mref.Locations) {
								var sr = new SearchResult (new FileProvider (loc.Document.FilePath), loc.Location.SourceSpan.Start, loc.Location.SourceSpan.Length);
								monitor.ReportResult (sr);
							}
						}
					}
				} catch (Exception ex) {
					if (monitor != null)
						monitor.ReportError ("Error finding references", ex);
					else
						LoggingService.LogError ("Error finding references", ex);
				} finally {
					if (monitor != null)
						monitor.Dispose ();
				}
			});
		}
		
		protected override void Run (object data)
		{
			var doc = IdeApp.Workbench.ActiveDocument;
			if (doc == null || doc.FileName == FilePath.Null)
				return;
<<<<<<< HEAD
			var analysisDocument = doc.AnalysisDocument;
			if (analysisDocument == null)
				return;
			var info = CurrentRefactoryOperationsHandler.GetSymbolInfoAsync (analysisDocument, doc.Editor.Caret.Offset).Result;
			var sym = info.Symbol ?? info.DeclaredSymbol;
			if (sym != null)
				FindRefs (sym, doc.GetCompilationAsync ());
=======
			ResolveResult resolveResoult;
			object item = CurrentRefactoryOperationsHandler.GetItem (doc, out resolveResoult);
			if (item != null)
				FindRefs (item);
>>>>>>> 22dfba59
		}
	}
}<|MERGE_RESOLUTION|>--- conflicted
+++ resolved
@@ -74,7 +74,6 @@
 			var doc = IdeApp.Workbench.ActiveDocument;
 			if (doc == null || doc.FileName == FilePath.Null)
 				return;
-<<<<<<< HEAD
 			var analysisDocument = doc.AnalysisDocument;
 			if (analysisDocument == null)
 				return;
@@ -83,12 +82,6 @@
 			var sym = info.Symbol ?? info.DeclaredSymbol;
 			if (sym != null)
 				FindRefs (sym);
-=======
-			ResolveResult resolveResoult;
-			object item = CurrentRefactoryOperationsHandler.GetItem (doc, out resolveResoult);
-			if (item != null)
-				FindRefs (item);
->>>>>>> 22dfba59
 		}
 	}
 
@@ -130,20 +123,14 @@
 			var doc = IdeApp.Workbench.ActiveDocument;
 			if (doc == null || doc.FileName == FilePath.Null)
 				return;
-<<<<<<< HEAD
+
 			var analysisDocument = doc.AnalysisDocument;
 			if (analysisDocument == null)
 				return;
-			var info = CurrentRefactoryOperationsHandler.GetSymbolInfoAsync (analysisDocument, doc.Editor.Caret.Offset).Result;
+			var info = CurrentRefactoryOperationsHandler.GetSymbolInfoAsync (analysisDocument, doc.Editor.CaretOffset).Result;
 			var sym = info.Symbol ?? info.DeclaredSymbol;
 			if (sym != null)
 				FindRefs (sym, doc.GetCompilationAsync ());
-=======
-			ResolveResult resolveResoult;
-			object item = CurrentRefactoryOperationsHandler.GetItem (doc, out resolveResoult);
-			if (item != null)
-				FindRefs (item);
->>>>>>> 22dfba59
 		}
 	}
 }