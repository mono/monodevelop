// 
// QuickFixEditorExtension.cs
//  
// Author:
//       Mike Krüger <mkrueger@novell.com>
// 
// Copyright (c) 2011 Novell, Inc (http://www.novell.com)
// 
// Permission is hereby granted, free of charge, to any person obtaining a copy
// of this software and associated documentation files (the "Software"), to deal
// in the Software without restriction, including without limitation the rights
// to use, copy, modify, merge, publish, distribute, sublicense, and/or sell
// copies of the Software, and to permit persons to whom the Software is
// furnished to do so, subject to the following conditions:
// 
// The above copyright notice and this permission notice shall be included in
// all copies or substantial portions of the Software.
// 
// THE SOFTWARE IS PROVIDED "AS IS", WITHOUT WARRANTY OF ANY KIND, EXPRESS OR
// IMPLIED, INCLUDING BUT NOT LIMITED TO THE WARRANTIES OF MERCHANTABILITY,
// FITNESS FOR A PARTICULAR PURPOSE AND NONINFRINGEMENT. IN NO EVENT SHALL THE
// AUTHORS OR COPYRIGHT HOLDERS BE LIABLE FOR ANY CLAIM, DAMAGES OR OTHER
// LIABILITY, WHETHER IN AN ACTION OF CONTRACT, TORT OR OTHERWISE, ARISING FROM,
// OUT OF OR IN CONNECTION WITH THE SOFTWARE OR THE USE OR OTHER DEALINGS IN
// THE SOFTWARE.
using System;
using MonoDevelop.Ide.Gui.Content;
using Gtk;
using Mono.TextEditor;
using System.Collections.Generic;
using MonoDevelop.Components.Commands;
using MonoDevelop.SourceEditor.QuickTasks;
using System.Linq;
using MonoDevelop.Refactoring;
using ICSharpCode.NRefactory;
using System.Threading;
using MonoDevelop.Core;
using ICSharpCode.NRefactory.CSharp;
using ICSharpCode.NRefactory.Semantics;
using MonoDevelop.AnalysisCore.Fixes;
using ICSharpCode.NRefactory.Refactoring;
using MonoDevelop.Ide.Gui;
using Microsoft.CodeAnalysis.Diagnostics;
using Microsoft.CodeAnalysis.CodeFixes;
using MonoDevelop.CodeIssues;
using MonoDevelop.AnalysisCore.Gui;
using MonoDevelop.Ide.Tasks;
using System.Threading.Tasks;
using Microsoft.CodeAnalysis.Text;
using MonoDevelop.Ide.TypeSystem;

namespace MonoDevelop.CodeActions
{
	class CodeActionEditorExtension : TextEditorExtension 
	{
		uint quickFixTimeout;

		const int menuTimeout = 250;
		uint smartTagPopupTimeoutId;
		uint menuCloseTimeoutId;
		Menu codeActionMenu;

		public IEnumerable<Microsoft.CodeAnalysis.CodeActions.CodeAction> Fixes {
			get;
			private set;
		}

		static CodeActionEditorExtension ()
		{
			var usages = PropertyService.Get<Properties> ("CodeActionUsages", new Properties ());
			foreach (var key in usages.Keys) {
				CodeActionUsages [key] = usages.Get<int> (key);
			}
		}

		void CancelSmartTagPopupTimeout ()
		{
			if (smartTagPopupTimeoutId != 0) {
				GLib.Source.Remove (smartTagPopupTimeoutId);
				smartTagPopupTimeoutId = 0;
			}
		}

		void CancelMenuCloseTimer ()
		{
			if (menuCloseTimeoutId != 0) {
				GLib.Source.Remove (menuCloseTimeoutId);
				menuCloseTimeoutId = 0;
			}
		}
		
		void RemoveWidget ()
		{
			if (currentSmartTag != null) {
				document.Editor.Document.RemoveMarker (currentSmartTag);
				currentSmartTag = null;
				currentSmartTagBegin = -1;
			}
			CancelSmartTagPopupTimeout ();

		}
		
		public override void Dispose ()
		{
			CancelMenuCloseTimer ();
			CancelQuickFixTimer ();
			document.Editor.SelectionChanged -= HandleSelectionChanged;
			document.DocumentParsed -= HandleDocumentDocumentParsed;
			document.Editor.Parent.BeginHover -= HandleBeginHover;
			RemoveWidget ();
			Fixes = null;
			base.Dispose ();
		}

		static readonly Dictionary<string, int> CodeActionUsages = new Dictionary<string, int> ();

		static void ConfirmUsage (string id)
		{
			if (!CodeActionUsages.ContainsKey (id)) {
				CodeActionUsages [id] = 1;
			} else {
				CodeActionUsages [id]++;
			}
			var usages = PropertyService.Get<Properties> ("CodeActionUsages", new Properties ());
			usages.Set (id, CodeActionUsages [id]);
		}

		internal static int GetUsage (string id)
		{
			int result;
			if (!CodeActionUsages.TryGetValue (id, out result)) 
				return 0;
			return result;
		}

		public void CancelQuickFixTimer ()
		{
			if (quickFixCancellationTokenSource != null)
				quickFixCancellationTokenSource.Cancel ();
			if (quickFixTimeout != 0) {
				GLib.Source.Remove (quickFixTimeout);
				quickFixTimeout = 0;
			}
		}

		CancellationTokenSource quickFixCancellationTokenSource;

		public override void CursorPositionChanged ()
		{
			CancelQuickFixTimer ();
			if (QuickTaskStrip.EnableFancyFeatures &&  Document.ParsedDocument != null && !Debugger.DebuggingService.IsDebugging) {
				quickFixCancellationTokenSource = new CancellationTokenSource ();
				var token = quickFixCancellationTokenSource.Token;
				quickFixTimeout = GLib.Timeout.Add (100, delegate {
					var loc = Document.Editor.Caret.Offset;
					var ad = Document.AnalysisDocument;

					var diagnosticsAtCaret =
						Document.Editor.Document.GetTextSegmentMarkersAt (document.Editor.Caret.Offset)
						.OfType<ResultMarker> ()
						.Select (rm => rm.Result)
						.OfType<DiagnosticResult> ()
						.Select (dr => dr.Diagnostic)
						.ToList ();
					
					System.Threading.Tasks.Task.Factory.StartNew (delegate {
						var fixes = new List<Microsoft.CodeAnalysis.CodeActions.CodeAction> ();

						foreach (var cfp in CodeAnalysisRunner.CodeFixProvider) {
							fixes.AddRange (cfp.GetFixesAsync (ad, TextSpan.FromBounds (loc, loc + 1), diagnosticsAtCaret, default(CancellationToken)).Result);
						}
						Application.Invoke (delegate {
							if (token.IsCancellationRequested)
								return;
							CreateSmartTag (fixes, loc);
						});
					});
<<<<<<< HEAD
					
//					RefactoringService.QueueQuickFixAnalysis (Document, loc, token, delegate(List<CodeAction> fixes) {
//						if (!fixes.Any ()) {
//							ICSharpCode.NRefactory.Semantics.ResolveResult resolveResult;
//							AstNode node;
//							if (ResolveCommandHandler.ResolveAt (document, out resolveResult, out node, token)) {
//								var possibleNamespaces = ResolveCommandHandler.GetPossibleNamespaces (document, node, ref resolveResult);
//								if (!possibleNamespaces.Any ()) {
//									if (currentSmartTag != null)
//										Application.Invoke (delegate { RemoveWidget (); });
//									return;
//								}
//							} else {
//								if (currentSmartTag != null)
//									Application.Invoke (delegate { RemoveWidget (); });
//								return;
//							}
//						}
//						Application.Invoke (delegate {
//							if (token.IsCancellationRequested)
//								return;
//							CreateSmartTag (fixes, loc);
//							quickFixTimeout = 0;
//						});
//					});
=======
					quickFixTimeout = 0;
>>>>>>> a85fca73
					return false;
				});
			} else {
				RemoveWidget ();
			}
			base.CursorPositionChanged ();
		}

		internal static bool IsAnalysisOrErrorFix (Microsoft.CodeAnalysis.CodeActions.CodeAction act)
		{
			return false;
		} 

		void PopupQuickFixMenu (Gdk.EventButton evt, Action<Gtk.Menu> menuAction)
		{
			var menu = new Gtk.Menu ();
			menu.Events |= Gdk.EventMask.AllEventsMask;
			Gtk.Menu fixMenu = menu;
			int items = 0;
			
			var possibleNamespaces = ResolveCommandHandler.GetPossibleNamespaces (document);

			if (possibleNamespaces.Count > 0) {

				foreach (var t in possibleNamespaces.Where (tp => tp.OnlyAddReference)) {
					var menuItem = new Gtk.MenuItem (t.GetImportText ());
					menuItem.Activated += delegate {
						new ResolveCommandHandler.AddImport (document, possibleNamespaces.ResolveResult, null, t.Reference, true, possibleNamespaces.Node).Run ();
						menu.Destroy ();
					};
					menu.Add (menuItem);
					items++;
				}

				if (possibleNamespaces.AddUsings) {
					foreach (var t in possibleNamespaces.Where (tp => tp.IsAccessibleWithGlobalUsing)) {
						string ns = t.Namespace;
						var reference = t.Reference;
						var menuItem = new Gtk.MenuItem (t.GetImportText ());
						menuItem.Activated += delegate {
							new ResolveCommandHandler.AddImport (document, possibleNamespaces.ResolveResult, ns, reference, true, possibleNamespaces.Node).Run ();
							menu.Destroy ();
						};
						menu.Add (menuItem);
						items++;
					}
				}

				if (possibleNamespaces.AddFullyQualifiedName) {
					foreach (var t in possibleNamespaces) {
						string ns = t.Namespace;
						var reference = t.Reference;
						var node = possibleNamespaces.Node;
						var menuItem = new Gtk.MenuItem (t.GetInsertNamespaceText (document.Editor.GetTextBetween (node.Span.Start, node.Span.End)));
						menuItem.Activated += delegate {
							new ResolveCommandHandler.AddImport (document, possibleNamespaces.ResolveResult, ns, reference, false, node).Run ();
							menu.Destroy ();
						};
						menu.Add (menuItem);
						items++;
					}
				}

				if (menu.Children.Any () && Fixes.Any ()) {
					fixMenu = new Gtk.Menu ();
					var menuItem = new Gtk.MenuItem (GettextCatalog.GetString ("Quick Fixes"));
					menuItem.Submenu = fixMenu;
					menu.Add (menuItem);
					items++;
				}
			}

			PopulateFixes (fixMenu, ref items);
			if (items == 0) {
				menu.Destroy ();
				return;
			}
			document.Editor.SuppressTooltips = true;
			document.Editor.Parent.HideTooltip ();
			if (menuAction != null)
				menuAction (menu);
			menu.ShowAll ();
			menu.SelectFirst (true);
			menu.Hidden += delegate {
				document.Editor.SuppressTooltips = false;
			};
			var container = document.Editor.Parent;

			var p = container.LocationToPoint (container.OffsetToLocation (currentSmartTagBegin));
			var rect = new Gdk.Rectangle (
				p.X + container.Allocation.X , 
				p.Y + (int)document.Editor.LineHeight + container.Allocation.Y, 0, 0);
			GtkWorkarounds.ShowContextMenu (menu, document.Editor.Parent, null, rect);
		}

		public void PopulateFixes (Gtk.Menu menu, ref int items)
		{
			int mnemonic = 1;
			bool gotImportantFix = false, addedSeparator = false;
			var fixesAdded = new List<string> ();
			
			foreach (var fix in Fixes) {
				var thisInstanceMenuItem = new MenuItem (fix.Description);
				thisInstanceMenuItem.Activated += new ContextActionRunner (fix, document, currentSmartTagBegin).Run;
				thisInstanceMenuItem.Activated += delegate {
					ConfirmUsage (fix.Description);
					menu.Destroy ();
				};
				menu.Add (thisInstanceMenuItem);
				items++;
			}
			
//			foreach (var fix_ in Fixes.OrderByDescending (i => Tuple.Create (IsAnalysisOrErrorFix(i), (int)i.Severity, GetUsage (i.IdString)))) {
//				// filter out code actions that are already resolutions of a code issue
//				if (fixesAdded.Any (f => fix_.IdString.IndexOf (f, StringComparison.Ordinal) >= 0))
//					continue;
//				fixesAdded.Add (fix_.IdString);
//				if (IsAnalysisOrErrorFix (fix_))
//					gotImportantFix = true;
//				if (!addedSeparator && gotImportantFix && !IsAnalysisOrErrorFix (fix_)) {
//					menu.Add (new Gtk.SeparatorMenuItem ());
//					addedSeparator = true;
//				}
//
//				var fix = fix_;
//				var escapedLabel = fix.Title.Replace ("_", "__");
//				var label = (mnemonic <= 10)
//					? "_" + (mnemonic++ % 10).ToString () + " " + escapedLabel
//					: "  " + escapedLabel;
//				var thisInstanceMenuItem = new MenuItem (label);
//				thisInstanceMenuItem.Activated += new ContextActionRunner (fix, document, currentSmartTagBegin).Run;
//				thisInstanceMenuItem.Activated += delegate {
//					ConfirmUsage (fix.IdString);
//					menu.Destroy ();
//				};
//				menu.Add (thisInstanceMenuItem);
//				items++;
//			}
//
//			bool first = true;
//			var settingsMenuFixes = Fixes
//				.OfType<AnalysisContextActionProvider.AnalysisCodeAction> ()
//				.Where (f => f.Result is InspectorResults)
//				.GroupBy (f => ((InspectorResults)f.Result).Inspector);
//			foreach (var analysisFixGroup_ in settingsMenuFixes) {
//				var analysisFixGroup = analysisFixGroup_;
//				var arbitraryFixInGroup = analysisFixGroup.First ();
//				var ir = (InspectorResults)arbitraryFixInGroup.Result;
//
//				if (first) {
//					menu.Add (new Gtk.SeparatorMenuItem ());
//					first = false;
//				}
//
//				var subMenu = new Gtk.Menu ();
//				foreach (var analysisFix_ in analysisFixGroup) {
//					var analysisFix = analysisFix_;
//					if (analysisFix.SupportsBatchRunning) {
//						var batchRunMenuItem = new Gtk.MenuItem (string.Format (GettextCatalog.GetString ("Apply in file: {0}"), analysisFix.Title));
//						batchRunMenuItem.Activated += delegate {
//							ConfirmUsage (analysisFix.IdString);
//							menu.Destroy ();
//						};
//						batchRunMenuItem.Activated += new ContextActionRunner (analysisFix, document, this.currentSmartTagBegin).BatchRun;
//						subMenu.Add (batchRunMenuItem);
//						subMenu.Add (new Gtk.SeparatorMenuItem ());
//					}
//				}
//
//				var inspector = ir.Inspector;
//				if (inspector.CanSuppressWithAttribute) {
//					var menuItem = new Gtk.MenuItem (GettextCatalog.GetString ("_Suppress with attribute"));
//					menuItem.Activated += delegate {
//						inspector.SuppressWithAttribute (document, arbitraryFixInGroup.DocumentRegion); 
//					};
//					subMenu.Add (menuItem);
//				}
//
//				if (inspector.CanDisableWithPragma) {
//					var menuItem = new Gtk.MenuItem (GettextCatalog.GetString ("_Suppress with #pragma"));
//					menuItem.Activated += delegate {
//						inspector.DisableWithPragma (document, arbitraryFixInGroup.DocumentRegion); 
//					};
//					subMenu.Add (menuItem);
//				}
//
//				if (inspector.CanDisableOnce) {
//					var menuItem = new Gtk.MenuItem (GettextCatalog.GetString ("_Disable Once"));
//					menuItem.Activated += delegate {
//						inspector.DisableOnce (document, arbitraryFixInGroup.DocumentRegion); 
//					};
//					subMenu.Add (menuItem);
//				}
//
//				if (inspector.CanDisableAndRestore) {
//					var menuItem = new Gtk.MenuItem (GettextCatalog.GetString ("Disable _and Restore"));
//					menuItem.Activated += delegate {
//						inspector.DisableAndRestore (document, arbitraryFixInGroup.DocumentRegion); 
//					};
//					subMenu.Add (menuItem);
//				}
//				var label = GettextCatalog.GetString ("_Options for \"{0}\"", InspectorResults.GetTitle (ir.Inspector));
//				var subMenuItem = new Gtk.MenuItem (label);
//
//				var optionsMenuItem = new Gtk.MenuItem (GettextCatalog.GetString ("_Configure Rule"));
//				optionsMenuItem.Activated += arbitraryFixInGroup.ShowOptions;
//
//				optionsMenuItem.Activated += delegate {
//					menu.Destroy ();
//				};
//				subMenu.Add (optionsMenuItem);
//				subMenuItem.Submenu = subMenu;
//				menu.Add (subMenuItem);
//				items++;
//			}
			
		}


		class ContextActionRunner
		{
			Microsoft.CodeAnalysis.CodeActions.CodeAction act;
			Document document;
			int loc;

			public ContextActionRunner (Microsoft.CodeAnalysis.CodeActions.CodeAction act, MonoDevelop.Ide.Gui.Document document, int loc)
			{
				this.act = act;
				this.document = document;
				this.loc = loc;
			}

			public void Run (object sender, EventArgs e)
			{
				var context = document.ParsedDocument.CreateRefactoringContext (document, CancellationToken.None);
				foreach (var op in act.GetOperationsAsync (default(CancellationToken)).Result) {
					op.Apply (RoslynTypeSystemService.Workspace, default(CancellationToken)); 
				}
			}

			public void BatchRun (object sender, EventArgs e)
			{
				//act.BatchRun (document, loc);
			}
		}

		class SmartTagMarker : TextSegmentMarker, IActionTextLineMarker
		{
			CodeActionEditorExtension codeActionEditorExtension;
			internal List<Microsoft.CodeAnalysis.CodeActions.CodeAction> fixes;
			int offset;

			public SmartTagMarker (int offset, CodeActionEditorExtension codeActionEditorExtension, List<Microsoft.CodeAnalysis.CodeActions.CodeAction> fixes) : base (offset, 0)
			{
				this.codeActionEditorExtension = codeActionEditorExtension;
				this.fixes = fixes;
				this.offset = offset;
			}

			public SmartTagMarker (int offset) : base (offset, 0)
			{
			}
			const double tagMarkerWidth = 8;
			const double tagMarkerHeight = 2;
			public override void Draw (TextEditor editor, Cairo.Context cr, Pango.Layout layout, bool selected, int startOffset, int endOffset, double y, double startXPos, double endXPos)
			{
				var loc = editor.OffsetToLocation (offset);
				var line = editor.GetLine (loc.Line);
				var x = editor.ColumnToX (line, loc.Column) - editor.HAdjustment.Value + editor.TextViewMargin.XOffset + editor.TextViewMargin.TextStartPosition;

				cr.Rectangle (Math.Floor (x) + 0.5, Math.Floor (y) + 0.5 + (line == editor.GetLineByOffset (startOffset) ? editor.LineHeight - tagMarkerHeight - 1 : 0), tagMarkerWidth * cr.LineWidth, tagMarkerHeight * cr.LineWidth);

				if (HslColor.Brightness (editor.ColorStyle.PlainText.Background) < 0.5) {
					cr.SetSourceRGBA (0.8, 0.8, 1, 0.9);
				} else {
					cr.SetSourceRGBA (0.2, 0.2, 1, 0.9);
				}
				cr.Stroke ();
			}

			#region IActionTextLineMarker implementation

			bool IActionTextLineMarker.MousePressed (TextEditor editor, MarginMouseEventArgs args)
			{
				return false;
			}

			void IActionTextLineMarker.MouseHover (TextEditor editor, MarginMouseEventArgs args, TextLineMarkerHoverResult result)
			{
				if (args.Button != 0)
					return;
				var loc = editor.OffsetToLocation (offset);

				var line = editor.GetLine (loc.Line);
				if (line == null)
					return;
				var x = editor.ColumnToX (line, loc.Column) - editor.HAdjustment.Value + editor.TextViewMargin.TextStartPosition;
				var y = editor.LineToY (line.LineNumber + 1) - editor.VAdjustment.Value;
				if (args.X - x >= 0 * editor.Options.Zoom && 
				    args.X - x < tagMarkerWidth * editor.Options.Zoom && 
				    args.Y - y < (editor.LineHeight / 2) * editor.Options.Zoom) {
					result.Cursor = null;
					Popup ();
				} else {
					codeActionEditorExtension.CancelSmartTagPopupTimeout ();
				}
			}

			public void Popup ()
			{
				codeActionEditorExtension.smartTagPopupTimeoutId = GLib.Timeout.Add (menuTimeout, delegate {
					codeActionEditorExtension.PopupQuickFixMenu (null, menu => {
						codeActionEditorExtension.codeActionMenu = menu;
						menu.MotionNotifyEvent += (o, args) => {
							if (args.Event.Window == codeActionEditorExtension.Editor.Parent.TextArea.GdkWindow) {
								codeActionEditorExtension.StartMenuCloseTimer ();
							} else {
								codeActionEditorExtension.CancelMenuCloseTimer ();
							}
						};
					});
					codeActionEditorExtension.smartTagPopupTimeoutId = 0;
					return false;
				});
			}


			#endregion
		}

		SmartTagMarker currentSmartTag;
		int currentSmartTagBegin;
		void CreateSmartTag (List<Microsoft.CodeAnalysis.CodeActions.CodeAction> fixes, int loc)
		{
			Fixes = fixes;
			if (!QuickTaskStrip.EnableFancyFeatures) {
				RemoveWidget ();
				return;
			}
			var editor = document.Editor;
			if (editor == null || editor.Parent == null || !editor.Parent.IsRealized) {
				RemoveWidget ();
				return;
			}
			if (document.ParsedDocument == null || document.ParsedDocument.IsInvalid) {
				RemoveWidget ();
				return;
			}

			var container = editor.Parent;
			if (container == null) {
				RemoveWidget ();
				return;
			}
			bool first = true;
			var smartTagLocBegin = loc;
//			foreach (var fix in fixes) {
//				if (fix.DocumentRegion.IsEmpty)
//					continue;
//				if (first || loc < fix.DocumentRegion.Begin) {
//					smartTagLocBegin = fix.DocumentRegion.Begin;
//				}
//				first = false;
//			}
//			if (smartTagLocBegin.Line != loc.Line)
//				smartTagLocBegin = new DocumentLocation (loc.Line, 1);
			// got no fix location -> try to search word start
//			if (first) {
//				int offset = document.Editor.LocationToOffset (smartTagLocBegin);
//				while (offset > 0) {
//					char ch = document.Editor.GetCharAt (offset - 1);
//					if (!char.IsLetterOrDigit (ch) && ch != '_')
//						break;
//					offset--;
//				}
//				smartTagLocBegin = document.Editor.OffsetToLocation (offset);
//			}

			if (currentSmartTag != null && currentSmartTagBegin == smartTagLocBegin) {
				currentSmartTag.fixes = fixes;
				return;
			}
			RemoveWidget ();
			currentSmartTagBegin = smartTagLocBegin;
			var line = document.Editor.GetLineByOffset (smartTagLocBegin);
			currentSmartTag = new SmartTagMarker (smartTagLocBegin, this, fixes);
			document.Editor.Document.AddMarker (currentSmartTag);
		}
		
		public override void Initialize ()
		{
			base.Initialize ();
			document.DocumentParsed += HandleDocumentDocumentParsed;
			document.Editor.SelectionChanged += HandleSelectionChanged;
			document.Editor.Parent.BeginHover += HandleBeginHover;
		}

		void HandleBeginHover (object sender, EventArgs e)
		{
			CancelSmartTagPopupTimeout ();
			CancelMenuCloseTimer ();
		}

		void StartMenuCloseTimer ()
		{
			CancelMenuCloseTimer ();
			menuCloseTimeoutId = GLib.Timeout.Add (menuTimeout, delegate {
				if (codeActionMenu != null) {
					codeActionMenu.Destroy ();
					codeActionMenu = null;
				}
				menuCloseTimeoutId = 0;
				return false;
			});
		}

		void HandleSelectionChanged (object sender, EventArgs e)
		{
			CursorPositionChanged ();
		}

		
		
		void HandleDocumentDocumentParsed (object sender, EventArgs e)
		{
			CursorPositionChanged ();
		}
		
		[CommandUpdateHandler(RefactoryCommands.QuickFix)]
		public void UpdateQuickFixCommand (CommandInfo ci)
		{
			if (QuickTaskStrip.EnableFancyFeatures) {
				ci.Enabled = currentSmartTag != null;
			} else {
				ci.Enabled = true;
			}
		}
		
		[CommandHandler(RefactoryCommands.QuickFix)]
		void OnQuickFixCommand ()
		{
			if (!QuickTaskStrip.EnableFancyFeatures) {
				//Fixes = RefactoringService.GetValidActions (Document, Document.Editor.Caret.Location).Result;
				currentSmartTagBegin = Document.Editor.Caret.Offset;
				PopupQuickFixMenu (null, null); 

				return;
			}
			if (currentSmartTag == null)
				return;
			currentSmartTag.Popup ();
		}

		internal List<Microsoft.CodeAnalysis.CodeActions.CodeAction> GetCurrentFixes ()
		{
			if (currentSmartTag == null)
				return new List<Microsoft.CodeAnalysis.CodeActions.CodeAction> ();
//				return RefactoringService.GetValidActions (document, document.Editor.Caret.Location).Result.ToList ();
			return currentSmartTag.fixes;
		}
	}
}
<|MERGE_RESOLUTION|>--- conflicted
+++ resolved
@@ -175,7 +175,7 @@
 							CreateSmartTag (fixes, loc);
 						});
 					});
-<<<<<<< HEAD
+
 					
 //					RefactoringService.QueueQuickFixAnalysis (Document, loc, token, delegate(List<CodeAction> fixes) {
 //						if (!fixes.Any ()) {
@@ -198,12 +198,9 @@
 //							if (token.IsCancellationRequested)
 //								return;
 //							CreateSmartTag (fixes, loc);
-//							quickFixTimeout = 0;
 //						});
 //					});
-=======
 					quickFixTimeout = 0;
->>>>>>> a85fca73
 					return false;
 				});
 			} else {
