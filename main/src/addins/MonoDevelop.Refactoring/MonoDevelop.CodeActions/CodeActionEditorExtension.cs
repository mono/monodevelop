
// 
// QuickFixEditorExtension.cs
//  
// Author:
//       Mike Krüger <mkrueger@novell.com>
// 
// Copyright (c) 2011 Novell, Inc (http://www.novell.com)
// 
// Permission is hereby granted, free of charge, to any person obtaining a copy
// of this software and associated documentation files (the "Software"), to deal
// in the Software without restriction, including without limitation the rights
// to use, copy, modify, merge, publish, distribute, sublicense, and/or sell
// copies of the Software, and to permit persons to whom the Software is
// furnished to do so, subject to the following conditions:
// 
// The above copyright notice and this permission notice shall be included in
// all copies or substantial portions of the Software.
// 
// THE SOFTWARE IS PROVIDED "AS IS", WITHOUT WARRANTY OF ANY KIND, EXPRESS OR
// IMPLIED, INCLUDING BUT NOT LIMITED TO THE WARRANTIES OF MERCHANTABILITY,
// FITNESS FOR A PARTICULAR PURPOSE AND NONINFRINGEMENT. IN NO EVENT SHALL THE
// AUTHORS OR COPYRIGHT HOLDERS BE LIABLE FOR ANY CLAIM, DAMAGES OR OTHER
// LIABILITY, WHETHER IN AN ACTION OF CONTRACT, TORT OR OTHERWISE, ARISING FROM,
// OUT OF OR IN CONNECTION WITH THE SOFTWARE OR THE USE OR OTHER DEALINGS IN
// THE SOFTWARE.
using System;
using MonoDevelop.Ide.Gui.Content;
using Gtk;
using System.Collections.Generic;
using MonoDevelop.Components.Commands;
using System.Linq;
using MonoDevelop.Refactoring;
using ICSharpCode.NRefactory;
using System.Threading;
using MonoDevelop.Core;
using MonoDevelop.AnalysisCore.Fixes;
using ICSharpCode.NRefactory.Refactoring;
using MonoDevelop.Ide.Gui;
using Microsoft.CodeAnalysis.Diagnostics;
using Microsoft.CodeAnalysis.CodeFixes;
using MonoDevelop.CodeIssues;
using MonoDevelop.AnalysisCore.Gui;
using MonoDevelop.Ide.Tasks;
using System.Threading.Tasks;
using Microsoft.CodeAnalysis.Text;
using MonoDevelop.Ide.TypeSystem;
using MonoDevelop.Ide;
using Microsoft.CodeAnalysis.CodeActions;
using ICSharpCode.NRefactory6.CSharp.Refactoring;
using MonoDevelop.AnalysisCore;
using MonoDevelop.Ide.Editor;
using MonoDevelop.Components;
using MonoDevelop.Ide.Editor.Extension;

namespace MonoDevelop.CodeActions
{

	class CodeActionEditorExtension : TextEditorExtension 
	{
		uint quickFixTimeout;

		const int menuTimeout = 250;
		uint smartTagPopupTimeoutId;
		uint menuCloseTimeoutId;
		FixMenuDescriptor codeActionMenu;

		public CodeActionContainer Fixes {
			get;
			private set;
		}

		static CodeActionEditorExtension ()
		{
			var usages = PropertyService.Get<Properties> ("CodeActionUsages", new Properties ());
			foreach (var key in usages.Keys) {
				CodeActionUsages [key] = usages.Get<int> (key);
			}
		}

		void CancelSmartTagPopupTimeout ()
		{

			if (smartTagPopupTimeoutId != 0) {
				GLib.Source.Remove (smartTagPopupTimeoutId);
				smartTagPopupTimeoutId = 0;
			}
		}

		void CancelMenuCloseTimer ()
		{
			if (menuCloseTimeoutId != 0) {
				GLib.Source.Remove (menuCloseTimeoutId);
				menuCloseTimeoutId = 0;
			}
		}
		
		void RemoveWidget ()
		{
			if (currentSmartTag != null) {
				Editor.RemoveMarker (currentSmartTag);
				currentSmartTag = null;
				currentSmartTagBegin = -1;
			}
			CancelSmartTagPopupTimeout ();

		}
		
		public override void Dispose ()
		{
			CancelMenuCloseTimer ();
			CancelQuickFixTimer ();
			Editor.CaretPositionChanged -= HandleCaretPositionChanged;
			Editor.SelectionChanged -= HandleSelectionChanged;
			DocumentContext.DocumentParsed -= HandleDocumentDocumentParsed;
			Editor.BeginMouseHover -= HandleBeginHover;
			RemoveWidget ();
			Fixes = null;
			base.Dispose ();
		}

		static readonly Dictionary<string, int> CodeActionUsages = new Dictionary<string, int> ();

		static void ConfirmUsage (string id)
		{
			if (!CodeActionUsages.ContainsKey (id)) {
				CodeActionUsages [id] = 1;
			} else {
				CodeActionUsages [id]++;
			}
			var usages = PropertyService.Get<Properties> ("CodeActionUsages", new Properties ());
			usages.Set (id, CodeActionUsages [id]);
		}

		internal static int GetUsage (string id)
		{
			int result;
			if (!CodeActionUsages.TryGetValue (id, out result)) 
				return 0;
			return result;
		}

		public void CancelQuickFixTimer ()
		{
			if (quickFixCancellationTokenSource != null)
				quickFixCancellationTokenSource.Cancel ();
			if (quickFixTimeout != 0) {
				GLib.Source.Remove (quickFixTimeout);
				quickFixTimeout = 0;
			}
		}

		CancellationTokenSource quickFixCancellationTokenSource;

		void HandleCaretPositionChanged (object sender, EventArgs e)
		{
			CancelQuickFixTimer ();
			if (AnalysisOptions.EnableFancyFeatures &&  DocumentContext.ParsedDocument != null && !Debugger.DebuggingService.IsDebugging) {
				quickFixCancellationTokenSource = new CancellationTokenSource ();
				var token = quickFixCancellationTokenSource.Token;
				quickFixTimeout = GLib.Timeout.Add (100, delegate {
					var loc = Editor.CaretOffset;
					var ad = DocumentContext.AnalysisDocument;
					if (ad == null) {
						quickFixTimeout = 0;
						return false;
					}

					TextSpan span;
					if (Editor.IsSomethingSelected)
						span = TextSpan.FromBounds (Editor.SelectionRange.Offset, Editor.SelectionRange.EndOffset) ;
					else 
						span = TextSpan.FromBounds (loc, loc + 1);

					var diagnosticsAtCaret =
						Editor.GetTextSegmentMarkersAt (Editor.CaretOffset)
							.OfType<IGenericTextSegmentMarker> ()
							.Select (rm => rm.Tag)
							.OfType<DiagnosticResult> ()
							.Select (dr => dr.Diagnostic)
							.ToList ();
					System.Threading.Tasks.Task.Factory.StartNew (delegate {
						var codeIssueFixes = new List<Tuple<CodeFixDescriptor, CodeAction>> ();
						var diagnosticIds = diagnosticsAtCaret.Select (diagnostic => diagnostic.Id).ToList ();
						foreach (var cfp in CodeDiagnosticService.GetCodeFixDescriptor (CodeRefactoringService.MimeTypeToLanguage(Editor.MimeType))) {
							if (token.IsCancellationRequested)
								return;
							var provider = cfp.GetCodeFixProvider ();
							if (!provider.GetFixableDiagnosticIds ().Any (diagnosticIds.Contains))
								continue;

							List<CodeAction> fixes;
							try {
								fixes = provider.GetFixesAsync (new CodeFixContext (ad, span, diagnosticsAtCaret, token)).Result.ToList ();
							} catch (Exception ex) {
								LoggingService.LogError ("Error while getting refactorings from code fix provider " + cfp.Name, ex); 
								continue;
							}
							foreach (var fix in fixes)
								codeIssueFixes.Add (Tuple.Create (cfp, fix));
						}
						var codeActions = new List<Tuple<CodeRefactoringDescriptor, CodeAction>> ();
						foreach (var action in CodeRefactoringService.GetValidActionsAsync (Editor, DocumentContext, span, token).Result) {
							codeActions.Add (action); 
						}
						Application.Invoke (delegate {
							if (token.IsCancellationRequested)
								return;
							if (codeIssueFixes.Count == 0 && codeActions.Count == 0) {
								RemoveWidget ();
								return;
							}
							CreateSmartTag (new CodeActionContainer (codeIssueFixes, codeActions), loc);
						});
					});

					
//					RefactoringService.QueueQuickFixAnalysis (Document, loc, token, delegate(List<CodeAction> fixes) {
//						if (!fixes.Any ()) {
//							ICSharpCode.NRefactory.Semantics.ResolveResult resolveResult;
//							AstNode node;
//							if (ResolveCommandHandler.ResolveAt (document, out resolveResult, out node, token)) {
//								var possibleNamespaces = ResolveCommandHandler.GetPossibleNamespaces (document, node, ref resolveResult);
//								if (!possibleNamespaces.Any ()) {
//									if (currentSmartTag != null)
//										Application.Invoke (delegate { RemoveWidget (); });
//									return;
//								}
//							} else {
//								if (currentSmartTag != null)
//									Application.Invoke (delegate { RemoveWidget (); });
//								return;
//							}
//						}
//						Application.Invoke (delegate {
//							if (token.IsCancellationRequested)
//								return;
//							CreateSmartTag (fixes, loc);
//						});
//					});
					quickFixTimeout = 0;
					return false;
				});
			} else {
				RemoveWidget ();
			}
		}

		internal static bool IsAnalysisOrErrorFix (Microsoft.CodeAnalysis.CodeActions.CodeAction act)
		{
			return false;
		} 
			

		class FixMenuEntry
		{
<<<<<<< HEAD
			var menu = new Gtk.Menu ();
			menu.Events |= Gdk.EventMask.AllEventsMask;
			Gtk.Menu fixMenu = menu;
=======
			public static readonly FixMenuEntry Separator = new FixMenuEntry ("-", null);
			public readonly string Label;

			public readonly System.Action Action;

			public FixMenuEntry (string label, System.Action action)
			{
				this.Label = label;
				this.Action = action;
			}
		}

		class FixMenuDescriptor : FixMenuEntry
		{
			readonly List<FixMenuEntry> items = new List<FixMenuEntry> ();

			public IReadOnlyList<FixMenuEntry> Items {
				get {
					return items;
				}
			}

			public FixMenuDescriptor () : base (null, null)
			{
			}

			public FixMenuDescriptor (string label) : base (label, null)
			{
			}

			public void Add (FixMenuEntry entry)
			{
				items.Add (entry); 
			}

			public object MotionNotifyEvent {
				get;
				set;
			}
		}

		void PopupQuickFixMenu (Gdk.EventButton evt, Action<FixMenuDescriptor> menuAction)
		{
			FixMenuDescriptor menu = new FixMenuDescriptor ();
			var fixMenu = menu;
			ResolveResult resolveResult;
			ICSharpCode.NRefactory.CSharp.AstNode node;
>>>>>>> 0c61371d
			int items = 0;
			
			var possibleNamespaces = MonoDevelop.Refactoring.ResolveCommandHandler.GetPossibleNamespaces (
					Editor,
					DocumentContext,
					Editor.CaretLocation);
			if (possibleNamespaces.Count > 0) {

				foreach (var t in possibleNamespaces.Where (tp => tp.OnlyAddReference)) {
<<<<<<< HEAD
					var menuItem = new Gtk.MenuItem (t.GetImportText ());
					menuItem.Activated += delegate {
						new ResolveCommandHandler.AddImport (Editor, DocumentContext, possibleNamespaces.ResolveResult, null, t.Reference, true, possibleNamespaces.Node).Run ();
						menu.Destroy ();
					};
					menu.Add (menuItem);
=======
					menu.Add (new FixMenuEntry (t.GetImportText (), delegate {
						new ResolveCommandHandler.AddImport (Editor, DocumentContext, resolveResult, null, t.Reference, true, node).Run ();
					}));
>>>>>>> 0c61371d
					items++;
				}

				if (possibleNamespaces.AddUsings) {
					foreach (var t in possibleNamespaces.Where (tp => tp.IsAccessibleWithGlobalUsing)) {
						string ns = t.Namespace;
						var reference = t.Reference;
<<<<<<< HEAD
						var menuItem = new Gtk.MenuItem (t.GetImportText ());
						menuItem.Activated += delegate {
							new ResolveCommandHandler.AddImport (Editor, DocumentContext, possibleNamespaces.ResolveResult, ns, reference, true, possibleNamespaces.Node).Run ();
							menu.Destroy ();
						};
						menu.Add (menuItem);
=======
						menu.Add (new FixMenuEntry (t.GetImportText (), 
							delegate {
								new ResolveCommandHandler.AddImport (Editor, DocumentContext, resolveResult, ns, reference, true, node).Run ();
							})
						);
>>>>>>> 0c61371d
						items++;
					}
				}

				if (possibleNamespaces.AddFullyQualifiedName) {
					foreach (var t in possibleNamespaces) {
						string ns = t.Namespace;
						var reference = t.Reference;
<<<<<<< HEAD
						var node = possibleNamespaces.Node;
						var menuItem = new Gtk.MenuItem (t.GetInsertNamespaceText (Editor.GetTextBetween (node.Span.Start, node.Span.End)));
						menuItem.Activated += delegate {
							new ResolveCommandHandler.AddImport (Editor, DocumentContext, possibleNamespaces.ResolveResult, ns, reference, false, node).Run ();
							menu.Destroy ();
						};
						menu.Add (menuItem);
=======
						menu.Add (new FixMenuEntry (t.GetInsertNamespaceText (Editor.GetTextBetween (node.StartLocation, node.EndLocation)),
							delegate {
								new ResolveCommandHandler.AddImport (Editor, DocumentContext, resolveResult, ns, reference, false, node).Run ();
						}));
>>>>>>> 0c61371d
						items++;
					}
				}

<<<<<<< HEAD
				if (menu.Children.Any () && Fixes != null && !Fixes.IsEmpty) {
					fixMenu = new Gtk.Menu ();
					var menuItem = new Gtk.MenuItem (GettextCatalog.GetString ("Quick Fixes"));
					menuItem.Submenu = fixMenu;
					menu.Add (menuItem);
=======
				if (menu.Items.Any () && Fixes.Any ()) {
					fixMenu = new FixMenuDescriptor (GettextCatalog.GetString ("Quick Fixes"));
					menu.Add (fixMenu);
>>>>>>> 0c61371d
					items++;
				}
			}
			PopulateFixes (fixMenu, ref items);
			if (items == 0) {
				return;
			}
//			document.Editor.SuppressTooltips = true;
//			document.Editor.Parent.HideTooltip ();
			if (menuAction != null)
				menuAction (menu);
<<<<<<< HEAD
			menu.ShowAll ();
			menu.SelectFirst (true);	
			menu.Hidden += delegate {
				// document.Editor.SuppressTooltips = false;
			};
 
			var p = Editor.LocationToPoint (Editor.OffsetToLocation (currentSmartTagBegin));
=======

			var p = Editor.LocationToPoint (currentSmartTagBegin);
>>>>>>> 0c61371d
			Gtk.Widget widget = Editor;
			var rect = new Gdk.Rectangle (
				(int)p.X + widget.Allocation.X , 
				(int)p.Y + (int)Editor.LineHeight + widget.Allocation.Y, 0, 0);

			ShowFixesMenu (widget, rect, menu);
		}

<<<<<<< HEAD
		void AddFix (Menu menu, ref int mnemonic, CodeAction action)
		{
			var escapedLabel = action.Title.Replace ("_", "__");
			var label = (mnemonic <= 10) ? "_" + (mnemonic++ % 10) + " " + escapedLabel : "  " + escapedLabel;
			var thisInstanceMenuItem = new MenuItem (label);
			thisInstanceMenuItem.Activated += new ContextActionRunner (action, Editor, DocumentContext, currentSmartTagBegin).Run;
			thisInstanceMenuItem.Activated += delegate {
				ConfirmUsage (action.Title);
				menu.Destroy ();
			};
			menu.Add (thisInstanceMenuItem);
		}

		TextSpan GetTextSpan (CodeAction action)
		{
			var nrc = action as NRefactoryCodeAction;
			if (nrc == null)
				return TextSpan.FromBounds (0, 0);
			return nrc.TextSpan;
		}

		public void PopulateFixes (Menu menu, ref int items)
		{
			int mnemonic = 1;

			foreach (var fix in Fixes.CodeRefactoringActions) {
				AddFix (menu, ref mnemonic, fix.Item2);
				items++;
			}

			if (Fixes.CodeRefactoringActions.Count > 0 && Fixes.CodeDiagnosticActions.Count > 0) {
				menu.Add (new SeparatorMenuItem ());
			}

			foreach (var fix in Fixes.CodeDiagnosticActions) {
				AddFix (menu, ref mnemonic, fix.Item2);
				items++;
			}
=======
		bool ShowFixesMenu (Gtk.Widget parent, Gdk.Rectangle evt, FixMenuDescriptor entrySet)
		{
			#if MAC
			parent.GrabFocus ();
			int x, y;
			x = (int)evt.X;
			y = (int)evt.Y;

			Gtk.Application.Invoke (delegate {
			// Explicitly release the grab because the menu is shown on the mouse position, and the widget doesn't get the mouse release event
			Gdk.Pointer.Ungrab (Gtk.Global.CurrentEventTime);
			var menu = CreateNSMenu (entrySet);
			var nsview = MonoDevelop.Components.Mac.GtkMacInterop.GetNSView (parent);
			var toplevel = parent.Toplevel as Gtk.Window;
			int trans_x, trans_y;
			parent.TranslateCoordinates (toplevel, (int)x, (int)y, out trans_x, out trans_y);

			// Window coordinates in gtk are the same for cocoa, with the exception of the Y coordinate, that has to be flipped.
			var pt = new CoreGraphics.CGPoint ((float)trans_x, (float)trans_y);
			int w,h;
			toplevel.GetSize (out w, out h);
			pt.Y = h - pt.Y;

			var tmp_event = AppKit.NSEvent.MouseEvent (AppKit.NSEventType.LeftMouseDown,
			pt,
			0, 0,
			MonoDevelop.Components.Mac.GtkMacInterop.GetNSWindow (toplevel).WindowNumber,
			null, 0, 0, 0);

			AppKit.NSMenu.PopUpContextMenu (menu, tmp_event, nsview);
			});
			#else
			var menu = CreateGtkMenu (entrySet);
			menu.Events |= Gdk.EventMask.AllEventsMask;
			menu.SelectFirst (true);

			menu.Hidden += delegate {
//				document.Editor.SuppressTooltips = false;
			};
			menu.ShowAll ();
			menu.MotionNotifyEvent += (o, args) => {
				Gtk.Widget widget = Editor;
				if (args.Event.Window == widget.GdkWindow) {
					StartMenuCloseTimer ();
				} else {
					CancelMenuCloseTimer ();
				}
			};

			GtkWorkarounds.ShowContextMenu (menu, parent, null, evt);
			#endif
			return true;
		}
		#if MAC

		AppKit.NSMenu CreateNSMenu (FixMenuDescriptor entrySet)
		{
			var menu = new AppKit.NSMenu ();
			foreach (var item in entrySet.Items) {
				if (item == FixMenuEntry.Separator) {
					menu.AddItem (AppKit.NSMenuItem.SeparatorItem);
					continue;
				}
				var subMenu = item as FixMenuDescriptor;
				if (subMenu != null) {
					var gtkSubMenu = new AppKit.NSMenuItem (item.Label.Replace ("_", ""));
					gtkSubMenu.Submenu = CreateNSMenu (subMenu);
					menu.AddItem (gtkSubMenu); 
					continue;
				}
				var menuItem = new AppKit.NSMenuItem (item.Label.Replace ("_", ""));
				menuItem.Activated += delegate {
					item.Action ();
				};
				menu.AddItem (menuItem); 
			}
			return menu;
		}
		#endif

		static Menu CreateGtkMenu (FixMenuDescriptor entrySet)
		{
			var menu = new Menu ();
			foreach (var item in entrySet.Items) {
				if (item == FixMenuEntry.Separator) {
					menu.Add (new SeparatorMenuItem ()); 
					continue;
				}
				var subMenu = item as FixMenuDescriptor;
				if (subMenu != null) {
					var gtkSubMenu = new Gtk.MenuItem (item.Label);
					gtkSubMenu.Submenu = CreateGtkMenu (subMenu);
					menu.Add (gtkSubMenu); 
					continue;
				}
				var menuItem = new Gtk.MenuItem (item.Label);
				menuItem.Activated += delegate {
					item.Action ();
				};
				menu.Add (menuItem); 
			}
			return menu;
		}

		void PopulateFixes (FixMenuDescriptor menu, ref int items)
		{
			int mnemonic = 1;
			bool gotImportantFix = false, addedSeparator = false;
			var fixesAdded = new List<string> ();
			foreach (var fix_ in Fixes.OrderByDescending (i => Tuple.Create (IsAnalysisOrErrorFix(i), (int)i.Severity, GetUsage (i.IdString)))) {
				// filter out code actions that are already resolutions of a code issue
				if (fixesAdded.Any (f => fix_.IdString.IndexOf (f, StringComparison.Ordinal) >= 0))
					continue;
				fixesAdded.Add (fix_.IdString);
				if (IsAnalysisOrErrorFix (fix_))
					gotImportantFix = true;
				if (!addedSeparator && gotImportantFix && !IsAnalysisOrErrorFix(fix_)) {
					menu.Add (FixMenuEntry.Separator);
					addedSeparator = true;
				}

				var fix = fix_;
				var escapedLabel = fix.Title.Replace ("_", "__");
				var label = (mnemonic <= 10)
					? "_" + (mnemonic++ % 10).ToString () + " " + escapedLabel
					: "  " + escapedLabel;
				var thisInstanceMenuItem = new FixMenuEntry (label, delegate {
					new ContextActionRunner (fix, Editor, DocumentContext, currentSmartTagBegin).Run (null, EventArgs.Empty);
					ConfirmUsage (fix.IdString);
				});
				menu.Add (thisInstanceMenuItem);
				items++;
			}

			bool first = true;
			var settingsMenuFixes = Fixes
				.OfType<AnalysisContextActionProvider.AnalysisCodeAction> ()
				.Where (f => f.Result is InspectorResults)
				.GroupBy (f => ((InspectorResults)f.Result).Inspector);
			foreach (var analysisFixGroup_ in settingsMenuFixes) {
				var analysisFixGroup = analysisFixGroup_;
				var arbitraryFixInGroup = analysisFixGroup.First ();
				var ir = (InspectorResults)arbitraryFixInGroup.Result;

				if (first) {
					menu.Add (FixMenuEntry.Separator);
					first = false;
				}

				var subMenu = new FixMenuDescriptor ();
				foreach (var analysisFix_ in analysisFixGroup) {
					var analysisFix = analysisFix_;
					if (analysisFix.SupportsBatchRunning) {
						var batchRunMenuItem = new FixMenuEntry (
							string.Format (GettextCatalog.GetString ("Apply in file: {0}"), analysisFix.Title), 
							delegate {
								ConfirmUsage (analysisFix.IdString);
								new ContextActionRunner (analysisFix, Editor, DocumentContext, this.currentSmartTagBegin).BatchRun (null, EventArgs.Empty);
							}
						);
						subMenu.Add (batchRunMenuItem);
						subMenu.Add (FixMenuEntry.Separator);
					}
				}
>>>>>>> 0c61371d

			if (Fixes.CodeDiagnosticActions.Count > 0) {
				menu.Add (new SeparatorMenuItem ());
			}

			foreach (var fix_ in Fixes.CodeDiagnosticActions) {
				var fix = fix_;
				var subMenu = new Menu ();

				var inspector = fix.Item1.GetCodeDiagnosticDescriptor (null);
				if (inspector.CanSuppressWithAttribute) {
<<<<<<< HEAD
					var menuItem = new MenuItem (GettextCatalog.GetString ("_Suppress with attribute"));
					menuItem.Activated += delegate {
						inspector.SuppressWithAttribute (Editor, DocumentContext, GetTextSpan (fix.Item2)); 
					};
=======
					var menuItem = new FixMenuEntry (GettextCatalog.GetString ("_Suppress with attribute"),
						delegate {
							inspector.SuppressWithAttribute (Editor, DocumentContext, arbitraryFixInGroup.DocumentRegion); 
						});
>>>>>>> 0c61371d
					subMenu.Add (menuItem);
				}

				if (inspector.CanDisableWithPragma) {
<<<<<<< HEAD
					var menuItem = new MenuItem (GettextCatalog.GetString ("_Suppress with #pragma"));
					menuItem.Activated += delegate {
						inspector.DisableWithPragma (Editor, DocumentContext, GetTextSpan (fix.Item2)); 
					};
=======
					var menuItem = new FixMenuEntry (GettextCatalog.GetString ("_Suppress with #pragma"),
						delegate {
							inspector.DisableWithPragma (Editor, DocumentContext, arbitraryFixInGroup.DocumentRegion); 
						});
>>>>>>> 0c61371d
					subMenu.Add (menuItem);
				}

				if (inspector.CanDisableOnce) {
<<<<<<< HEAD
					var menuItem = new MenuItem (GettextCatalog.GetString ("_Disable Once"));
					menuItem.Activated += delegate {
						inspector.DisableOnce (Editor, DocumentContext, GetTextSpan (fix.Item2)); 
					};
=======
					var menuItem = new FixMenuEntry (GettextCatalog.GetString ("_Disable Once"),
						delegate {
							inspector.DisableOnce (Editor, DocumentContext, arbitraryFixInGroup.DocumentRegion); 
						});
>>>>>>> 0c61371d
					subMenu.Add (menuItem);
				}

				if (inspector.CanDisableAndRestore) {
<<<<<<< HEAD
					var menuItem = new MenuItem (GettextCatalog.GetString ("Disable _and Restore"));
					menuItem.Activated += delegate {
						inspector.DisableAndRestore (Editor, DocumentContext, GetTextSpan (fix.Item2)); 
					};
					subMenu.Add (menuItem);
				}
				var label = GettextCatalog.GetString ("_Options for \"{0}\"", inspector.Name);
				var subMenuItem = new MenuItem (label);

				var optionsMenuItem = new MenuItem (GettextCatalog.GetString ("_Configure Rule"));
				optionsMenuItem.Activated += delegate {
					IdeApp.Workbench.ShowGlobalPreferencesDialog (null, "CodeIssuePanel", dialog => {
						var panel = dialog.GetPanel<CodeIssuePanel> ("CodeIssuePanel");
						if (panel == null)
							return;
						panel.Widget.SelectCodeIssue (inspector.IdString);
					});
				};
=======
					var menuItem = new FixMenuEntry (GettextCatalog.GetString ("Disable _and Restore"),
						delegate {
							inspector.DisableAndRestore (Editor, DocumentContext, arbitraryFixInGroup.DocumentRegion); 
						});
					subMenu.Add (menuItem);
				}
				var label = GettextCatalog.GetString ("_Options for \"{0}\"", InspectorResults.GetTitle (ir.Inspector));
				var subMenuItem = new FixMenuDescriptor (label);

				var optionsMenuItem = new FixMenuEntry (GettextCatalog.GetString ("_Configure Rule"),
					delegate {
						arbitraryFixInGroup.ShowOptions (null, EventArgs.Empty);
					});
				subMenuItem.Add (optionsMenuItem);
>>>>>>> 0c61371d

				menu.Add (subMenuItem);
				items++;
			}

		}

		class ContextActionRunner
		{
			readonly CodeAction act;
			TextEditor editor;
			DocumentContext documentContext;
			int loc;

			public ContextActionRunner (CodeAction act, TextEditor editor, DocumentContext documentContext, int loc)
			{
				this.editor = editor;
				this.act = act;
				this.documentContext = documentContext;
				this.loc = loc;
			}

			public void Run (object sender, EventArgs e)
			{
				var token = default(CancellationToken);
				foreach (var op in act.GetOperationsAsync (token).Result) {
					op.Apply (documentContext.RoslynWorkspace, token); 
				}
			}

			public void BatchRun (object sender, EventArgs e)
			{
				//act.BatchRun (editor, documentContext, loc);
			}
		}

		ISmartTagMarker currentSmartTag;
		int currentSmartTagBegin;

		void CreateSmartTag (CodeActionContainer fixes, int offset)
		{
			Fixes = fixes;
			if (!AnalysisOptions.EnableFancyFeatures) {
				RemoveWidget ();
				return;
			}
			var editor = Editor;
			if (editor == null) {
				RemoveWidget ();
				return;
			}
			if (DocumentContext.ParsedDocument == null || DocumentContext.ParsedDocument.IsInvalid) {
				RemoveWidget ();
				return;
			}

//			var container = editor.Parent;
//			if (container == null) {
//				RemoveWidget ();
//				return;
//			}
			bool first = true;
			var smartTagLocBegin = offset;
			foreach (var fix in fixes.CodeDiagnosticActions.Select (i => i.Item2).Concat (fixes.CodeRefactoringActions.Select (i => i.Item2))) {
				var textSpan = GetTextSpan (fix);
				if (textSpan.IsEmpty)
					continue;
				if (first || offset < textSpan.Start) {
					smartTagLocBegin = textSpan.Start;
				}
				first = false;
			}
//			if (smartTagLocBegin.Line != loc.Line)
//				smartTagLocBegin = new DocumentLocation (loc.Line, 1);
			// got no fix location -> try to search word start
//			if (first) {
//				int offset = document.Editor.LocationToOffset (smartTagLocBegin);
//				while (offset > 0) {
//					char ch = document.Editor.GetCharAt (offset - 1);
//					if (!char.IsLetterOrDigit (ch) && ch != '_')
//						break;
//					offset--;
//				}
//				smartTagLocBegin = document.Editor.OffsetToLocation (offset);
//			}

			if (currentSmartTag != null && currentSmartTagBegin == smartTagLocBegin) {
				return;
			}
			RemoveWidget ();
			currentSmartTagBegin = smartTagLocBegin;
			var realLoc  = Editor.OffsetToLocation (smartTagLocBegin);

			currentSmartTag = TextMarkerFactory.CreateSmartTagMarker (Editor, smartTagLocBegin, realLoc); 
			currentSmartTag.Tag = fixes;
			editor.AddMarker (currentSmartTag);
		}

		protected override void Initialize ()
		{
			base.Initialize ();
//			document.DocumenInitializetParsed += HandleDocumentDocumentParsed;
//			document.Editor.SelectionChanged += HandleSelectionChanged;
			Editor.BeginMouseHover += HandleBeginHover;
			Editor.CaretPositionChanged += HandleCaretPositionChanged;
		}

		void HandleBeginHover (object sender, EventArgs e)
		{
			CancelSmartTagPopupTimeout ();
			CancelMenuCloseTimer ();
		}

		void StartMenuCloseTimer ()
		{
			CancelMenuCloseTimer ();
			menuCloseTimeoutId = GLib.Timeout.Add (menuTimeout, delegate {
				/*if (codeActionMenu != null) {
					codeActionMenu.Destroy ();
					codeActionMenu = null;
				}*/
				menuCloseTimeoutId = 0;
				return false;
			});
		}

		void HandleSelectionChanged (object sender, EventArgs e)
		{
			HandleCaretPositionChanged (null, EventArgs.Empty);
		}

		
		
		void HandleDocumentDocumentParsed (object sender, EventArgs e)
		{
			HandleCaretPositionChanged (null, EventArgs.Empty);
		}
		
		[CommandUpdateHandler(RefactoryCommands.QuickFix)]
		public void UpdateQuickFixCommand (CommandInfo ci)
		{
			if (AnalysisOptions.EnableFancyFeatures) {
				ci.Enabled = currentSmartTag != null;
			} else {
				ci.Enabled = true;
			}
		}

		void CurrentSmartTagPopup ()
		{
			CancelSmartTagPopupTimeout ();
			smartTagPopupTimeoutId = GLib.Timeout.Add (menuTimeout, delegate {
				PopupQuickFixMenu (null, menu => {
					codeActionMenu = menu;
				});
				smartTagPopupTimeoutId = 0;
				return false;
			});
		}
		
		[CommandHandler(RefactoryCommands.QuickFix)]
		void OnQuickFixCommand ()
		{
			if (!AnalysisOptions.EnableFancyFeatures) {
				//Fixes = RefactoringService.GetValidActions (Editor, DocumentContext, Editor.CaretLocation).Result;
				currentSmartTagBegin = Editor.CaretOffset;
				PopupQuickFixMenu (null, null); 

				return;
			}
			if (currentSmartTag == null)
				return;
			CurrentSmartTagPopup ();
		}

<<<<<<< HEAD

		internal CodeActionContainer GetCurrentFixes ()
		{
			if (currentSmartTag == null)
				return CodeActionContainer.Empty;
			return (CodeActionContainer)currentSmartTag.Tag;
=======
		static readonly List<CodeAction> emptyList = new List<CodeAction> ();
		internal IEnumerable<CodeAction> GetCurrentFixes ()
		{
			return currentSmartTag == null ? emptyList : Fixes;
>>>>>>> 0c61371d
		}
	}
}<|MERGE_RESOLUTION|>--- conflicted
+++ resolved
@@ -1,4 +1,3 @@
-
 // 
 // QuickFixEditorExtension.cs
 //  
@@ -254,11 +253,6 @@
 
 		class FixMenuEntry
 		{
-<<<<<<< HEAD
-			var menu = new Gtk.Menu ();
-			menu.Events |= Gdk.EventMask.AllEventsMask;
-			Gtk.Menu fixMenu = menu;
-=======
 			public static readonly FixMenuEntry Separator = new FixMenuEntry ("-", null);
 			public readonly string Label;
 
@@ -306,7 +300,6 @@
 			var fixMenu = menu;
 			ResolveResult resolveResult;
 			ICSharpCode.NRefactory.CSharp.AstNode node;
->>>>>>> 0c61371d
 			int items = 0;
 			
 			var possibleNamespaces = MonoDevelop.Refactoring.ResolveCommandHandler.GetPossibleNamespaces (
@@ -316,18 +309,9 @@
 			if (possibleNamespaces.Count > 0) {
 
 				foreach (var t in possibleNamespaces.Where (tp => tp.OnlyAddReference)) {
-<<<<<<< HEAD
-					var menuItem = new Gtk.MenuItem (t.GetImportText ());
-					menuItem.Activated += delegate {
+					menu.Add (new FixMenuEntry (t.GetImportText (), delegate {
 						new ResolveCommandHandler.AddImport (Editor, DocumentContext, possibleNamespaces.ResolveResult, null, t.Reference, true, possibleNamespaces.Node).Run ();
-						menu.Destroy ();
-					};
-					menu.Add (menuItem);
-=======
-					menu.Add (new FixMenuEntry (t.GetImportText (), delegate {
-						new ResolveCommandHandler.AddImport (Editor, DocumentContext, resolveResult, null, t.Reference, true, node).Run ();
 					}));
->>>>>>> 0c61371d
 					items++;
 				}
 
@@ -335,20 +319,11 @@
 					foreach (var t in possibleNamespaces.Where (tp => tp.IsAccessibleWithGlobalUsing)) {
 						string ns = t.Namespace;
 						var reference = t.Reference;
-<<<<<<< HEAD
-						var menuItem = new Gtk.MenuItem (t.GetImportText ());
-						menuItem.Activated += delegate {
-							new ResolveCommandHandler.AddImport (Editor, DocumentContext, possibleNamespaces.ResolveResult, ns, reference, true, possibleNamespaces.Node).Run ();
-							menu.Destroy ();
-						};
-						menu.Add (menuItem);
-=======
 						menu.Add (new FixMenuEntry (t.GetImportText (), 
 							delegate {
-								new ResolveCommandHandler.AddImport (Editor, DocumentContext, resolveResult, ns, reference, true, node).Run ();
+								new ResolveCommandHandler.AddImport (Editor, DocumentContext, possibleNamespaces.ResolveResult, ns, reference, true, possibleNamespaces.Node).Run ();
 							})
 						);
->>>>>>> 0c61371d
 						items++;
 					}
 				}
@@ -357,35 +332,18 @@
 					foreach (var t in possibleNamespaces) {
 						string ns = t.Namespace;
 						var reference = t.Reference;
-<<<<<<< HEAD
 						var node = possibleNamespaces.Node;
-						var menuItem = new Gtk.MenuItem (t.GetInsertNamespaceText (Editor.GetTextBetween (node.Span.Start, node.Span.End)));
-						menuItem.Activated += delegate {
-							new ResolveCommandHandler.AddImport (Editor, DocumentContext, possibleNamespaces.ResolveResult, ns, reference, false, node).Run ();
-							menu.Destroy ();
-						};
-						menu.Add (menuItem);
-=======
-						menu.Add (new FixMenuEntry (t.GetInsertNamespaceText (Editor.GetTextBetween (node.StartLocation, node.EndLocation)),
+						menu.Add (new FixMenuEntry (t.GetInsertNamespaceText (Editor.GetTextBetween (node.Span.Start, node.Span.End))),
 							delegate {
-								new ResolveCommandHandler.AddImport (Editor, DocumentContext, resolveResult, ns, reference, false, node).Run ();
+								new ResolveCommandHandler.AddImport (Editor, DocumentContext, possibleNamespaces.ResolveResult, ns, reference, false, node).Run ();
 						}));
->>>>>>> 0c61371d
 						items++;
 					}
 				}
 
-<<<<<<< HEAD
 				if (menu.Children.Any () && Fixes != null && !Fixes.IsEmpty) {
-					fixMenu = new Gtk.Menu ();
-					var menuItem = new Gtk.MenuItem (GettextCatalog.GetString ("Quick Fixes"));
-					menuItem.Submenu = fixMenu;
-					menu.Add (menuItem);
-=======
-				if (menu.Items.Any () && Fixes.Any ()) {
 					fixMenu = new FixMenuDescriptor (GettextCatalog.GetString ("Quick Fixes"));
 					menu.Add (fixMenu);
->>>>>>> 0c61371d
 					items++;
 				}
 			}
@@ -397,18 +355,8 @@
 //			document.Editor.Parent.HideTooltip ();
 			if (menuAction != null)
 				menuAction (menu);
-<<<<<<< HEAD
-			menu.ShowAll ();
-			menu.SelectFirst (true);	
-			menu.Hidden += delegate {
-				// document.Editor.SuppressTooltips = false;
-			};
- 
+
 			var p = Editor.LocationToPoint (Editor.OffsetToLocation (currentSmartTagBegin));
-=======
-
-			var p = Editor.LocationToPoint (currentSmartTagBegin);
->>>>>>> 0c61371d
 			Gtk.Widget widget = Editor;
 			var rect = new Gdk.Rectangle (
 				(int)p.X + widget.Allocation.X , 
@@ -417,46 +365,6 @@
 			ShowFixesMenu (widget, rect, menu);
 		}
 
-<<<<<<< HEAD
-		void AddFix (Menu menu, ref int mnemonic, CodeAction action)
-		{
-			var escapedLabel = action.Title.Replace ("_", "__");
-			var label = (mnemonic <= 10) ? "_" + (mnemonic++ % 10) + " " + escapedLabel : "  " + escapedLabel;
-			var thisInstanceMenuItem = new MenuItem (label);
-			thisInstanceMenuItem.Activated += new ContextActionRunner (action, Editor, DocumentContext, currentSmartTagBegin).Run;
-			thisInstanceMenuItem.Activated += delegate {
-				ConfirmUsage (action.Title);
-				menu.Destroy ();
-			};
-			menu.Add (thisInstanceMenuItem);
-		}
-
-		TextSpan GetTextSpan (CodeAction action)
-		{
-			var nrc = action as NRefactoryCodeAction;
-			if (nrc == null)
-				return TextSpan.FromBounds (0, 0);
-			return nrc.TextSpan;
-		}
-
-		public void PopulateFixes (Menu menu, ref int items)
-		{
-			int mnemonic = 1;
-
-			foreach (var fix in Fixes.CodeRefactoringActions) {
-				AddFix (menu, ref mnemonic, fix.Item2);
-				items++;
-			}
-
-			if (Fixes.CodeRefactoringActions.Count > 0 && Fixes.CodeDiagnosticActions.Count > 0) {
-				menu.Add (new SeparatorMenuItem ());
-			}
-
-			foreach (var fix in Fixes.CodeDiagnosticActions) {
-				AddFix (menu, ref mnemonic, fix.Item2);
-				items++;
-			}
-=======
 		bool ShowFixesMenu (Gtk.Widget parent, Gdk.Rectangle evt, FixMenuDescriptor entrySet)
 		{
 			#if MAC
@@ -511,6 +419,14 @@
 			return true;
 		}
 		#if MAC
+
+		TextSpan GetTextSpan (CodeAction action)
+		{
+			var nrc = action as NRefactoryCodeAction;
+			if (nrc == null)
+				return TextSpan.FromBounds (0, 0);
+			return nrc.TextSpan;
+		}
 
 		AppKit.NSMenu CreateNSMenu (FixMenuDescriptor entrySet)
 		{
@@ -621,7 +537,6 @@
 						subMenu.Add (FixMenuEntry.Separator);
 					}
 				}
->>>>>>> 0c61371d
 
 			if (Fixes.CodeDiagnosticActions.Count > 0) {
 				menu.Add (new SeparatorMenuItem ());
@@ -633,86 +548,49 @@
 
 				var inspector = fix.Item1.GetCodeDiagnosticDescriptor (null);
 				if (inspector.CanSuppressWithAttribute) {
-<<<<<<< HEAD
-					var menuItem = new MenuItem (GettextCatalog.GetString ("_Suppress with attribute"));
-					menuItem.Activated += delegate {
-						inspector.SuppressWithAttribute (Editor, DocumentContext, GetTextSpan (fix.Item2)); 
-					};
-=======
 					var menuItem = new FixMenuEntry (GettextCatalog.GetString ("_Suppress with attribute"),
 						delegate {
-							inspector.SuppressWithAttribute (Editor, DocumentContext, arbitraryFixInGroup.DocumentRegion); 
+							inspector.SuppressWithAttribute (Editor, DocumentContext, GetTextSpan (fix.Item2)); 
 						});
->>>>>>> 0c61371d
 					subMenu.Add (menuItem);
 				}
 
 				if (inspector.CanDisableWithPragma) {
-<<<<<<< HEAD
-					var menuItem = new MenuItem (GettextCatalog.GetString ("_Suppress with #pragma"));
-					menuItem.Activated += delegate {
-						inspector.DisableWithPragma (Editor, DocumentContext, GetTextSpan (fix.Item2)); 
-					};
-=======
 					var menuItem = new FixMenuEntry (GettextCatalog.GetString ("_Suppress with #pragma"),
 						delegate {
-							inspector.DisableWithPragma (Editor, DocumentContext, arbitraryFixInGroup.DocumentRegion); 
+							inspector.DisableWithPragma (Editor, DocumentContext, GetTextSpan (fix.Item2)); 
 						});
->>>>>>> 0c61371d
 					subMenu.Add (menuItem);
 				}
 
 				if (inspector.CanDisableOnce) {
-<<<<<<< HEAD
-					var menuItem = new MenuItem (GettextCatalog.GetString ("_Disable Once"));
-					menuItem.Activated += delegate {
-						inspector.DisableOnce (Editor, DocumentContext, GetTextSpan (fix.Item2)); 
-					};
-=======
 					var menuItem = new FixMenuEntry (GettextCatalog.GetString ("_Disable Once"),
 						delegate {
-							inspector.DisableOnce (Editor, DocumentContext, arbitraryFixInGroup.DocumentRegion); 
+							inspector.DisableOnce (Editor, DocumentContext, GetTextSpan (fix.Item2)); 
 						});
->>>>>>> 0c61371d
 					subMenu.Add (menuItem);
 				}
 
 				if (inspector.CanDisableAndRestore) {
-<<<<<<< HEAD
-					var menuItem = new MenuItem (GettextCatalog.GetString ("Disable _and Restore"));
-					menuItem.Activated += delegate {
-						inspector.DisableAndRestore (Editor, DocumentContext, GetTextSpan (fix.Item2)); 
-					};
+					var menuItem = new FixMenuEntry (GettextCatalog.GetString ("Disable _and Restore"),
+						delegate {
+							inspector.DisableAndRestore (Editor, DocumentContext, GetTextSpan (fix.Item2)); 
+						});
 					subMenu.Add (menuItem);
 				}
-				var label = GettextCatalog.GetString ("_Options for \"{0}\"", inspector.Name);
-				var subMenuItem = new MenuItem (label);
-
-				var optionsMenuItem = new MenuItem (GettextCatalog.GetString ("_Configure Rule"));
-				optionsMenuItem.Activated += delegate {
-					IdeApp.Workbench.ShowGlobalPreferencesDialog (null, "CodeIssuePanel", dialog => {
-						var panel = dialog.GetPanel<CodeIssuePanel> ("CodeIssuePanel");
+				var label = GettextCatalog.GetString ("_Options for \"{0}\"", InspectorResults.GetTitle (ir.Inspector));
+				var subMenuItem = new FixMenuDescriptor (label);
+
+				var optionsMenuItem = new FixMenuEntry (GettextCatalog.GetString ("_Configure Rule"),
+					delegate {
+					IdeApp.Workbench.ShowGlobalPreferencesDialog (null, "C#", dialog => {
+						var panel = dialog.GetPanel<CodeIssuePanel> ("C#");
 						if (panel == null)
 							return;
 						panel.Widget.SelectCodeIssue (inspector.IdString);
 					});
-				};
-=======
-					var menuItem = new FixMenuEntry (GettextCatalog.GetString ("Disable _and Restore"),
-						delegate {
-							inspector.DisableAndRestore (Editor, DocumentContext, arbitraryFixInGroup.DocumentRegion); 
-						});
-					subMenu.Add (menuItem);
-				}
-				var label = GettextCatalog.GetString ("_Options for \"{0}\"", InspectorResults.GetTitle (ir.Inspector));
-				var subMenuItem = new FixMenuDescriptor (label);
-
-				var optionsMenuItem = new FixMenuEntry (GettextCatalog.GetString ("_Configure Rule"),
-					delegate {
-						arbitraryFixInGroup.ShowOptions (null, EventArgs.Empty);
 					});
 				subMenuItem.Add (optionsMenuItem);
->>>>>>> 0c61371d
 
 				menu.Add (subMenuItem);
 				items++;
@@ -888,19 +766,11 @@
 			CurrentSmartTagPopup ();
 		}
 
-<<<<<<< HEAD
-
 		internal CodeActionContainer GetCurrentFixes ()
 		{
 			if (currentSmartTag == null)
 				return CodeActionContainer.Empty;
 			return (CodeActionContainer)currentSmartTag.Tag;
-=======
-		static readonly List<CodeAction> emptyList = new List<CodeAction> ();
-		internal IEnumerable<CodeAction> GetCurrentFixes ()
-		{
-			return currentSmartTag == null ? emptyList : Fixes;
->>>>>>> 0c61371d
 		}
 	}
 }