--- conflicted
+++ resolved
@@ -25,14 +25,7 @@
     <Reference Include="Xamarin.Mac">
       <HintPath>..\..\..\external\Xamarin.Mac.dll</HintPath>
     </Reference>
-<<<<<<< HEAD
-=======
-    <Reference Include="System.ValueTuple">
-      <HintPath>..\..\..\packages\System.ValueTuple.4.4.0\lib\net47\System.ValueTuple.dll</HintPath>
-      <Private>False</Private>
-    </Reference>
     <Reference Include="System.Net.Http" />
->>>>>>> 5c50aaa0
   </ItemGroup>
   <ItemGroup>
     <ProjectReference Include="..\..\core\MonoDevelop.Core\MonoDevelop.Core.csproj">
