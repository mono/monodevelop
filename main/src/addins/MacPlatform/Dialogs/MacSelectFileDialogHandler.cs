--- conflicted
+++ resolved
@@ -49,11 +49,6 @@
 			NSSavePanel panel = null;
 			
 			try {
-<<<<<<< HEAD
-				bool directoryMode = data.Action != FileChooserAction.Open;
-				
-=======
->>>>>>> a05bc0f6
 				if (data.Action == FileChooserAction.Save) {
 					panel = new NSSavePanel ();
 				} else {
