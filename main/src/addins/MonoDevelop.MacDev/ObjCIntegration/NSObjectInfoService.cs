--- conflicted
+++ resolved
@@ -176,15 +176,9 @@
 			
 			if (string.IsNullOrEmpty (objcName))
 				return null;
-<<<<<<< HEAD
-			var info = new NSObjectTypeInfo (objcName, type.FullName, null, type.BaseTypes.First ().Resolve (dom).FullName, isModel, type.GetSourceProject () != null, registeredInDesigner);
-			info.IsUserType = type.GetProjectContent () != null;
-			info.IsRegisteredInDesigner = registeredInDesigner;
-=======
-			
-			var info = new NSObjectTypeInfo (objcName, type.DecoratedFullName, null, type.BaseType.DecoratedFullName, isModel,
-				type.SourceProject != null, registeredInDesigner);
->>>>>>> 8a104dd0
+			
+			var info = new NSObjectTypeInfo (objcName, type.FullName, null, type.BaseTypes.First ().Resolve (dom).FullName, isModel,
+					type.GetSourceProject () != null, registeredInDesigner);
 			
 			if (info.IsUserType) {
 				UpdateTypeMembers (dom, info, type);
