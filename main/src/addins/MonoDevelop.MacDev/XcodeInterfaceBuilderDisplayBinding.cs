// 
// XcodeInterfaceBuilderDisplayBinding.cs
//  
// Author:
//       Michael Hutchinson <mhutchinson@novell.com>
// 
// Copyright (c) 2011 Novell, Inc.
// 
// Permission is hereby granted, free of charge, to any person obtaining a copy
// of this software and associated documentation files (the "Software"), to deal
// in the Software without restriction, including without limitation the rights
// to use, copy, modify, merge, publish, distribute, sublicense, and/or sell
// copies of the Software, and to permit persons to whom the Software is
// furnished to do so, subject to the following conditions:
// 
// The above copyright notice and this permission notice shall be included in
// all copies or substantial portions of the Software.
// 
// THE SOFTWARE IS PROVIDED "AS IS", WITHOUT WARRANTY OF ANY KIND, EXPRESS OR
// IMPLIED, INCLUDING BUT NOT LIMITED TO THE WARRANTIES OF MERCHANTABILITY,
// FITNESS FOR A PARTICULAR PURPOSE AND NONINFRINGEMENT. IN NO EVENT SHALL THE
// AUTHORS OR COPYRIGHT HOLDERS BE LIABLE FOR ANY CLAIM, DAMAGES OR OTHER
// LIABILITY, WHETHER IN AN ACTION OF CONTRACT, TORT OR OTHERWISE, ARISING FROM,
// OUT OF OR IN CONNECTION WITH THE SOFTWARE OR THE USE OR OTHER DEALINGS IN
// THE SOFTWARE.

using System;
using MonoDevelop.Ide.Gui;
using MonoDevelop.Ide.Desktop;
using MonoDevelop.Core;
using MonoDevelop.Projects;
using MonoDevelop.MacDev.XcodeSyncing;

namespace MonoDevelop.MacDev
{
	public class XcodeInterfaceBuilderDisplayBinding : IExternalDisplayBinding
	{
		public DesktopApplication GetApplication (FilePath fileName, string mimeType, Project ownerProject)
		{
			return new XcodeInterfaceBuilderDesktopApplication ((IXcodeTrackedProject)ownerProject);
		}
		
		public bool CanHandle (FilePath fileName, string mimeType, Project ownerProject)
		{
			if (!AppleSdkSettings.IsXcode4)
				return false;
			if (fileName.IsNullOrEmpty)
				return false;
			var xcp = ownerProject as IXcodeTrackedProject;
			if (xcp == null)
				return false;
			return xcp.XcodeProjectTracker.ShouldOpenInXcode (fileName);
		}

		public bool CanUseAsDefault {
			get { return true; }
		}
	}
	
	class XcodeInterfaceBuilderDesktopApplication : DesktopApplication
	{
		IXcodeTrackedProject project;
		
		public XcodeInterfaceBuilderDesktopApplication (IXcodeTrackedProject project)
			: base (AppleSdkSettings.XcodePath, "Xcode Interface Builder", true)
		{
			this.project = project;
		}
		
		public override void Launch (params string[] files)
		{
			if (!AppleSdkSettings.IsXcode42)
<<<<<<< HEAD
				throw new UserException ("XCode 4.2 is required to open file {0}", files [0]);
=======
				throw new UserException (string.Format ("XCode 4.2 is required to open file {0}", files [0]));
>>>>>>> c09cec98

			project.XcodeProjectTracker.OpenDocument (files[0]);
		}
	}
}<|MERGE_RESOLUTION|>--- conflicted
+++ resolved
@@ -70,11 +70,7 @@
 		public override void Launch (params string[] files)
 		{
 			if (!AppleSdkSettings.IsXcode42)
-<<<<<<< HEAD
-				throw new UserException ("XCode 4.2 is required to open file {0}", files [0]);
-=======
 				throw new UserException (string.Format ("XCode 4.2 is required to open file {0}", files [0]));
->>>>>>> c09cec98
 
 			project.XcodeProjectTracker.OpenDocument (files[0]);
 		}
