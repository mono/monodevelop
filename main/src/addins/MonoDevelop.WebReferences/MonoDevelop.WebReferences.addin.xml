<Addin
	id = "WebReferences"
    namespace = "MonoDevelop"
	name = "Project Web References"
	author = "Gideon de Swardt"
	copyright = "LGPL"
	url = "http://www.monodevelop.com"
	description = "Provides support for adding and maintianing Web References for CSharp and VB projects."
	category = "Web Development"
<<<<<<< HEAD
	version = "4.0" >
    
=======
	version = "3.0.5" >

>>>>>>> 215df589
    <Runtime>
    	<Import assembly = "MonoDevelop.WebReferences.dll"/>
    </Runtime>

	<Dependencies>
<<<<<<< HEAD
		<Addin id="Core" version="4.0"/>
		<Addin id="Ide" version="4.0"/>
=======
		<Addin id="Core" version="3.0.5"/>
		<Addin id="Ide" version="3.0.5"/>
>>>>>>> 215df589
	</Dependencies>

	<ExtensionPoint path = "/MonoDevelop/WebReferences/ContextMenu/ProjectPad/WebReferenceFolder">
		<ExtensionNodeSet id="MonoDevelop.Components.Commands.ItemSet"/>
	</ExtensionPoint>

	<ExtensionPoint path = "/MonoDevelop/WebReferences/ContextMenu/ProjectPad/WebReferenceItem">
		<ExtensionNodeSet id="MonoDevelop.Components.Commands.ItemSet"/>
	</ExtensionPoint>

	<Extension path = "/MonoDevelop/Ide/Pads/ProjectPad">
		<NodeBuilder class = "MonoDevelop.WebReferences.NodeBuilders.ProjectFolderNodeBuilderExtension"/>
		<NodeBuilder class = "MonoDevelop.WebReferences.NodeBuilders.ProjectNodeBuilder"/>
		<NodeBuilder class = "MonoDevelop.WebReferences.NodeBuilders.WebReferenceFolderNodeBuilder"/>
		<NodeBuilder class = "MonoDevelop.WebReferences.NodeBuilders.WebReferenceNodeBuilder"/>
	</Extension>

	<Extension path = "/MonoDevelop/Ide/Commands">
		<Category _name = "Web Reference" id = "WebReferences">
		<Command id = "MonoDevelop.WebReferences.WebReferenceCommands.Add"
			_label = "Add Web Reference"
			icon = "md-webreference-item" />
		<Command id = "MonoDevelop.WebReferences.WebReferenceCommands.UpdateAll"
			_label = "Update Web References"
			icon = "gtk-reload" />
		<Command id = "MonoDevelop.WebReferences.WebReferenceCommands.Update"
			_label = "Update Web Reference"
			icon = "gtk-reload" />
		<Command id = "MonoDevelop.WebReferences.WebReferenceCommands.DeleteAll"
			_label = "Delete All"
			icon = "gtk-delete" />
		<Command id = "MonoDevelop.WebReferences.WebReferenceCommands.Delete"
			_label = "Delete"
			icon = "gtk-delete" />
		</Category>
	</Extension>

	<Extension path = "/MonoDevelop/Ide/ContextMenu/ProjectPad/Add">
		<Condition id="ItemType" value="DotNetProject">
			<SeparatorItem insertafter = "MonoDevelop.Ide.Commands.ProjectCommands.AddFiles" />
			<CommandItem id = "MonoDevelop.WebReferences.WebReferenceCommands.Add"/>
		</Condition>
	</Extension>

	<Extension path = "/MonoDevelop/WebReferences/ContextMenu/ProjectPad/WebReferenceFolder">
		<CommandItem id = "MonoDevelop.WebReferences.WebReferenceCommands.Add" />
		<CommandItem id = "MonoDevelop.WebReferences.WebReferenceCommands.UpdateAll" />
	</Extension>

	<Extension path = "/MonoDevelop/WebReferences/ContextMenu/ProjectPad/WebReferenceItem">
		<CommandItem id = "MonoDevelop.WebReferences.WebReferenceCommands.Update" />
		<CommandItem id = "MonoDevelop.WebReferences.WebReferenceCommands.Delete" />
	</Extension>

	<Extension path = "/MonoDevelop/Core/StockIcons">
		<StockIcon stockid = "md-webreference-item" resource = "WebReferenceItem.png" />
	</Extension>

	<Extension path = "/MonoDevelop/ProjectModel/SerializableClasses">
		<DataType class = "MonoDevelop.WebReferences.WCF.WCFMetadata" />
		<DataType class = "MonoDevelop.WebReferences.WCF.WCFMetadataStorage" />
		<DataType class = "MonoDevelop.WebReferences.WS.WebReferences" />
		<DataType class = "MonoDevelop.WebReferences.WS.WebReferenceUrl" />
	</Extension>
</Addin><|MERGE_RESOLUTION|>--- conflicted
+++ resolved
@@ -7,25 +7,15 @@
 	url = "http://www.monodevelop.com"
 	description = "Provides support for adding and maintianing Web References for CSharp and VB projects."
 	category = "Web Development"
-<<<<<<< HEAD
 	version = "4.0" >
     
-=======
-	version = "3.0.5" >
-
->>>>>>> 215df589
     <Runtime>
     	<Import assembly = "MonoDevelop.WebReferences.dll"/>
     </Runtime>
 
 	<Dependencies>
-<<<<<<< HEAD
 		<Addin id="Core" version="4.0"/>
 		<Addin id="Ide" version="4.0"/>
-=======
-		<Addin id="Core" version="3.0.5"/>
-		<Addin id="Ide" version="3.0.5"/>
->>>>>>> 215df589
 	</Dependencies>
 
 	<ExtensionPoint path = "/MonoDevelop/WebReferences/ContextMenu/ProjectPad/WebReferenceFolder">
