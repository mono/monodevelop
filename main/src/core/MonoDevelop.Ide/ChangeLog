2008-08-13  Michael Hutchinson <mhutchinson@novell.com> 

	* MonoDevelop.Ide.Gui/MonoDevelopTreeView.cs: Remove the workaround for
	  "Bug 398353 - Solution pad's state is not restored correctly when
	  opening a solution/workspace" now that it's properly fixed by the
	  deserialisation fixes in r110397.

2008-08-13  Michael Hutchinson <mhutchinson@novell.com> 

	* MonoDevelop.Ide.Gui.Pads/NodeState.cs: Use current node name rather
	  than "Node". Along with changes to XmlReadHelper, fixes errors
	  restoring solution state "Unknown end node: State valid end nodes
	  are: Node".

2008-08-12  Michael Hutchinson <mhutchinson@novell.com> 

	* MonoDevelop.Ide.Gui/Workbench.cs,
	  MonoDevelop.Ide.Gui/MonoDevelopTreeView.cs: Better workaround for
	  "Bug 398353 - Solution pad's state is not restored correctly when
	  opening a solution/workspace".

2008-08-12  Michael Hutchinson <mhutchinson@novell.com> 

	* MonoDevelop.Ide.Gui/Workbench.cs: Load documents after restoring pad
	  states. Partially works around "Bug 398353 - Solution tree starts
	  collapsed regardless of selection".

2008-08-08  Lluis Sanchez Gual <lluis@novell.com> 

	* MonoDevelop.Ide.Gui.Pads.ProjectPad/SolutionFolderNodeBuilder.cs,
	  MonoDevelop.Ide.Gui.Pads.ProjectPad/CombineNodeBuilder.cs,
	  MonoDevelop.Ide.mdp, Makefile.am: Renamed file. Fixed
	  GetParentObject: GetParentObject should return the solution for
	  root folders.

2008-08-08  Lluis Sanchez Gual <lluis@novell.com> 

	* MonoDevelop.Ide.Gui.Dialogs/OverridesImplementsDialog.cs: Fix issue
	  with enumerator returned by GetCheckedSiblings. The enumerator
	  can't be reused after calling MoveNext.

2008-08-08  Mike Krüger <mkrueger@novell.com> 

	* MonoDevelop.Ide.Commands/RefactoryCommands.cs,
	  MonoDevelop.Ide.Gui.Dialogs/RenameItemDialog.cs: Worked on
	  refactory commands.

2008-08-07  Lluis Sanchez Gual <lluis@novell.com> 

	* MonoDevelop.Ide.Commands/DebugCommands.cs, MonoDevelop.Ide.addin.xml:
	  Added new breakpoint commands.
	* MonoDevelop.Ide.Debugging/DebuggingService.cs,
	  MonoDevelop.Ide.Gui.Dialogs/BreakpointPropertiesDialog.cs,
	  MonoDevelop.Ide.mdp,
	  gtk-gui/MonoDevelop.Ide.Gui.Dialogs.BreakpointPropertiesDialog.cs,
	  gtk-gui/gui.stetic, Makefile.am: Moved breakpoint properties dialog
	  from the debugger add-in. More stuff likely to come here.

2008-08-07  Mike Krüger <mkrueger@novell.com> 

	* MonoDevelop.Ide.Commands/RefactoryCommands.cs: Worked on dom.

2008-08-06  Lluis Sanchez Gual <lluis@novell.com> 

	* MonoDevelop.Ide.addin.xml: Added some missing icons to commands.

2008-08-05  Lluis Sanchez Gual <lluis@novell.com> 

	* MonoDevelop.Ide.Debugging/DebuggingService.cs: Fix some warnings. Add
	  ActiveThread property.

2008-08-05  Lluis Sanchez Gual <lluis@novell.com> 

	* MonoDevelop.Ide.Gui.OptionPanels/KeyBindingsPanel.cs,
	  MonoDevelop.Ide.Gui.Dialogs/CombineEntryFeatureSelector.cs,
	  MonoDevelop.Ide.StandardHeader/StandardHeaderPanel.cs,
	  MonoDevelop.Ide.mdp, gtk-gui/objects.xml: Updated.
	* MonoDevelop.Ide.Gui.Dialogs/GoToDialog.cs: Don't crash MD if there is
	  an exception in the go to dialog.
	* MonoDevelop.Ide.Gui/Document.cs: Request file edit permission when
	  saving a document.

<<<<<<< HEAD
2008-08-05  Mike Krüger <mkrueger@novell.com> 

	* MonoDevelop.Ide.Commands/RefactoryCommands.cs: worked on refactory
	  commands.

2008-08-04  Mike Krüger <mkrueger@novell.com> 

	* MonoDevelop.Ide.Commands/RefactoryCommands.cs: Changed parser
	  interface.

=======
>>>>>>> 02d5e787
2008-07-31  Michael Hutchinson <mhutchinson@novell.com> 

	* MonoDevelop.Ide.Gui/SdiWorkspaceWindow.cs: Escape < so it doesn't get
	  handled as GMarkup. Incomplete, but enough for now.

<<<<<<< HEAD
2008-07-29  Mike Krüger <mkrueger@novell.com> 

	* MonoDevelop.Ide.addin.xml: removed documentation dep.

2008-07-29  Mike Krüger <mkrueger@novell.com> 

	* MonoDevelop.Ide.Commands/RefactoryCommands.cs: fixed todo in
	  refactory commands.

2008-07-29  Mike Krüger <mkrueger@novell.com> 

	* MonoDevelop.Ide/Services.cs,
	  MonoDevelop.Ide.Gui.Pads/MonodocTreePad.cs,
	  MonoDevelop.Ide.Gui.Pads.ClassBrowser/ProjectNodeBuilder.cs,
	  MonoDevelop.Ide.Gui.Pads.ClassBrowser/SolutionNodeBuilder.cs,
	  MonoDevelop.Ide.Gui.Pads.ClassBrowser/ProjectNamespaceBuilder.cs,
	  MonoDevelop.Ide.Gui.Content/CompletionTextEditorExtension.cs,
	  MonoDevelop.Ide.Gui.Content/TextEditorExtension.cs,
	  MonoDevelop.Ide.Gui.Pads.ClassPad/MethodNodeBuilder.cs,
	  MonoDevelop.Ide.Gui.Pads.ClassPad/EventNodeBuilder.cs,
	  MonoDevelop.Ide.Gui.Pads.ClassPad/ClassData.cs,
	  MonoDevelop.Ide.Gui.Pads.ClassPad/FieldNodeBuilder.cs,
	  MonoDevelop.Ide.Gui.Pads.ClassPad/PropertyNodeBuilder.cs,
	  MonoDevelop.Ide.Gui.Pads.ClassPad/ClassNodeBuilder.cs,
	  MonoDevelop.Ide.Gui.Pads.ClassPad/ProjectNodeBuilder.cs,
	  MonoDevelop.Ide.Gui.Pads.ClassPad/MemberNodeBuilder.cs,
	  MonoDevelop.Ide.Gui.Pads.ClassPad/NamespaceData.cs,
	  MonoDevelop.Ide.Gui.Pads.ClassPad/CombineNodeBuilder.cs,
	  MonoDevelop.Ide.Gui.Pads.ClassPad/NamespaceNodeBuilder.cs,
	  MonoDevelop.Ide.Gui.Pads.ClassPad/MemberNodeCommandHandler.cs,
	  MonoDevelop.Ide.Gui.Dialogs/OverridesImplementsDialog.cs,
	  MonoDevelop.Ide.Gui.Dialogs/GoToDialog.cs,
	  MonoDevelop.Ide.Gui/RootWorkspace.cs,
	  MonoDevelop.Ide.Gui/ProjectOperations.cs,
	  MonoDevelop.Ide.Gui/DefaultWorkbench.cs,
	  MonoDevelop.Ide.Gui/Ide.cs, MonoDevelop.Ide.Gui/HelpViewer.cs,
	  MonoDevelop.Ide.Tasks/TaskService.cs: Translated old code to new
	  dom.

2008-07-29  Mike Krüger <mkrueger@novell.com> 

	* MonoDevelop.Ide.Commands/RefactoryCommands.cs,
	  MonoDevelop.Ide.Gui.Dialogs/OverridesImplementsDialog.cs,
	  MonoDevelop.Ide.Gui.Dialogs/EncapsulateFieldDialog.cs,
	  MonoDevelop.Ide.Gui.Dialogs/RenameItemDialog.cs,
	  MonoDevelop.Ide.Gui/RootWorkspace.cs,
	  MonoDevelop.Ide.Gui/ProjectOperations.cs: Changes for converted
	  refactoring infrastructure.

=======
>>>>>>> 02d5e787
2008-07-28  Andrés G. Aragoneses <aaragoneses@novell.com> 

	* MonoDevelop.Ide.Gui.Search/CurrentProjectDocumentIterator.cs: Be more
	  stacktrace friendly (wrt to exception line number).

2008-07-27  Mike Krüger <mkrueger@novell.com> 

	* MonoDevelop.Ide.Commands/RefactoryCommands.cs,
	  MonoDevelop.Ide.Gui.Pads.ClassBrowser/ClassBrowserPadWidget.cs,
	  MonoDevelop.Ide.Gui.Pads.ClassBrowser/ProjectNodeBuilder.cs,
	  MonoDevelop.Ide.Gui.Pads.ClassBrowser/MemberNodeBuilder.cs,
	  MonoDevelop.Ide.Gui.Pads.ClassBrowser/ProjectNamespaceBuilder.cs,
	  MonoDevelop.Ide.Gui.Content/CompletionTextEditorExtension.cs,
	  MonoDevelop.Ide.Gui/Document.cs,
	  MonoDevelop.Ide.Gui/RootWorkspace.cs,
	  MonoDevelop.Ide.Gui/ProjectOperations.cs: Worked on code
	  completion/new dom.

2008-07-23  Michael Hutchinson <mhutchinson@novell.com> 

	* MonoDevelop.Ide.Gui.Content/SmartIndenter.cs: Missed a file. It's not
	  used yet, but my local copy of DocumentStateTracker has code
	  stubbed using the Indent type from this file, and I've accidentally
	  committed it twice already. Hopefully by committing this I can
	  avoid breaking the build again...
	* MonoDevelop.Ide.mdp, Makefile.am: Updated.
	* MonoDevelop.Ide.Gui.Pads.ClassBrowser/ClassBrowserPadWidget.cs: Avoid
	  unnecessary empty string instantiations.

2008-07-23  Michael Hutchinson <mhutchinson@novell.com> 

	* MonoDevelop.Ide.Gui.Content/DocumentStateTracker.cs: Make consumers
	  supply the initial parser object.

2008-07-21  Jeffrey Stedfast  <fejj@novell.com>

	* MonoDevelop.Ide.Gui.Pads.ClassBrowser/ClassBrowserPadWidget.cs:
	Ugh, use System.EventArgs in the delegate - current mono svn seems
	to break on this :(

	* MonoDevelop.Ide.Gui/MonoDevelopTreeView.cs (Dispose): Override
	Gtk.Object.Dispose().

2008-07-21  Lluis Sanchez Gual <lluis@novell.com> 

	* MonoDevelop.Ide.Gui/RootWorkspace.cs,
	  MonoDevelop.Ide.Gui/WorkbenchMemento.cs: Moved serialization engine
	  to MonoDevelop.Core. Use new syntax for specifying attribute scope.

2008-07-17  Lluis Sanchez Gual <lluis@novell.com> 

	* MonoDevelop.Ide.Debugging/DebuggingService.cs: Remove test
	  catchpoint.

2008-07-16  Lluis Sanchez Gual <lluis@novell.com> 

	* MonoDevelop.Ide.Debugging/DebuggingService.cs: Store breakpoints in
	  the user preferences file.

2008-07-16  Lluis Sanchez Gual <lluis@novell.com> 

	* MonoDevelop.Ide.Commands/DebugCommands.cs: Track api changes.
	* MonoDevelop.Ide.Debugging/DebuggingService.cs: Track api changes. Use
	  GuiDispatch instead of Invoke to make sure events are delivered in
	  the correct order.
	* MonoDevelop.Ide.Gui.Dialogs/AttachToProcessDialog.cs,
	  gtk-gui/gui.stetic,
	  gtk-gui/MonoDevelop.Ide.Gui.Dialogs.AttachToProcessDialog.cs: Added
	  a filter entry to the attach dialog.

2008-07-12  Mike Krüger <mkrueger@novell.com> 

	* MonoDevelop.Ide.Gui.Content/CompletionTextEditorExtension.cs: Worked
	  on completion.

2008-07-08  Ankit Jain  <jankit@novell.com>

	* MonoDevelop.Ide.Commands/ProjectCommands: Disable Run/Debug commands
	for workspaces.

2008-07-08  Ankit Jain  <jankit@novell.com>

	* MonoDevelop.Ide.Commands/ProjectCommands: Rename "Resume" command to
	"Continue".

2008-07-04  Mike Krüger <mkrueger@novell.com> 

	* MonoDevelop.Ide.Gui.Search/CurrentProjectDocumentIterator.cs: Fixed
	  bug in currentprojectdocument iterator.

2008-07-03  Mike Krüger <mkrueger@novell.com> 

	* MonoDevelop.Ide.Gui/RootWorkspace.cs: reverted some changes.

2008-07-03  Mike Krüger <mkrueger@novell.com> 

	* MonoDevelop.Ide.Gui/Document.cs,
	  MonoDevelop.Ide.Gui/RootWorkspace.cs: Reverted some changes.

2008-07-03  Mike Krüger <mkrueger@novell.com> 

	* MonoDevelop.Ide.Gui/Document.cs,
	  MonoDevelop.Ide.Gui/RootWorkspace.cs: Worked on new dom.

2008-07-02  Lluis Sanchez Gual <lluis@novell.com> 

	* MonoDevelop.Ide.Commands/DebugCommands.cs,
	  MonoDevelop.Ide.Debugging/DebuggingService.cs,
	  MonoDevelop.Ide.addin.xml: Added ShowDisassembly command.

2008-07-02  Ankit Jain  <jankit@novell.com>

	* DebugCommands.cs (EnableDisableBreakpointHandler): Disable if there is
	no active document.

2008-07-01  Lluis Sanchez Gual <lluis@novell.com> 

	* MonoDevelop.Ide.Commands/DebugCommands.cs, MonoDevelop.Ide.addin.xml:
	  Implemented new debug commands.
	* MonoDevelop.Ide.Debugging/DebuggingService.cs: Update breakpoint
	  locations when lines are inserted or removed.
	* MonoDevelop.Ide.mdp: Updated.

2008-06-24  Mike Krüger <mkrueger@novell.com> 

	* gtk-gui/MonoDevelop.Ide.Gui.Pads.ClassBrowser.ClassBrowserPadWidget.cs:
	  Removed unused labels.

2008-06-23  Michael Hutchinson <mhutchinson@novell.com> 

	* MonoDevelop.Ide.Gui.Content/CompletionTextEditorExtension.cs: Add a
	  protected method for subclasses to show the completion window.

2008-06-23  Andrés G. Aragoneses <aaragoneses@novell.com> 

	Implements feature in bug#323396 (reviewed by Mike Krueger).
	
	* MonoDevelop.Ide.Gui.Dialogs/ReplaceInFilesDialog.cs: Use new search
	  pattern.
	* MonoDevelop.Ide.mdp, Makefile.am: Updated.
	* MonoDevelop.Ide.Gui.Search/FilesDocumentIterator.cs: Abstract class
	  which contains common code for patterns which search in many files
	  (contents copied from WholeProjectDocumentIterator).
	* MonoDevelop.Ide.Gui.Search/WholeProjectDocumentIterator.cs: New
	  iterator for new search pattern.
	* MonoDevelop.Ide.Gui.Search/CurrentProjectDocumentIterator.cs: New
	  file.
	* MonoDevelop.Ide.Gui.Search/WholeCombineDocumentIterator.cs: New file,
	  renamed from WholeProjectDocumentIterator, and moved all common
	  code with new iterator to FilesDocumentIterator.
	* MonoDevelop.Ide.Gui.Search/SearchReplaceManager.cs: New search
	  pattern.
	* MonoDevelop.Ide.Gui.Search/SearchReplaceUtilities.cs: Use the new
	  iterator classes.

2008-06-23  Mike Krüger <mkrueger@novell.com> 

	* MonoDevelop.Ide.Gui.Content/TextEditorProperties.cs: Added tab ==
	  reindent option.

2008-06-20  Michael Hutchinson <mhutchinson@novell.com> 

	* MonoDevelop.Ide.Gui.Dialogs/OverridesImplementsDialog.cs: Use new
	  bulk implementation interfaces to avoid lots of reparses, and to
	  implement interfaces in regions.

2008-06-20  Lluis Sanchez Gual <lluis@novell.com> 

	* MonoDevelop.Ide.Commands/DebugCommands.cs,
	  MonoDevelop.Ide.Debugging/DebuggingService.cs,
	  MonoDevelop.Ide.addin.xml: Implemented detach.

2008-06-20  Levi Bard <taktaktaktaktaktaktaktaktaktak@gmail.com>

	* MonoDevelop.Ide.Commands/FileCommands.cs: Spelling fix.

2008-06-20  Lluis Sanchez Gual <lluis@novell.com> 

	* MonoDevelop.Ide.Commands/DebugCommands.cs,
	  MonoDevelop.Ide.Debugging/DebuggingService.cs,
	  MonoDevelop.Ide.Debugging/DebugExecutionHandlerFactory.cs,
	  MonoDevelop.Ide.Gui.Dialogs/AttachToProcessDialog.cs,
	  MonoDevelop.Ide.addin.xml, MonoDevelop.Ide.mdp, gtk-gui/gui.stetic,
	  gtk-gui/MonoDevelop.Ide.Gui.Dialogs.AttachToProcessDialog.cs,
	  Makefile.am, MonoDevelop.Ide.Gui/ProjectOperations.cs: Implemented
	  attach to process. Some api improvements.

2008-06-20  Ankit Jain  <jankit@novell.com>

	* MonoDevelop.Ide.Gui.Dialogs/OverridesImplementsDialog.cs:
	Make name column resizable, ellipisize. Show type names as
	"Name (Namespace)"

2008-06-20  Ankit Jain  <jankit@novell.com>

	* MonoDevelop.Ide.Gui.Dialogs/OverridesImplementsDialog.cs:
	Show members names in the form - "MemberName : Return type"

2008-06-20  Ankit Jain  <jankit@novell.com>

	* MonoDevelop.Ide.Gui.Dialogs/OverridesImplementsDialog.cs
	(PopulateTreeView): Properly stringify type names also.

2008-06-20  Ankit Jain  <jankit@novell.com>

	* MonoDevelop.Ide.Gui.Dialogs/EncapsulateFieldDialog.cs: Make
	Field/Property name columns expandable.

2008-06-20  Ankit Jain  <jankit@novell.com>

	* MonoDevelop.Ide.Gui.Dialogs/OverridesImplementsDialog.cs: New.
	* gtk-gui/MonoDevelop.Ide.OverridesImplementsDialog.cs: New.
	* gtk-gui/gui.stetic: Update.
	* RefactoryCommands.cs (OverrideOrImplementMembers): New.
	* Makefile.am:
	* MonoDevelop.Ide.mdp: Update.

2008-06-18  Lluis Sanchez Gual <lluis@novell.com> 

	* MonoDevelop.Ide.Gui/IdePreferences.cs: Use msbuild as default file
	  format.

2008-06-17  Michael Hutchinson <mhutchinson@novell.com> 

	* MonoDevelop.Ide.Templates/FileTemplateReference.cs: Provide a valid
	  .NET identifier from the project name for templating file names.

2008-06-17  Michael Hutchinson <mhutchinson@novell.com> 

	* MonoDevelop.Ide.Gui.Pads/NodeCommandHandler.cs,
	  MonoDevelop.Ide.Gui/MonoDevelopTreeView.cs: Handle delete commands
	  in the base node command handler instead of the tree view, so that
	  subclassed command handlers can override them properly.
	* MonoDevelop.Ide.Gui.Pads.ProjectPad/ProjectFileNodeBuilder.cs: Don't
	  allow deleting child files. Fix bad casting pattern. 
	* MonoDevelop.Ide.Tasks/TaskService.cs: Avoid an exception on closing
	  solutions without user tasks.

2008-06-17  Mike Krüger <mkrueger@novell.com> 

	* MonoDevelop.Ide.mdp, Makefile.am: Fixed makefile.

2008-06-17  Mike Krüger <mkrueger@novell.com> 

	* MonoDevelop.Ide.Gui.Pads.ClassBrowser/ClassBrowserPadWidget.cs,
	  gtk-gui/MonoDevelop.Ide.Gui.Pads.ClassBrowser.ClassBrowserPadWidget.cs:
	  Changed class browser widget.

2008-06-16  Lluis Sanchez Gual <lluis@novell.com> 

	* MonoDevelop.Ide.Gui.Pads.ProjectPad/ProjectNodeBuilder.cs: Fix
	  nullref (bug #400317).

2008-06-16  Lluis Sanchez Gual <lluis@novell.com> 

	* MonoDevelop.Ide.Debugging/DebuggingService.cs: Dispose the debug
	  session when done.
	* MonoDevelop.Ide.Gui.Dialogs/NewProjectDialog.cs: Track api changes.
	* gtk-gui/MonoDevelop.Ide.Gui.Dialogs.EncapsulateFieldDialog.cs:
	  Updated.
	* Makefile.am: Removed unneeded reference.
	* MonoDevelop.Ide.Gui/ProjectOperations.cs: Track api changes. Don't
	  switch worbench context when debugging.
	* MonoDevelop.Ide.Gui/Workbench.cs: If a file can't be loaded, show an
	  error, don't try to open it using an arbitrary display binding.

2008-06-12  Atsushi Enomoto  <atsushi@ximian.com>

	* MonoDevelop.Ide.Gui.Dialogs/ReplaceInFilesDialog.cs : fixed
	  message format string (found by translation).

2008-06-12  Mike Krüger <mkrueger@novell.com> 

	* MonoDevelop.Ide.Gui.Content/TextEditorProperties.cs: added set for
	  indentstyle property.

2008-06-11  Mike Krüger <mkrueger@novell.com> 

	* MonoDevelop.Ide.Gui.Content/TextEditorProperties.cs: fixed 'Bug
	  393610 - Tab always indents the line and never inserts a tab
	  character'.

2008-06-10  Michael Hutchinson <mhutchinson@novell.com> 

	* MonoDevelop.Ide.Gui/ProjectOperations.cs,
	  MonoDevelop.Ide.Gui.Pads.ProjectPad/ResourceFolderNodeBuilder.cs,
	  MonoDevelop.Ide.Gui.Pads.ProjectPad/ProjectNodeBuilder.cs,
	  MonoDevelop.Ide.Gui.Pads.ProjectPad/ProjectFileNodeBuilder.cs,
	  MonoDevelop.Ide.Gui.Pads.ProjectPad/FolderNodeBuilder.cs: Handle
	  adding, removing, drag-n-drop etc for grouped/dependent files.
	* MonoDevelop.Ide.Templates/SingleFileDescriptionTemplate.cs: Allow
	  templates to define name of dependency parent.

2008-06-10  Andres G. Aragoneses <aaragoneses@novell.com> 

	* MonoDevelop.Ide.Gui.Dialogs/ProjectReferencePanel.cs: Implement
	  feature to allow unmanaged project references in a managed project
	  (bug#397490).

2008-06-09  Lluis Sanchez Gual <lluis@novell.com> 

	* MonoDevelop.Ide.Gui/RootWorkspace.cs: Fix bug 398179 - Loading
	  project with "Solution" tab collapsed to side, exception when
	  running.

2008-06-06  Ankit Jain  <jankit@novell.com>

	* MonoDevelop.Ide.Gui.Dialogs/EncapsulateFieldDialog.cs: More usability
	fixes.

2008-06-05  Lluis Sanchez Gual <lluis@novell.com> 

	* MonoDevelop.Ide.Gui/MonoDevelopTreeView.cs: Fix potential issue with
	  invalidated iters.

2008-06-06  Ankit Jain  <jankit@novell.com>

	* MonoDevelop.Ide.Gui.Dialogs/EncapsulateFieldDialog.cs: Usability
	improvements suggested by lluis.
	* gtk-gui/MonoDevelop.Ide.Gui.Dialogs.EncapsulateFieldDialog.cs: Update.
	* gtk-gui/gui.stetic: Update.

2008-06-05  Lluis Sanchez Gual <lluis@novell.com> 

	* MonoDevelop.Ide.Gui/MonoDevelopTreeView.cs: When handling the Delete
	  command, run DeleteItem for only one command handle, since the node
	  will probably be gone after that method is called. Should fix Bug
	  396566 - Deleting items in the solution pad often segfaults.

2008-06-05  Lluis Sanchez Gual <lluis@novell.com> 

	* AssemblyInfo.cs.in,
	  MonoDevelop.Ide.Gui.Dialogs/SharpDevelopAboutPanels.cs,
	  MonoDevelop.Ide.Gui.Dialogs/SplashScreen.cs: Show version label in
	  the splash and in the about box. Version label is the friendly name
	  of the package version.

2008-06-05  Ankit Jain  <jankit@novell.com>

	* MonoDevelop.Ide.Gui.Dialogs/EncapsulateFieldDialog.cs: Left-align the
	'read-only' column.

2008-06-05  Ankit Jain  <jankit@novell.com>

	* EncapsulateFieldDialog.cs (OnOKClicked): Fix order of arguments.

2008-06-04  Lluis Sanchez Gual <lluis@novell.com> 

	* MonoDevelop.Ide.Gui.Pads.ProjectPad/CombineNodeBuilder.cs: Added
	  local handling of FindInFile command.

2008-06-04  Lluis Sanchez Gual <lluis@novell.com> 

	* MonoDevelop.Ide.addin.xml: Add missing dependency.

2008-06-04  Lluis Sanchez Gual <lluis@novell.com> 

	* MonoDevelop.Ide.addin.xml: Bump MD version.

2008-06-04  Lluis Sanchez Gual <lluis@novell.com> 

	* MonoDevelop.Ide.Commands/FileCommands.cs: Use destroy to dispose the
	  dialog.

2008-06-04  Ankit Jain  <jankit@novell.com>

	* MonoDevelop.Ide.Commands/RefactoryCommands.cs
	(BuildRefactoryMenuForItem): Add a "Encapsulate fields" command to the Class
	menu.
	(EncapsulateField): Handle invokation from class menu also.
	* MonoDevelop.Ide.Gui.Dialogs/EncapsulateFieldDialog.cs: Show a list of
	all fields and allow generating properties for multiple fields.
	* gtk-gui/MonoDevelop.Ide.Gui.Dialogs.EncapsulateFieldDialog.cs: Update.
	* gtk-gui/gui.stetic: Update.

2008-06-03  Lluis Sanchez Gual <lluis@novell.com> 

	* MonoDevelop.Ide.Gui.Dialogs/SplashScreen.cs,
	  MonoDevelop.Ide.Gui.Dialogs/FileSelectorDialog.cs,
	  MonoDevelop.Ide.Gui.Dialogs/NewFileDialog.cs,
	  MonoDevelop.Ide.Gui/ProjectOperations.cs: Use the OnDestroyed event
	  instead of Dispose, since with the latest changes in gtk#, Dispose
	  is not called anymore when a widget is destroyed.

2008-06-03  Lluis Sanchez Gual <lluis@novell.com> 

	* MonoDevelop.Ide.Gui.Pads/DefaultMonitorPad.cs: Make sure the pad
	  can't be reused once the monitor operation has started.
	* MonoDevelop.Ide.Debugging/DebugExecutionHandlerFactory.cs,
	  MonoDevelop.Ide.Gui.Pads.ClassPad/SolutionNodeBuilder.cs,
	  MonoDevelop.Ide.Gui.Pads.ProjectPad/ProjectNodeBuilder.cs,
	  MonoDevelop.Ide.Gui.Pads.ProjectPad/SolutionNodeBuilder.cs,
	  MonoDevelop.Ide.Gui/RootWorkspace.cs: Track api changes.
	  StartupItem is now handled by solutions.
	* MonoDevelop.Ide.addin.xml: Register debug execution mode.

2008-06-02  Lluis Sanchez Gual <lluis@novell.com> 

	* MonoDevelop.Ide.Debugging/DebuggingService.cs: Fix current frame
	  selection.

2008-05-30  Lluis Sanchez Gual <lluis@novell.com> 

	* MonoDevelop.Ide.Debugging/DebuggingService.cs: Fixes in backtrace
	  handling.

2008-05-30  Lluis Sanchez Gual <lluis@novell.com> 

	* MonoDevelop.Ide.Gui.Pads.ProjectPad/ProjectNodeBuilder.cs: When the
	  Modified event of a project is fired, update the whole tree only if
	  it is a change of the base directory. Fixes bug #395670 - Every
	  addition to the current project crashes MD.
	* MonoDevelop.Ide.Gui/MonoDevelopTreeView.cs: Made ITreeNavigator more
	  reliable against tree changes. Every method now checks if the
	  internal iterator is valid, and if it is not, it tries to get a new
	  one.

2008-05-29  Lluis Sanchez Gual <lluis@novell.com> 

	* MonoDevelop.Ide.Templates/CombineDescriptor.cs,
	  MonoDevelop.Ide.Templates/SolutionItemDescriptor.cs,
	  MonoDevelop.Ide.Templates/ProjectTemplate.cs,
	  MonoDevelop.Ide.Templates/ISolutionItemDescriptor.cs,
	  MonoDevelop.Ide.Templates/ProjectDescriptor.cs: Split solution item
	  creation in two steps: creation of the instance, and
	  initialization. In this way the new project dialog can create a new
	  instance of the project to check availability of features without
	  having to expand the whole template.
	* MonoDevelop.Ide.Gui.Pads.ClassPad/CombineNodeBuilder.cs: Fix node
	  label.
	* MonoDevelop.Ide.Gui.Dialogs/NewProjectDialog.cs: When adding a
	  project to an existing solution, always use the solution's format.
	  Skip the 'project features' page if there are no features available
	  for that kind of project.

2008-05-28  Michael Hutchinson <mhutchinson@novell.com> 

	* MonoDevelop.Ide.Templates/SingleFileDescriptionTemplate.cs: Fix a
	  NRE.
	* MonoDevelop.Ide.Templates/ProjectDescriptor.cs: Log some messages as
	  well as throwing up dialog boxes.

2008-05-28  Lluis Sanchez Gual <lluis@novell.com> 

	* MonoDevelop.Ide.Gui.Pads/ITreeNavigator.cs,
	  MonoDevelop.Ide.Gui/MonoDevelopTreeView.cs: Implemented
	  MoveToNextObject in ITreeNavigator, which moves the navigator to
	  the next node containing the same object.
	* MonoDevelop.Ide.Gui/Workbench.cs: When looking for a project to which
	  to bind a file being opened, look first in the active projects and
	  solutions. Fixes bug 370333 - Wrong file highlighted/selected when
	  using external files feature. 

2008-05-28  Lluis Sanchez Gual <lluis@novell.com> 

	* MonoDevelop.Ide.Gui.Pads/DefaultMonitorPad.cs,
	  MonoDevelop.Ide.Gui/OutputProgressMonitor.cs: Implement support for
	  console logging.

2008-05-28  Mike Krüger <mkrueger@novell.com> 

	* MonoDevelop.Ide.Gui/Document.cs: Deactivated on the fly parsing with
	  the new dom.

2008-05-27  Lluis Sanchez Gual <lluis@novell.com> 

	* MonoDevelop.Ide.Debugging/DebuggingService.cs: Write debugger output
	  to the console. Properly implement Exit().
	* gtk-gui/MonoDevelop.Ide.Gui.Dialogs.NewFileDialog.cs: Updated.

2008-05-27  Mike Krüger <mkrueger@novell.com> 

	* MonoDevelop.Ide.Gui/Document.cs,
	  MonoDevelop.Ide.Gui/SdiWorkspaceWindow.cs: Fixed dispose source
	  editor widget bug.

2008-05-27  Mike Krüger <mkrueger@novell.com> 

	* MonoDevelop.Ide.Gui.Pads.ClassPad/ProjectNodeBuilder.cs,
	  MonoDevelop.Ide.Gui.Pads.ClassPad/NamespaceNodeBuilder.cs,
	  MonoDevelop.Ide.Gui.Pads.ClassPad/SolutionNodeBuilder.cs,
	  MonoDevelop.Ide.addin.xml, MonoDevelop.Ide.mdp, Makefile.am,
	  MonoDevelop.Ide.Gui/RootWorkspace.cs: Disabled the new class
	  browser.

2008-05-27  Mike Krüger <mkrueger@novell.com> 

	* MonoDevelop.Ide.Gui/Document.cs: Fixed some bugs in the new dom
	  parsing.

2008-05-27  Mike Krüger <mkrueger@novell.com> 

	* MonoDevelop.Ide.Gui.Pads.ClassBrowser/TypeNodeBuilder.cs,
	  MonoDevelop.Ide.Gui.Pads.ClassBrowser/ClassBrowserPadWidget.cs,
	  MonoDevelop.Ide.Gui.Pads.ClassBrowser/ProjectNodeBuilder.cs,
	  MonoDevelop.Ide.Gui.Pads.ClassBrowser/MemberNodeBuilder.cs,
	  MonoDevelop.Ide.Gui.Pads.ClassBrowser/ProjectNamespaceBuilder.cs,
	  MonoDevelop.Ide.Gui.Pads.ClassPad/ProjectNodeBuilder.cs,
	  MonoDevelop.Ide.Gui.Pads.ClassPad/NamespaceNodeBuilder.cs,
	  MonoDevelop.Ide.Gui.Pads.ClassPad/SolutionNodeBuilder.cs,
	  MonoDevelop.Ide.addin.xml, MonoDevelop.Ide.mdp, gtk-gui/gui.stetic,
	  gtk-gui/MonoDevelop.Ide.Gui.Pads.ClassBrowser.ClassBrowserPadWidget.cs,
	  Makefile.am, MonoDevelop.Ide.Gui/Document.cs,
	  MonoDevelop.Ide.Gui/RootWorkspace.cs,
	  MonoDevelop.Ide.Gui/ProjectOperations.cs: Added new dom & new class
	  browser.

2008-05-26  Lluis Sanchez Gual <lluis@novell.com> 

	* MonoDevelop.Ide.Templates/FileDescriptionTemplate.cs,
	  MonoDevelop.Ide.Templates/SingleFileDescriptionTemplate.cs: Fix bug
	  362783 - 'Add new file' dialog doesn't handle spaces in names
	  propertly.

2008-05-26  Lluis Sanchez Gual <lluis@novell.com> 

	* MonoDevelop.Ide.Templates/FileTemplate.cs,
	  MonoDevelop.Ide.Templates/FileDescriptionTemplate.cs,
	  MonoDevelop.Ide.Templates/SingleFileDescriptionTemplate.cs,
	  MonoDevelop.Ide.Templates/ResourceFileDescriptionTemplate.cs,
	  MonoDevelop.Ide.Templates/FileTemplateReference.cs: Properly
	  propagate file creation errors. Fixes bug 361349 - Choosing "No" to
	  overwriting an existing file pops up "Invalid file name" dialog.
	* gtk-gui/MonoDevelop.Ide.Gui.Dialogs.NewFileDialog.cs,
	  gtk-gui/gui.stetic: Avoid auto-closing of the dialog when clicking
	  on OK. This is handled manually.

2008-05-26  Lluis Sanchez Gual <lluis@novell.com> 

	* MonoDevelop.Ide.Gui/RootWorkspace.cs: Avoid crashing if there is a
	  problem when loading a parser database. Fixes bug 358124 - Code
	  completion prevents project loading.

2008-05-23  Lluis Sanchez Gual <lluis@novell.com> 

	* MonoDevelop.Ide.Gui/RootWorkspace.cs: Moved code for getting a
	  wrapper solution (when opening a single project) to ProjectService.

2008-05-22  Lluis Sanchez Gual <lluis@novell.com> 

	* MonoDevelop.Ide.Gui/SdiWorkspaceLayout.cs: Fix bug 393671 - Creating
	  a new empty text file from a freshly loaded MD (no projects loaded)
	  throws a NRE.

2008-05-22  Lluis Sanchez Gual <lluis@novell.com> 

	* MonoDevelop.Ide.Gui.Pads.ProjectPad/ProjectNodeBuilder.cs: Refresh
	  the project when any property changes.

2008-05-22  Lluis Sanchez Gual <lluis@novell.com> 

	* MonoDevelop.Ide.addin.xml, MonoDevelop.Ide.Gui/ProjectOperations.cs:
	  Show the "Options" command for solution folders, and make sure the
	  solution is saved when the options are changed.

2008-05-22  Lluis Sanchez Gual <lluis@novell.com> 

	* MonoDevelop.Ide.Gui/ProjectOperations.cs: Merged the extension points
	  for project and solution option panels into a single extension
	  point. A single extension point will now be used for all kinds of
	  items. Extension conditions can be used to make panels visible only
	  for some specific item types.

2008-05-22  Lluis Sanchez Gual <lluis@novell.com> 

	* MonoDevelop.Ide.Gui/RootWorkspace.cs: Track api changes.

2008-05-22  Lluis Sanchez Gual <lluis@novell.com> 

	* MonoDevelop.Ide.Gui.Pads/ErrorListPad.cs,
	  MonoDevelop.Ide.Gui/RootWorkspace.cs,
	  MonoDevelop.Ide.Gui/ProjectOperations.cs,
	  MonoDevelop.Ide.Tasks/Task.cs,
	  MonoDevelop.Ide.Tasks/CommentTasksView.cs,
	  MonoDevelop.Ide.Tasks/TaskService.cs: Replaced
	  ICompilerResult/DefaultCompilerResult/CompilerResults by a new
	  BuildResult class, which has owner information at error level, so
	  it is possible to know which project generated an error when
	  building a solution. Updated Task and TaskService to use the new
	  owner information.

2008-05-21  Lluis Sanchez Gual <lluis@novell.com> 

	* MonoDevelop.Ide.Gui/IPadContainer.cs,
	  MonoDevelop.Ide.Gui/Workbench.cs, MonoDevelop.Ide.Gui/Pad.cs: Avoid
	  creating hidden pads when storing workspace preferences.

2008-05-21  Lluis Sanchez Gual <lluis@novell.com> 

	* MonoDevelop.Ide.Gui/Workbench.cs,
	  MonoDevelop.Ide.Gui/SdiWorkspaceLayout.cs: Fix bug 361084 -
	  Dragging a tab to a different position doesn't change its position
	  in the tab order.

2008-05-21  Lluis Sanchez Gual <lluis@novell.com> 

	* MonoDevelop.Ide.Gui/RootWorkspace.cs: Use the property to access
	  ParserDatabase since it lazily creates the object.

2008-05-21  Lluis Sanchez Gual <lluis@novell.com> 

	* MonoDevelop.Ide.Tasks/TaskService.cs: Improved task count updating.

2008-05-21  Lluis Sanchez Gual <lluis@novell.com> 

	* MonoDevelop.Ide.Gui/RootWorkspace.cs,
	  MonoDevelop.Ide.Gui/ProjectOperations.cs: Always try to set a valid
	  startup project when the workspace solutions change.
	* MonoDevelop.Ide.Gui/Workbench.cs: Ensure the MD options panel is
	  properly destroyed.

2008-05-21  Lluis Sanchez Gual <lluis@novell.com> 

	* MonoDevelop.Ide.CodeTemplates/CodeTemplateGroup.cs: Fix bug 372041 -
	  Additional code template groups are not loaded after a restart.
	  Patch by Levi Bard.

2008-05-21  Lluis Sanchez Gual <lluis@novell.com> 

	* MonoDevelop.Ide.Templates/CombineDescriptor.cs,
	  MonoDevelop.Ide.Templates/ISolutionItemFeature.cs,
	  MonoDevelop.Ide.Templates/ParentProjectFileTemplateCondition.cs,
	  MonoDevelop.Ide.Templates/SolutionItemDescriptor.cs,
	  MonoDevelop.Ide.Templates/ProjectTemplate.cs,
	  MonoDevelop.Ide.Templates/ISolutionItemDescriptor.cs,
	  MonoDevelop.Ide.Templates/ProjectDescriptor.cs,
	  MonoDevelop.Ide.Commands/RefactoryCommands.cs,
	  MonoDevelop.Ide.Commands/FileCommands.cs,
	  MonoDevelop.Ide.Commands/EditCommands.cs,
	  MonoDevelop.Ide.Commands/SearchCommands.cs,
	  MonoDevelop.Ide.Commands/CustomStringTagProvider.cs,
	  MonoDevelop.Ide.Commands/ProjectCommands.cs,
	  MonoDevelop.Ide/Services.cs,
	  MonoDevelop.Ide.ExternalTools/ExternalToolPanel.cs,
	  MonoDevelop.Ide.Gui.Pads/DefaultMonitorPad.cs,
	  MonoDevelop.Ide.Gui.Pads/FileScout.cs,
	  MonoDevelop.Ide.Gui.Pads/SolutionPad.cs,
	  MonoDevelop.Ide.Gui.Pads/ErrorListPad.cs,
	  MonoDevelop.Ide.Gui.Pads.ClassBrowser/ClassBrowserPadWidget.cs,
	  MonoDevelop.Ide.Gui.Pads.ClassBrowser/ProjectNodeBuilder.cs,
	  MonoDevelop.Ide.Gui.Pads.ClassBrowser/SolutionNodeBuilder.cs,
	  MonoDevelop.Ide.Gui.Content/TextEditorExtension.cs,
	  MonoDevelop.Ide.Gui.OptionPanels/LoadSavePanel.cs,
	  MonoDevelop.Ide.Gui.Pads.ClassPad/ProjectNodeBuilder.cs,
	  MonoDevelop.Ide.Gui.Pads.ClassPad/CombineNodeBuilder.cs,
	  MonoDevelop.Ide.Gui.Pads.ClassPad/NamespaceNodeBuilder.cs,
	  MonoDevelop.Ide.Gui.Pads.ClassPad/SolutionNodeBuilder.cs,
	  MonoDevelop.Ide.Gui.Pads.ProjectPad/WorkspaceNodeBuilder.cs,
	  MonoDevelop.Ide.Gui.Pads.ProjectPad/ProjectFolderNodeBuilder.cs,
	  MonoDevelop.Ide.Gui.Pads.ProjectPad/ProjectFileNodeBuilder.cs,
	  MonoDevelop.Ide.Gui.Pads.ProjectPad/ProjectNodeBuilder.cs,
	  MonoDevelop.Ide.Gui.Pads.ProjectPad/FolderNodeBuilder.cs,
	  MonoDevelop.Ide.Gui.Pads.ProjectPad/ProjectSolutionPad.cs,
	  MonoDevelop.Ide.Gui.Pads.ProjectPad/CombineNodeBuilder.cs,
	  MonoDevelop.Ide.Gui.Pads.ProjectPad/SolutionNodeBuilder.cs,
	  MonoDevelop.Ide.Gui.Pads.ProjectPad/UnknownEntryNodeBuilder.cs,
	  MonoDevelop.Ide.Gui.Pads.ProjectPad/ProjectReferenceFolderNodeBuilder.cs,
	  MonoDevelop.Ide.Gui.Pads.ProjectPad/ResourceFolderNodeBuilder.cs,
	  MonoDevelop.Ide.Gui.Pads.ProjectPad/ShowAllFilesBuilderExtension.cs,
	  MonoDevelop.Ide.Gui.Pads.ProjectPad/SystemFileNodeBuilder.cs,
	  MonoDevelop.Ide.Gui.Pads.ProjectPad/ProjectReferenceNodeBuilder.cs,
	  MonoDevelop.Ide.Gui.Pads.ProjectPad/LinkedFilesFolderNodeBuilder.cs,
	  MonoDevelop.Ide.Gui.Dialogs/CombineEntryFeatureSelector.cs,
	  MonoDevelop.Ide.Gui.Dialogs/FeatureSelectorDialog.cs,
	  MonoDevelop.Ide.Gui.Dialogs/SelectReferenceDialog.cs,
	  MonoDevelop.Ide.Gui.Dialogs/IncludeFilesDialog.cs,
	  MonoDevelop.Ide.Gui.Dialogs/GoToDialog.cs,
	  MonoDevelop.Ide.Gui.Dialogs/EncapsulateFieldDialog.cs,
	  MonoDevelop.Ide.Gui.Dialogs/ExportProjectDialog.cs,
	  MonoDevelop.Ide.Gui.Dialogs/DirtyFilesDialog.cs,
	  MonoDevelop.Ide.Gui.Dialogs/NewProjectDialog.cs,
	  MonoDevelop.Ide.Gui.Dialogs/FileSelectorDialog.cs,
	  MonoDevelop.Ide.Gui.Dialogs/ProjectReferencePanel.cs,
	  MonoDevelop.Ide.Gui.Dialogs/RenameItemDialog.cs,
	  MonoDevelop.Ide.Gui.Dialogs/NewFileDialog.cs,
	  MonoDevelop.Ide.StandardHeader/StandardHeaderService.cs,
	  MonoDevelop.Ide.Dom.Parser/ProjectParserService.cs,
	  MonoDevelop.Ide.addin.xml,
	  MonoDevelop.Ide.Dom.Output/NetAmbience.cs, MonoDevelop.Ide.mdp,
	  gtk-gui/MonoDevelop.Ide.Gui.Dialogs.ExportProjectDialog.cs,
	  gtk-gui/gui.stetic, gtk-gui/objects.xml,
	  gtk-gui/MonoDevelop.Ide.Gui.OptionPanels.LoadSavePanelWidget.cs,
	  Makefile.am, MonoDevelop.Ide.Gui/Document.cs,
	  MonoDevelop.Ide.Gui/IdePreferences.cs,
	  MonoDevelop.Ide.Gui/ConfigurationComboBox.cs,
	  MonoDevelop.Ide.Gui/RootWorkspace.cs,
	  MonoDevelop.Ide.Gui/ProjectOperations.cs,
	  MonoDevelop.Ide.Gui/NavigationService.cs,
	  MonoDevelop.Ide.Gui/Workbench.cs,
	  MonoDevelop.Ide.Gui/IdeStartup.cs,
	  MonoDevelop.Ide.Gui/DefaultWorkbench.cs,
	  MonoDevelop.Ide.Gui/Ide.cs,
	  MonoDevelop.Ide.Gui/MonoDevelopTreeView.cs,
	  MonoDevelop.Ide.Gui/WorkbenchMemento.cs,
	  MonoDevelop.Ide.Gui/AddEntryEventHandler.cs,
	  MonoDevelop.Ide.Codons/ProjectOpenCondition.cs,
	  MonoDevelop.Ide.Codons/CombineOpenCondition.cs,
	  MonoDevelop.Ide.Tasks/UserTasksView.cs,
	  MonoDevelop.Ide.Tasks/UserTask.cs, MonoDevelop.Ide.Tasks/Task.cs,
	  MonoDevelop.Ide.Tasks/CommentTasksView.cs,
	  MonoDevelop.Ide.Tasks/TaskService.cs,
	  MonoDevelop.Ide.Gui.Search/WholeProjectDocumentIterator.cs: New
	  project model changes.

2008-05-20  Michael Hutchinson <mhutchinson@novell.com> 

	* MonoDevelop.Ide.Gui.Dialogs/NewProjectDialog.cs: More descriptive
	  method name.
	* MonoDevelop.Ide.Gui.Dialogs/NewFileDialog.cs: Store last selected
	  category for each different project and language type.

2008-05-20  Michael Hutchinson <mhutchinson@novell.com> 

	* MonoDevelop.Ide.Gui.Dialogs/NewProjectDialog.cs: Implement restoring
	  selection of child categories.

2008-05-20  Michael Hutchinson <mhutchinson@novell.com> 

	* MonoDevelop.Ide.Gui.Dialogs/NewProjectDialog.cs: Restore
	  functionality to auto-select last selected category, defaulting to
	  C#. Fixes "Bug 392561 - Should default to C# language -> empty
	  project when creating new solution/project".

2008-05-20  Michael Hutchinson <mhutchinson@novell.com> 

	* MonoDevelop.Ide.Gui/SdiWorkspaceWindow.cs: Remove unnecessary
	  operation, fixing a Gtk-Warning.

2008-05-20  Zach Lute <zach.lute@gmail.com> 

	* MonoDevelop.Ide.Gui.Dialogs/GoToDialog.cs: Fixed a NPE if the
	  GoToDialog was closed while populating the tree. (Bug #391091)

2008-05-19  Lluis Sanchez Gual <lluis@novell.com> 

	* MonoDevelop.Ide.addin.xml: Fix bug #375128 - Not all menu items in
	  Proper Case. Patch by Gabriel Burt.

2008-05-15  Lluis Sanchez Gual <lluis@novell.com> 

	* MonoDevelop.Ide.Commands/ViewCommands.cs, MonoDevelop.Ide.addin.xml,
	  MonoDevelop.Ide.mdp, Makefile.am,
	  MonoDevelop.Ide.Gui/DefaultWorkbench.cs,
	  MonoDevelop.Ide.Gui/Pad.cs, MonoDevelop.Ide.Codons/CategoryNode.cs:
	  Added support for view pad categories. When a pad is assigned to a
	  category, it will be shown in a submenu in the view menu.
	* MonoDevelop.Ide.Debugging/DebuggingService.cs: Added support for
	  changing the current frame of the stack. Added Started event.
	* MonoDevelop.Ide.Gui/ProjectOperations.cs: Disabled workbench context
	  switching when debugging an app.

2008-05-08  Mike Krüger <mkrueger@novell.com> 

	* MonoDevelop.Ide.Gui/MonoDevelopStatusBar.cs: Fixed 'Bug 387448 - New
	  text editor always show same value for "col" and "ch"'

2008-05-01  Aaron Bockover <abockover@novell.com>

	* MonoDevelop.Ide.Gui.Dialogs/GoToDialog.cs: Fully reset the thread state
	just to be thorough even though it shouldn't matter because the dialog
	doesn't get reused

2008-05-01  Aaron Bockover <abockover@novell.com>

	* MonoDevelop.Ide.Gui.Dialogs/GoToDialog.cs: Got rid of absolutely insane
	threading; previously a thread would be spawned by every single character
	change in the search, also the previous thread would first be _aborted_;
	this caused frequent complete lockups (often leading to data loss), 
	excessive resource drain, and suboptimal performance

	Replaced with a single thread that uses an AutoResetEvent to wait until
	search work is requested, and never abort this thread - allow search
	iterations to exit safely and return to the wait; also destroy the dialog
	and exit the single thread safely when the dialog is dismissed instead
	of just hiding and reusing it - there's no reason for that other than
	wasting resources and increasing code complexity; some general clean up

	* MonoDevelop.Ide.Commands/SearchCommands.cs: Reflected to use the new
	.Run method, what used to be .Show

2008-04-30  Michael Hutchinson <mhutchinson@novell.com> 

	* MonoDevelop.Ide.mdp: Fix GTK# version to 2.8.
	* MonoDevelop.Ide.Gui/SdiWorkspaceWindow.cs: Use GTK 2.8 API, not 2.10.

2008-04-28  Michael Hutchinson <mhutchinson@novell.com> 

	* MonoDevelop.Ide.Gui.Pads/InternalLogPad.cs,
	  MonoDevelop.Ide.Gui/InternalLog.cs: Avoid re-registering ILoggers.

2008-04-28  Michael Hutchinson <mhutchinson@novell.com> 

	* MonoDevelop.Ide.Gui.Content/IPathedDocument.cs: Add API for path bar 
	* MonoDevelop.Ide.mdp, Makefile.am: Updated.
	* MonoDevelop.Ide.Gui/Document.cs: Use path bar if document supports
	  it. Fix looking up content types in text editor extensions.
	* MonoDevelop.Ide.Gui/SdiWorkspaceWindow.cs: Implement path bar.

2008-04-24  Michael Hutchinson <mhutchinson@novell.com> 

	* gtk-gui/gui.stetic, gtk-gui/MonoDevelop.Ide.DocumentSwitcher.cs,
	  MonoDevelop.Ide.Gui/DefaultWorkbench.cs,
	  MonoDevelop.Ide.Gui/DocumentSwitcher.cs: Fix several GLib warnings
	  in the document switcher. Fix the parenting and hinting so it's
	  positioned correctly on Compiz. Draw a border so it stands out on
	  Metacity and other "flat" window managers.

2008-04-24  Mike Krüger <mkrueger@novell.com> 

	* MonoDevelop.Ide.Gui.Pads.ClassBrowser,
	  MonoDevelop.Ide.Gui.Pads.ClassBrowser/TypeNodeBuilder.cs,
	  MonoDevelop.Ide.Gui.Pads.ClassBrowser/ClassBrowserPad.cs,
	  MonoDevelop.Ide.Gui.Pads.ClassBrowser/ClassBrowserPadWidget.cs,
	  MonoDevelop.Ide.Gui.Pads.ClassBrowser/ProjectNodeBuilder.cs,
	  MonoDevelop.Ide.Gui.Pads.ClassBrowser/MemberNodeBuilder.cs,
	  MonoDevelop.Ide.Gui.Pads.ClassBrowser/SolutionNodeBuilder.cs,
	  MonoDevelop.Ide.Gui.Pads.ClassBrowser/ProjectNamespaceBuilder.cs,
	  MonoDevelop.Ide.Dom.Parser/ProjectParserService.cs,
	  MonoDevelop.Ide.Dom.Parser/ProjectDomEventArgs.cs,
	  MonoDevelop.Ide.Dom.Parser/ProjectDom.cs,
	  MonoDevelop.Ide.Dom/IMember.cs,
	  MonoDevelop.Ide.Dom/DomReturnType.cs,
	  MonoDevelop.Ide.Dom/DomType.cs, MonoDevelop.Ide.Dom/DomMethod.cs,
	  MonoDevelop.Ide.Dom/DomParameter.cs,
	  MonoDevelop.Ide.Dom/DomEvent.cs, MonoDevelop.Ide.Dom/DomField.cs,
	  MonoDevelop.Ide.Dom/DomProperty.cs, MonoDevelop.Ide.Dom/IType.cs,
	  MonoDevelop.Ide.Dom/AbstractMember.cs,
	  MonoDevelop.Ide.Dom/DomLocation.cs, MonoDevelop.Ide.mdp,
	  gtk-gui/MonoDevelop.Ide.Gui.Pads.ClassBrowser.ClassBrowserPadWidget.cs:
	  Worked on mcs integration/class browser

2008-04-21 Rafael Teixeira <monoman@gmail.com>
	* MonoDevelop.Ide.Gui.Content/DocumentStateTracker.cs: Make ConsoleWrite 
	  more robust, because it was causing MonoDevelop to bomb on any keypress.
	  Also fixed the specific bad call that was doing MD bomb this time (line 117).

2008-04-17  Michael Hutchinson <mhutchinson@novell.com> 

	* MonoDevelop.Ide.Gui.Content/DocumentStateTracker.cs: Move document
	  state tracking logic from CSharpBinding to MonoDevelop.Ide.
	* Makefile.am, MonoDevelop.Ide.mdp: Updated.

2008-04-16  Michael Hutchinson <mhutchinson@novell.com> 

	* MonoDevelop.Ide.Gui.Content/CompletionTextEditorExtension.cs: Track
	  API change. Remove char code translation hack.
	* MonoDevelop.Ide.Gui.Content/TextEditorExtension.cs: Track API change.

2008-04-14  Michael Hutchinson <mhutchinson@novell.com> 

	* MonoDevelop.Ide.Gui.Content/CompletionTextEditorExtension.cs: Add
	  ability for HandleCodeCompletion to alter the trigger word length.
	  Allows completions to 'grab' text behind them, including the
	  character that was typed.

2008-04-14  Mike Krüger <mkrueger@novell.com> 

	* MonoDevelop.Ide.Dom/DomRegion.cs, MonoDevelop.Ide.Dom/DomLocation.cs:
	  Changed the region/location model.

2008-04-14  Mike Krüger <mkrueger@novell.com> 

	* MonoDevelop.Ide.Dom/DomType.cs, MonoDevelop.Ide.Dom/DomMethod.cs,
	  MonoDevelop.Ide.Dom/DomField.cs,
	  MonoDevelop.Ide.Dom/DomProperty.cs: Worked on some dom classes.

2008-04-11  Lluis Sanchez Gual <lluis@novell.com> 

	* MonoDevelop.Ide.Gui.Pads.ProjectPad/ProjectFileNodeBuilder.cs,
	  MonoDevelop.Ide.Gui.Pads.ProjectPad/SystemFileNodeBuilder.cs,
	  MonoDevelop.Ide.Gui.Pads/FileListItem.cs,
	  gtk-gui/MonoDevelop.Ide.Gui.Dialogs.TipOfTheDayWindow.cs,
	  MonoDevelop.Ide.Gui/SdiWorkspaceWindow.cs,
	  MonoDevelop.Ide.Gui/SdiWorkspaceLayout.cs: Track api changes.

2008-04-10  Mike Krüger <mkrueger@novell.com> 

	* MonoDevelop.Ide.Gui.Pads.ClassPad/ProjectNodeBuilder.cs: Removed some
	  debug code. 

2008-04-10  Andres G. Aragoneses <aaragoneses@novell.com>

	* MonoDevelop.Ide.Gui.Dialogs/ReplaceInFilesDialog.cs: Improved string
	(redo r66359: http://lists.ximian.com/pipermail/mono-patches/2006-October/081256.html ).

2008-04-10  Mike Krüger <mkrueger@novell.com> 

	* MonoDevelop.Ide.Dom.Parser/ProjectParserService.cs,
	  MonoDevelop.Ide.addin.xml: Added extension point for parsers.

2008-04-09  Michael Hutchinson <mhutchinson@novell.com> 

	* MonoDevelop.Ide.Gui/MonoDevelopTreeView.cs: Fix for "Bug 377810 -
	  Many errors when expanding MonoDevelop treeviews with keyboard".
	  Also remove debug code.

2008-04-09  Mike Krüger <mkrueger@novell.com> 

	* MonoDevelop.Ide.Dom.Parser/ProjectParserService.cs,
	  MonoDevelop.Ide.Dom.Parser/IParser.cs: Changed parser interface a
	  bit.

2008-04-08  Michael Hutchinson <mhutchinson@novell.com> 

	* MonoDevelop.Ide.Gui/SdiWorkspaceWindow.cs: Remove debug code.

2008-04-01  Mike Krüger <mkrueger@novell.com> 

	* MonoDevelop.Ide.Gui/MonoDevelopTreeView.cs: fixed Bug 375387 -
	  Sigsegv when 'reloading file'

2008-03-31  Mike Krüger <mkrueger@novell.com> 

	* gtk-gui/MonoDevelop.Ide.DocumentSwitcher.cs,
	  MonoDevelop.Ide.Gui/DocumentSwitcher.cs: Worked on document
	  switcher. (373578)

2008-03-29  Zach Lute <zach.lute@gmail.com> 

	* MonoDevelop.Ide.Commands/RefactoryCommands.cs: Added support for
	  'Find references' for local variables and parameters. (Bug #351015)

2008-03-21  Michael Hutchinson <mhutchinson@novell.com> 

	* MonoDevelop.Ide.Gui/IdeStartup.cs: Hook GLib/Gtk errors into logging
	  service, and remove redundant code.

2008-03-20  Michael Hutchinson <mhutchinson@novell.com> 

	* MonoDevelop.Ide.Gui.Pads/SearchResultPad.cs,
	  MonoDevelop.Ide.Gui.Pads/ErrorListPad.cs: Fix error CS0165 with csc
	  (its flow analysis isn't good enough; the code is fine).

2008-03-20  Michael Hutchinson <mhutchinson@novell.com> 

	* MonoDevelop.Ide.Gui/TextEditor.cs: Add a convenience method for
	  discovering the newline style.
	* MonoDevelop.Ide.Gui/Document.cs: Make GetContent search through
	  TextEditorExtensions too.

2008-03-18  Mike Krüger <mkrueger@novell.com> 

	* MonoDevelop.Ide.addin.xml: fixed typo

2008-03-14  Michael Hutchinson <mhutchinson@novell.com> 

	* MonoDevelop.Ide.Tasks/Task.cs: Make Task.JumpToPosition() virtual. 
	  Fixes Gettext addin build. 

2008-03-13  Mike Krüger <mkrueger@novell.com> 

	* MonoDevelop.Ide.Dom/IMember.cs,
	  MonoDevelop.Ide.Dom/AbstractMember.cs: Added IsObsolete flag to the
	  new dom (Bug 367716 - Code completion shows obsolete functions).

2008-03-12  Mike Krüger <mkrueger@novell.com> 

	* MonoDevelop.Ide.Commands/SearchCommands.cs,
	  MonoDevelop.Ide.addin.xml: Added emacs like find next/prev.

2008-03-11  Michael Hutchinson <mhutchinson@novell.com> 

	* options/TipsOfTheDay.xml: Add tips.

2008-03-10  Marcos David Marín Amador <MarcosMarin@gmail.com> 

	* MonoDevelop.Ide.StandardHeader/StandardHeaderPanel.cs: Workaround for bug
	  in Mono 1.2.4 where usings are ignored in anonymous methods.

2008-03-10  Lluis Sanchez Gual <lluis@novell.com> 

	* MonoDevelop.Ide.Templates/CombineDescriptor.cs,
	  MonoDevelop.Ide.Templates/SingleFileDescriptionTemplate.cs,
	  MonoDevelop.Ide.Templates/CombineEntryDescriptor.cs,
	  MonoDevelop.Ide.Templates/ProjectDescriptor.cs,
	  MonoDevelop.Ide.Commands/ViewCommands.cs,
	  MonoDevelop.Ide.Commands/FileCommands.cs,
	  MonoDevelop.Ide.Gui.Pads.ProjectPad/ProjectFolderNodeBuilder.cs,
	  MonoDevelop.Ide.Gui.Pads.ProjectPad/ProjectNodeBuilder.cs,
	  MonoDevelop.Ide.Gui.Pads.ProjectPad/FolderNodeBuilder.cs,
	  MonoDevelop.Ide.Gui.Pads.ProjectPad/CombineNodeBuilder.cs,
	  MonoDevelop.Ide.Gui.Pads.ProjectPad/UnknownEntryNodeBuilder.cs,
	  MonoDevelop.Ide.Gui.Pads.ProjectPad/SystemFileNodeBuilder.cs,
	  MonoDevelop.Ide.StandardHeader/StandardHeaderPanel.cs,
	  MonoDevelop.Ide.Gui.Pads/FileList.cs,
	  MonoDevelop.Ide.Gui/Document.cs,
	  MonoDevelop.Ide.Gui/ProjectOperations.cs,
	  MonoDevelop.Ide.Gui.Search/SearchReplaceInFilesManager.cs: Use the
	  new MessageService.Confirm method instead of AskQuestion where
	  possible.

2008-03-10  Lluis Sanchez Gual <lluis@novell.com> 

	* MonoDevelop.Ide.mdp: Updated.

2008-03-10  Lluis Sanchez Gual <lluis@novell.com> 

	* MonoDevelop.Ide.Commands/ViewCommands.cs,
	  MonoDevelop.Ide.Commands/FileCommands.cs,
	  MonoDevelop.Ide.Commands/ProjectCommands.cs,
	  MonoDevelop.Ide.Commands/WindowCommands.cs,
	  MonoDevelop.Ide.Gui.Pads.ProjectPad/ProjectFileNodeBuilder.cs: Set
	  better descriptions for dynamically generated menu items.
	* MonoDevelop.Ide.addin.xml: Updated command descriptions.
	* MonoDevelop.Ide.Gui/Ide.cs: Show menu item descriptions in the status
	  bar.

2008-03-07  Michael Hutchinson  <mhutchinson@novell.com> 

	* MonoDevelop.Ide.addin.xml:
	* icons/navigate-previous*.png:
	* icons/navigate-next*.png: 
	* Makefile.am: Sharpen up the prev/next icons for 16x16 px menus. 

2008-03-07  Michael Hutchinson <mhutchinson@novell.com> 

	* MonoDevelop.Ide.Gui/MonoDevelopStatusBar.cs: Remove redundant
	  AsyncDispatchAttributes, and add GUI thread asserts, as the class
	  that this replaced was a GuiSyncObject. It probably doesn't need to
	  be thread safe, as most out-of-GUI-thread accesses will come from
	  StatusProgressMonitor, which is a GuiSyncObject. Anyhow, the
	  asserts should catch any problems.
	* MonoDevelop.Ide.Gui.BrowserDisplayBinding/HtmlViewPane.cs: Remove
	  redundant field.

2008-03-07  Mike Krüger <mkrueger@novell.com> 

	* MonoDevelop.Ide.Gui.Dialogs/WordCountDialog.cs,
	  MonoDevelop.Ide.Gui/ViewCommandHandlers.cs,
	  MonoDevelop.Ide.addin.xml,
	  MonoDevelop.Ide.Commands/EditCommands.cs: Removed word count
	  dialog.

2008-03-07  Lluis Sanchez Gual <lluis@novell.com> 

	* MonoDevelop.Ide.CodeTemplates/CodeTemplatePanel.cs,
	  MonoDevelop.Ide.Gui.OptionPanels/AddInsOptionsPanel.cs,
	  MonoDevelop.Ide.Gui.OptionPanels/LoadSavePanel.cs,
	  MonoDevelop.Ide.Gui.OptionPanels/IDEStyleOptionsPanel.cs,
	  MonoDevelop.Ide.Gui.OptionPanels/BuildPanel.cs,
	  MonoDevelop.Ide.Gui.OptionPanels/TasksOptionsPanel.cs,
	  MonoDevelop.Ide.Gui.OptionPanels/CodeGenerationPanel.cs,
	  MonoDevelop.Ide.Gui.OptionPanels/KeyBindingsPanel.cs,
	  MonoDevelop.Ide.ExternalTools/ExternalToolPanel.cs,
	  MonoDevelop.Ide.StandardHeader/StandardHeaderPanel.cs,
	  MonoDevelop.Ide.addin.xml,
	  gtk-gui/MonoDevelop.Ide.Gui.Dialogs.EncapsulateFieldDialog.cs,
	  gtk-gui/MonoDevelop.Ide.Gui.OptionPanels.IDEStyleOptionsPanelWidget.cs,
	  gtk-gui/gui.stetic, gtk-gui/objects.xml,
	  gtk-gui/MonoDevelop.Ide.Gui.Dialogs.ReplaceInFilesDialog.cs,
	  MonoDevelop.Ide.Gui/Workbench.cs: Use the new options dialog
	  infrastructure.
	* MonoDevelop.Ide.mdp, Makefile.am, icons/text-editor-16.png,
	  icons/keyboard-shortcuts-22.png, icons/keyboard-shortcuts-16.png,
	  icons/text-editor-22.png: Added new icons.
	* gtk-gui/MonoDevelop.Ide.Gui.OptionPanels.TasksPanelWidget.cs: This
	  class doesn't need to be public.
	* MonoDevelop.Ide.Gui/SdiWorkspaceWindow.cs: Remove debug code.

2008-03-05  Mike Krüger <mkrueger@novell.com> 

	* MonoDevelop.Ide.Gui.Pads.ProjectPad/ProjectFileNodeBuilder.cs: Changed
	  remove file alert.

2008-03-04  Michael Hutchinson <mhutchinson@novell.com> 

	* MonoDevelop.Ide.Templates/CodeTranslationFileDescriptionTemplate.cs: Log
	  some info when a template is unparseable.
	* MonoDevelop.Ide.Templates/FileTemplateReference.cs: Allow basic string
	  substitutions in the present name in a FileTemplateReference.

2008-03-04  Mike Krüger <mkrueger@novell.com> 

	* MonoDevelop.Ide.addin.xml: Changed file menu for hig.

2008-03-04  Mike Krüger <mkrueger@novell.com> 

	* MonoDevelop.Ide.Gui/ViewCommandHandlers.cs,
	  MonoDevelop.Ide.Gui/Workbench.cs: Fixed some dialogs for hig compliance.

2008-03-04  Mike Krüger <mkrueger@novell.com> 

	* MonoDevelop.Ide.CodeTemplates/CodeTemplatePanel.cs,
	  MonoDevelop.Ide.Templates/CombineDescriptor.cs,
	  MonoDevelop.Ide.Templates/SingleFileDescriptionTemplate.cs,
	  MonoDevelop.Ide.Templates/CombineEntryDescriptor.cs,
	  MonoDevelop.Ide.Templates/ProjectDescriptor.cs,
	  MonoDevelop.Ide.Gui.OptionPanels/LoadSavePanel.cs,
	  MonoDevelop.Ide.Gui.OptionPanels/KeyBindingsPanel.cs,
	  MonoDevelop.Ide/Services.cs, MonoDevelop.Ide.Commands/ViewCommands.cs,
	  MonoDevelop.Ide.Commands/FileCommands.cs,
	  MonoDevelop.Ide.Commands/ToolsCommands.cs,
	  MonoDevelop.Ide.ExternalTools/ExternalToolPanel.cs,
	  MonoDevelop.Ide.Gui.Pads.ProjectPad/ProjectFolderNodeBuilder.cs,
	  MonoDevelop.Ide.Gui.Pads.ProjectPad/ProjectFileNodeBuilder.cs,
	  MonoDevelop.Ide.Gui.Pads.ProjectPad/ProjectNodeBuilder.cs,
	  MonoDevelop.Ide.Gui.Pads.ProjectPad/FolderNodeBuilder.cs,
	  MonoDevelop.Ide.Gui.Pads.ProjectPad/CombineNodeBuilder.cs,
	  MonoDevelop.Ide.Gui.Pads.ProjectPad/UnknownEntryNodeBuilder.cs,
	  MonoDevelop.Ide.Gui.Pads.ProjectPad/ProjectReferenceFolderNodeBuilder.cs,
	  MonoDevelop.Ide.Gui.Pads.ProjectPad/ResourceFolderNodeBuilder.cs,
	  MonoDevelop.Ide.Gui.Pads.ProjectPad/SystemFileNodeBuilder.cs,
	  MonoDevelop.Ide.Gui.Dialogs/CombineEntryFeatureSelector.cs,
	  MonoDevelop.Ide.Gui.Dialogs/AssemblyReferencePanel.cs,
	  MonoDevelop.Ide.Gui.Dialogs/DeleteFileDialog.cs,
	  MonoDevelop.Ide.Gui.Dialogs/NewProjectDialog.cs,
	  MonoDevelop.Ide.Gui.Dialogs/WordCountDialog.cs,
	  MonoDevelop.Ide.Gui.Dialogs/ReplaceInFilesDialog.cs,
	  MonoDevelop.Ide.Gui.Dialogs/NewFileDialog.cs,
	  MonoDevelop.Ide.StandardHeader/StandardHeaderPanel.cs,
	  MonoDevelop.Ide.Gui.Pads/FileList.cs, MonoDevelop.Ide.mdp,
	  gtk-gui/MonoDevelop.Ide.Gui.Dialogs.DeleteFileDialog.cs,
	  gtk-gui/MonoDevelop.Ide.Gui.Dialogs.AddinLoadErrorDialog.cs,
	  gtk-gui/gui.stetic, gtk-gui/generated.cs,
	  gtk-gui/MonoDevelop.Ide.Gui.Dialogs.TipOfTheDayWindow.cs, Makefile.am,
	  MonoDevelop.Ide.Gui/Document.cs,
	  MonoDevelop.Ide.Gui/ViewCommandHandlers.cs,
	  MonoDevelop.Ide.Gui/ProjectOperations.cs,
	  MonoDevelop.Ide.Gui/StatusProgressMonitor.cs,
	  MonoDevelop.Ide.Gui/Workbench.cs, MonoDevelop.Ide.Gui/IdeStartup.cs,
	  MonoDevelop.Ide.Gui/HelpOperations.cs, MonoDevelop.Ide.Gui/Ide.cs,
	  MonoDevelop.Ide.Gui/MonoDevelopTreeView.cs,
	  MonoDevelop.Ide.Gui.Search/SearchReplaceManager.cs,
	  MonoDevelop.Ide.Gui.Search/SearchReplaceInFilesManager.cs: Worked on
	  gnome hig compliant alerts.

2008-03-03  Mike Krüger <mkrueger@novell.com> 

	* MonoDevelop.Ide.Gui/ViewCommandHandlers.cs: Enabled clipoard handler
	  commands.
	* MonoDevelop.Ide.Gui/MonoDevelopTreeView.cs: Shift+F10 now works for
	  context menu

2008-03-02  Marcos David Marín Amador <MarcosMarin@gmail.com> 

	* MonoDevelop.Ide.Gui/DocumentSwitcher.cs: Workaraound a bug in mono 1.2.4
	  where anonymous delegates ignore usings.

2008-02-29  Zach Lute <zach.lute@gmail.com> 

	* MonoDevelop.Ide.Commands/FileCommands.cs,
	  MonoDevelop.Ide.Commands/SearchCommands.cs,
	  options/KeyBindingSchemeEmacs.xml,
	  options/KeyBindingSchemeMonoDevelop1.xml,
	  options/KeyBindingSchemeVisualStudio.xml,
	  options/KeyBindingSchemeDefault.xml, MonoDevelop.Ide.addin.xml: Changed
	  OpenFileInSolution command to GoToFile command and moved it into the
	  search menu where it rightfully belongs.
	* MonoDevelop.Ide.Gui.Dialogs/GoToDialog.cs: "Go to File" and "Go to Type"
	  can now jump to any file or type in the workspace, not just those in the
	  currently open solution.
	* MonoDevelop.Ide.Gui.Dialogs/OpenFileInSolutionDialog.cs,
	  MonoDevelop.Ide.mdp, gtk-gui/MonoDevelop.Ide.Gui.Dialogs.GoToDialog.cs,
	  gtk-gui/MonoDevelop.Ide.Gui.Dialogs.OpenFileInSolutionDialog.cs,
	  gtk-gui/gui.stetic, Makefile.am: Renamed OpenFileInSolutionDialog to
	  GoToDialog to better match its usage.

2008-02-29  Mike Krüger <mkrueger@novell.com> 

	* MonoDevelop.Ide.Gui.Content/IEditableTextBuffer.cs,
	  MonoDevelop.Ide.Gui.Content/IEditable.cs,
	  MonoDevelop.Ide.Gui.Content/ITextBuffer.cs,
	  MonoDevelop.Ide.Gui.Content/IPositionable.cs,
	  MonoDevelop.Ide.Gui.Content/IClipboardHandler.cs,
	  MonoDevelop.Ide.Gui.Dialogs/GotoLineDialog.cs, MonoDevelop.Ide.mdp,
	  gtk-gui/MonoDevelop.Ide.Gui.Dialogs.TipOfTheDayWindow.cs, Makefile.am,
	  MonoDevelop.Ide.Gui/ViewCommandHandlers.cs,
	  MonoDevelop.Ide.Gui/TextEditor.cs, MonoDevelop.Ide.Gui/Workbench.cs,
	  MonoDevelop.Ide.Gui/DefaultWorkbench.cs: Refactored content interfaces

2008-02-29  Mike Krüger <mkrueger@novell.com> 

	* MonoDevelop.Ide.Gui.Content/ISplittable.cs,
	  MonoDevelop.Ide.Commands/WindowCommands.cs, MonoDevelop.Ide.addin.xml:
	  Added command for switching between splits.

2008-02-29  Mike Krüger <mkrueger@novell.com> 

	* MonoDevelop.Ide.addin.xml: Added many shortcuts.

2008-02-29  Mike Krüger <mkrueger@novell.com> 

	* MonoDevelop.Ide.Gui.Content/IZoomable.cs,
	  MonoDevelop.Ide.Commands/ViewCommands.cs, MonoDevelop.Ide.addin.xml:
	  Added zoom commands to main menu.

2008-02-29  Mike Krüger <mkrueger@novell.com> 

	* MonoDevelop.Ide.addin.xml: Changed the reload file command to match the
	  gnome hig.

2008-02-29  Mike Krüger <mkrueger@novell.com> 

	* MonoDevelop.Ide.Gui/DefaultWorkbench.cs: Workbench now handles the
	  alt+number key for window switching.

2008-02-29  Mike Krüger <mkrueger@novell.com> 

	* MonoDevelop.Ide.addin.xml: changed one menu entry.

2008-02-28  Mike Krüger <mkrueger@novell.com> 

	* MonoDevelop.Ide.Commands/FileCommands.cs,
	  MonoDevelop.Ide.Commands/ProjectCommands.cs,
	  MonoDevelop.Ide.Commands/WindowCommands.cs, MonoDevelop.Ide.addin.xml,
	  MonoDevelop.Ide.Gui/ViewCommandHandlers.cs: Worked on main menu: Added
	  many missing shortcuts, splitting/printing is now done with a handler
	  (no 
	
	  need to focus the document anymore).

2008-02-28  Mike Krüger <mkrueger@novell.com> 

	* MonoDevelop.Ide.addin.xml: Added missing keyboard shortcut.

2008-02-28  Mike Krüger <mkrueger@novell.com> 

	* MonoDevelop.Ide.Gui.Pads.ProjectPad/SystemFileNodeBuilder.cs: Fixed
	  duplicate error string. 

2008-02-27  Mike Krüger <mkrueger@novell.com> 

	* MonoDevelop.Ide.ExternalTools/ExternalToolPanel.cs: Fixed wrong string.

2008-02-27  Mike Krüger <mkrueger@novell.com> 

	* MonoDevelop.Ide.Gui/MonoDevelopStatusBar.cs: removed debug message.

2008-02-27  Mike Krüger <mkrueger@novell.com> 

	

2008-02-27  Mike Krüger <mkrueger@novell.com> 

	* gtk-gui/gui.stetic: Removed documentswitcher window title.

2008-02-27  Mike Krüger <mkrueger@novell.com> 

	* MonoDevelop.Ide.Gui.OptionPanels/IDEStyleOptionsPanel.cs,
	  MonoDevelop.Ide.Gui.OptionPanels/SelectStylePanel.cs,
	  MonoDevelop.Ide.addin.xml, MonoDevelop.Ide.mdp,
	  MonoDevelop.Ide.WindowSwitcher/WindowSwitcher.cs,
	  gtk-gui/MonoDevelop.Ide.Gui.OptionPanels.IDEStyleOptionsPanelWidget.cs,
	  gtk-gui/gui.stetic, gtk-gui/MonoDevelop.Ide.DocumentSwitcher.cs,
	  gtk-gui/MonoDevelop.Ide.WindowSwitcher.cs,
	  gtk-gui/MonoDevelop.Ide.Gui.OptionPanels.SelectStylePanelWidget.cs,
	  Makefile.am, MonoDevelop.Ide.Gui/DefaultWorkbench.cs,
	  MonoDevelop.Ide.Gui/DocumentSwitcher.cs: Added an option to turn of the
	  new document switcher. Redone the SelectStylePanel.

2008-02-27  Mike Krüger <mkrueger@novell.com> 

	* MonoDevelop.Ide.Dom.Output/Ambience.cs,
	  MonoDevelop.Ide.WindowSwitcher/WindowSwitcher.cs,
	  gtk-gui/MonoDevelop.Ide.Gui.Dialogs.TipOfTheDayWindow.cs,
	  gtk-gui/MonoDevelop.Ide.WindowSwitcher.cs,
	  MonoDevelop.Ide.Gui/Workbench.cs,
	  MonoDevelop.Ide.Gui/IWorkbenchWindow.cs,
	  MonoDevelop.Ide.Gui/SdiWorkspaceWindow.cs,
	  MonoDevelop.Ide.Gui/DefaultWorkbench.cs: Worked on document switcher
	  (Ctrl+Tab).

2008-02-27  Mike Krüger <mkrueger@novell.com> 

	* MonoDevelop.Ide.mdp, gtk-gui/gui.stetic,
	  gtk-gui/MonoDevelop.Ide.WindowSwitcher.cs, Makefile.am,
	  MonoDevelop.Ide.Gui/DefaultStatusBarService.cs,
	  MonoDevelop.Ide.Gui/IStatusBarService.cs,
	  MonoDevelop.Ide.Gui/IStatusIcon.cs,
	  MonoDevelop.Ide.Gui/BackgroundProgressMonitor.cs,
	  MonoDevelop.Ide.Gui/InternalLog.cs,
	  MonoDevelop.Ide.Gui/StatusProgressMonitor.cs,
	  MonoDevelop.Ide.Gui/AddinUpdateHandler.cs,
	  MonoDevelop.Ide.Gui/MonoDevelopStatusBar.cs,
	  MonoDevelop.Ide.Gui/Workbench.cs,
	  MonoDevelop.Ide.Gui/DefaultWorkbench.cs,
	  MonoDevelop.Ide.Gui/SdiWorkspaceLayout.cs,
	  MonoDevelop.Ide.Gui/SdStatusBar.cs, MonoDevelop.Ide.Gui/HelpViewer.cs,
	  MonoDevelop.Ide.Gui.BrowserDisplayBinding/HtmlViewPane.cs: Refactored
	  status bar.

2008-02-27  Mike Krüger <mkrueger@novell.com> 

	* MonoDevelop.Ide.Gui/Workbench.cs: Fixed a bug (I accidentally broke some
	  view bindings like the assembly browser). 

2008-02-26  Mike Krüger <mkrueger@novell.com> 

	* MonoDevelop.Ide.Gui/DefaultWorkbench.cs: fixed tab broken bug.

2008-02-26  Mike Krüger <mkrueger@novell.com> 

	* MonoDevelop.Ide.Gui/TextNavigationPoint.cs,
	  MonoDevelop.Ide.Gui/NavigationService.cs,
	  MonoDevelop.Ide.Gui/Workbench.cs: Fixed Bug 364913 - Navigate
	  Next/Previous not working.

2008-02-26  Mike Krüger <mkrueger@novell.com> 

	* MonoDevelop.Ide.Gui/DefaultWorkbench.cs: Added tab+control,
	  tab+shift+control commands for next/prev window.

2008-02-26  Mike Krüger <mkrueger@novell.com> 

	* MonoDevelop.Ide.Dom/CompilationUnit.cs,
	  MonoDevelop.Ide.Dom/ICompilationUnit.cs: Added typecount property.

2008-02-26  Lluis Sanchez Gual <lluis@novell.com> 

	* MonoDevelop.Ide.Gui.Search/SearchReplaceInFilesManager.cs: Make sure
	  end of search events are fired in the gui thread.

2008-02-26  Mike Krüger <mkrueger@novell.com> 

	* MonoDevelop.Ide.addin.xml: Added missing _ shortcut.

2008-02-25  Mike Krüger <mkrueger@novell.com> 

	* MonoDevelop.Ide.Gui.Dialogs/NewProjectDialog.cs: Fixed an error message
	  that appeared twice in the translation sheme. (one whitespace
	  difference).

2008-02-25  Mike Krüger <mkrueger@novell.com> 

	* MonoDevelop.Ide.addin.xml, MonoDevelop.Ide.Gui/SdStatusBar.cs: Changed 2
	  strings.

2008-02-25  Mike Krüger <mkrueger@novell.com> 

	* MonoDevelop.Ide.Dom/IMember.cs, MonoDevelop.Ide.Dom/DomType.cs,
	  MonoDevelop.Ide.Dom/CompilationUnit.cs,
	  MonoDevelop.Ide.Dom/DomMethod.cs, MonoDevelop.Ide.Dom/DomEvent.cs,
	  MonoDevelop.Ide.Dom/DomField.cs, MonoDevelop.Ide.Dom/DomProperty.cs,
	  MonoDevelop.Ide.Dom/AbstractMember.cs,
	  MonoDevelop.Ide.Gui/MonoDevelopTreeView.cs: Worked on assembly browser.

2008-02-24  Mike Krüger <mkrueger@novell.com> 

	* MonoDevelop.Ide.Dom.Output/NetAmbience.cs,
	  MonoDevelop.Ide.Dom/DomReturnType.cs, MonoDevelop.Ide.Dom/DomRegion.cs,
	  MonoDevelop.Ide.Dom/IProperty.cs, MonoDevelop.Ide.Dom/DomParameter.cs,
	  MonoDevelop.Ide.Dom/DomMethod.cs, MonoDevelop.Ide.Dom/DomEvent.cs,
	  MonoDevelop.Ide.Dom/DomField.cs, MonoDevelop.Ide.Dom/DomProperty.cs,
	  MonoDevelop.Ide.Dom/AbstractMember.cs: Worked on assembly browser.

2008-02-23  Mike Krüger <mkrueger@novell.com> 

	* MonoDevelop.Ide.Commands/ProjectCommands.cs,
	  MonoDevelop.Ide.Gui.Pads/ErrorListPad.cs,
	  MonoDevelop.Ide.Gui/SdStatusBar.cs: Needed some changes for the nunit
	  pad.

2008-02-23  Mike Krüger <mkrueger@novell.com> 

	* MonoDevelop.Ide.Gui.Dialogs/SelectReferenceDialog.cs,
	  MonoDevelop.Ide.Gui.Dialogs/SelectEncodingsDialog.cs,
	  MonoDevelop.Ide.Gui.Dialogs/ReplaceDialog.cs,
	  MonoDevelop.Ide.Gui.Dialogs/NewProjectDialog.cs,
	  MonoDevelop.Ide.Gui.Dialogs/ReplaceInFilesDialog.cs,
	  MonoDevelop.Ide.Gui.Dialogs/AddinLoadErrorDialog.cs,
	  MonoDevelop.Ide.mdp,
	  gtk-gui/MonoDevelop.Ide.Gui.Dialogs.EncapsulateFieldDialog.cs,
	  gtk-gui/gui.stetic,
	  gtk-gui/MonoDevelop.Ide.Gui.Dialogs.NewProjectDialog.cs,
	  gtk-gui/MonoDevelop.Ide.Gui.Dialogs.FeatureSelectorDialog.cs,
	  Makefile.am: Removed some unused glade and gnome-sharp references (only
	  the unused). But I'll continue to remove glade, we need to lower the
	  dependency tree a bit.

2008-02-22  Mike Krüger <mkrueger@novell.com> 

	* MonoDevelop.Ide.Gui/IWorkbenchWindow.cs,
	  MonoDevelop.Ide.Gui/SdiWorkspaceWindow.cs: It's now possible to ovrride
	  the multiple view in a single window logic with a custom version.

2008-02-21  Mike Krüger <mkrueger@novell.com> 

	* MonoDevelop.Ide.addin.xml: Added shortcuts for find/replace in files.

2008-02-20  Lluis Sanchez Gual <lluis@novell.com> 

	* MonoDevelop.Ide.Gui.Pads.ProjectPad/CombineNodeBuilder.cs,
	  MonoDevelop.Ide.Gui.Pads.ProjectPad/ProjectFileNodeBuilder.cs,
	  MonoDevelop.Ide.Gui.Pads.ProjectPad/ProjectFolderNodeBuilder.cs,
	  MonoDevelop.Ide.Gui.Pads.ProjectPad/ProjectNodeBuilder.cs,
	  MonoDevelop.Ide.Gui.Pads.ProjectPad/ProjectReferenceNodeBuilder.cs,
	  MonoDevelop.Ide.Gui.Pads.ProjectPad/SystemFileNodeBuilder.cs,
	  MonoDevelop.Ide.Gui.Pads.ProjectPad/UnknownEntryNodeBuilder.cs,
	  MonoDevelop.Ide.Gui.Pads/NodeCommandHandler.cs,
	  MonoDevelop.Ide.Gui/MonoDevelopTreeView.cs: Handle the delete key in
	  TreeViewPad, so it will work event if the shortcut is not defined.

2008-02-19  Mike Krüger <mkrueger@novell.com> 

	* MonoDevelop.Ide.Commands/ProjectCommands.cs, MonoDevelop.Ide.addin.xml:
	  Implemented run again command.

2008-02-19  Mike Krüger <mkrueger@novell.com> 

	* options/KeyBindingSchemeEmacs.xml,
	  options/KeyBindingSchemeMonoDevelop1.xml,
	  options/KeyBindingSchemeVisualStudio.xml,
	  options/KeyBindingSchemeDefault.xml, MonoDevelop.Ide.addin.xml: Removed
	  delete key in all keybindings (fixing #363035). Added MonoDevelop 1.0
	  key binding.

2008-02-18  Lluis Sanchez Gual <lluis@novell.com> 

	* MonoDevelop.Ide.Gui/MonoDevelopTreeView.cs: If there are several valid
	  node type builders for a type, make sure to pick the most specific one.

2008-02-18  Mike Krüger <mkrueger@novell.com> 

	* MonoDevelop.Ide.Gui.Content/TextEditorProperties.cs: Fixed tabs2spaces
	  option.

2008-02-17  Mike Krüger <mkrueger@novell.com> 

	* MonoDevelop.Ide.Gui.Content/CompletionTextEditorExtension.cs: Completion
	  editor extension no longer passes keys throug it processed.

2008-02-17  Mike Krüger <mkrueger@novell.com> 

	* MonoDevelop.Ide.addin.xml: Set some hotkeys to the gnome application
	  'standard' hotkeys.

2008-02-16  Mike Krüger <mkrueger@novell.com> 

	* MonoDevelop.Ide.Dom.Output/Ambience.cs: changed visibility of format
	  method

2008-02-15  Mike Krüger <mkrueger@novell.com> 

	* MonoDevelop.Ide.Gui.OptionPanels/ExternalToolPanel.cs,
	  MonoDevelop.Ide.ExternalTools/ExternalToolPanel.cs,
	  MonoDevelop.Ide.Dom/DomType.cs, MonoDevelop.Ide.Dom/IType.cs,
	  MonoDevelop.Ide.Dom/AbstractMember.cs: Worked on Dom.
	* gtk-gui/MonoDevelop.Ide.ExternalTools.ExternalToolPanelWidget.cs: Moved
	  external tool pane.

2008-02-15  Mike Krüger <mkrueger@novell.com> 

	* MonoDevelop.Ide.Dom/IMember.cs, MonoDevelop.Ide.Dom/DomType.cs,
	  MonoDevelop.Ide.Dom/IDomItem.cs, MonoDevelop.Ide.Dom/AbstractDomItem.cs,
	  MonoDevelop.Ide.Dom/IType.cs, MonoDevelop.Ide.Dom/AbstractMember.cs:
	  Refactored dom layer.

2008-02-15  Lluis Sanchez Gual <lluis@novell.com> 

	* MonoDevelop.Ide.Commands/TextEditorCommands.cs, MonoDevelop.Ide.addin.xml:
	  Added new editor commands.

2008-02-14  Lluis Sanchez Gual <lluis@novell.com> 

	* MonoDevelop.Ide.Gui.OptionPanels/LoadSavePanel.cs,
	  MonoDevelop.Ide.Gui.Dialogs/DirtyFilesDialog.cs,
	  MonoDevelop.Ide.Gui.Dialogs/NewProjectDialog.cs,
	  MonoDevelop.Ide.Gui.Dialogs/ReplaceInFilesDialog.cs,
	  MonoDevelop.Ide.Gui.Pads/FileScout.cs,
	  MonoDevelop.Ide.Gui/StartupInfo.cs,
	  MonoDevelop.Ide.Gui/ProjectOperations.cs, MonoDevelop.Ide.mdp: Use
	  Environment.GetFolderPath to get the home directory. Fixes bug #361880.

2008-02-13  Mike Krüger <mkrueger@novell.com> 

	* MonoDevelop.Ide.Gui/ViewCommandHandlers.cs: Allowed to bypass the delete
	  event.

2008-02-13  Mike Krüger <mkrueger@novell.com> 

	* MonoDevelop.Ide.addin.xml: Delete action is not longer bound to the delete
	  key.

2008-02-12  Michael Hutchinson <mhutchinson@novell.com> 

	* MonoDevelop.Ide.Gui/ProjectOperations.cs: Dispose options dialog when done
	  with it. Fixes "Bug 358361 - Have to hit esc twice to close the file/new
	  file dialog".

2008-02-08  Mike Krüger <mkrueger@novell.com> 

	* MonoDevelop.Ide.Dom.Output/Ambience.cs,
	  MonoDevelop.Ide.Dom.Output/NetAmbience.cs,
	  MonoDevelop.Ide.Dom/DomType.cs, MonoDevelop.Ide.Dom/IMethod.cs,
	  MonoDevelop.Ide.Dom/IProperty.cs, MonoDevelop.Ide.Dom/IUsing.cs,
	  MonoDevelop.Ide.Dom/IDomItem.cs, MonoDevelop.Ide.Dom/IDomVisitor.cs,
	  MonoDevelop.Ide.Dom/IAttribute.cs,
	  MonoDevelop.Ide.Dom/CompilationUnit.cs,
	  MonoDevelop.Ide.Dom/DomMethod.cs, MonoDevelop.Ide.Dom/DomEvent.cs,
	  MonoDevelop.Ide.Dom/AbstractDomItem.cs, MonoDevelop.Ide.Dom/DomField.cs,
	  MonoDevelop.Ide.Dom/DomProperty.cs,
	  MonoDevelop.Ide.Dom/ICompilationUnit.cs,
	  MonoDevelop.Ide.Dom/IParameter.cs, MonoDevelop.Ide.Dom/IEvent.cs,
	  MonoDevelop.Ide.Dom/IType.cs, MonoDevelop.Ide.Dom/IReturnType.cs,
	  MonoDevelop.Ide.Dom/IField.cs: Worked on Dom, added some functions,
	  ambiences now using the visitor pattern.

2008-02-07  Mike Krüger <mkrueger@novell.com> 

	* MonoDevelop.Ide.Dom.Output/Ambience.cs: Fixed ambience format bug.

2008-02-07  Mike Krüger <mkrueger@novell.com> 

	* MonoDevelop.Ide.Dom.Output/Ambience.cs,
	  MonoDevelop.Ide.Dom.Output/NetAmbience.cs: Added ambient comment
	  function.

2008-02-07  Mike Krüger <mkrueger@novell.com> 

	* MonoDevelop.Ide.Dom.Output/OutputFlags.cs,
	  MonoDevelop.Ide.Dom.Output/Ambience.cs,
	  MonoDevelop.Ide.Dom.Output/NetAmbience.cs: Worked on Dom output.

2008-02-07  Mike Krüger <mkrueger@novell.com> 

	* MonoDevelop.Ide.Gui.Pads.ProjectPad/ProjectReferenceFolderNodeBuilder.cs,
	  MonoDevelop.Ide.Gui.Pads.ProjectPad/ProjectReferenceNodeBuilder.cs,
	  MonoDevelop.Ide.addin.xml: Assembly browser can now be used to open
	  referenced assemblies.

2008-02-07  Mike Krüger <mkrueger@novell.com> 

	* MonoDevelop.Ide.Gui.Pads/ITreeNavigator.cs,
	  MonoDevelop.Ide.Dom.Output/OutputFlags.cs,
	  MonoDevelop.Ide.Dom.Output/Ambience.cs,
	  MonoDevelop.Ide.Dom.Output/NetAmbience.cs,
	  gtk-gui/MonoDevelop.Ide.Gui.OptionPanels.BuildPanelWidget.cs,
	  gtk-gui/gui.stetic, MonoDevelop.Ide.Gui/MonoDevelopTreeView.cs: Worked
	  on assembly browser.

2008-02-07  Mike Krüger <mkrueger@novell.com> 

	* MonoDevelop.Ide.Dom.Output/OutputFlags.cs,
	  MonoDevelop.Ide.Dom.Output/Ambience.cs,
	  MonoDevelop.Ide.Dom.Output/AmbienceService.cs,
	  MonoDevelop.Ide.Dom.Output/NetAmbience.cs,
	  MonoDevelop.Ide.Dom/DomType.cs, MonoDevelop.Ide.Dom/ClassType.cs,
	  MonoDevelop.Ide.Dom/Modifiers.cs, MonoDevelop.Ide.Dom/IType.cs: Worked
	  on Dom output.

2008-02-06  Mike Krüger <mkrueger@novell.com> 

	* MonoDevelop.Ide.Gui.Pads/NodeState.cs,
	  MonoDevelop.Ide.Gui/MonoDevelopTreeView.cs: Changed some accessibilities
	  to internal.

2008-02-06  Mike Krüger <mkrueger@novell.com> 

	* MonoDevelop.Ide.Gui.Pads.ProjectPad/ProjectSolutionPad.cs,
	  MonoDevelop.Ide.Gui.Pads/TreeViewPad.cs,
	  MonoDevelop.Ide.Gui.Pads/NodeCommandHandler.cs,
	  MonoDevelop.Ide.Gui.Pads/ITreeBuilderContext.cs,
	  MonoDevelop.Ide.Gui.Pads/NodeState.cs,
	  MonoDevelop.Ide.Gui.Pads/SolutionPad.cs,
	  MonoDevelop.Ide.Gui/MonoDevelopTreeView.cs,
	  MonoDevelop.Ide.Codons/SolutionPadCodon.cs: Splitted TreeViewPad into
	  pad and widget. (I needed the widget elsewhere too.)

2008-02-06  Mike Krüger <mkrueger@novell.com> 

	* MonoDevelop.Ide.Gui/DisplayBindingService.cs: Fixed bug in display binding
	  service.

2008-02-05  Michael Hutchinson <mhutchinson@novell.com> 

	* MonoDevelop.Ide.Gui/ProjectOperations.cs: End build and run operations
	  when the solution is closed (which includes closing MD). Fixes "Bug
	  358367 - MD hangs on exit if XSP is still running" and "Bug 356837 -
	  Built app doesn't close when solution closes".

2008-02-05  Mike Krüger <mkrueger@novell.com> 

	* MonoDevelop.Ide.Gui.Content/IFoldable.cs,
	  MonoDevelop.Ide.Commands/EditCommands.cs, MonoDevelop.Ide.addin.xml,
	  MonoDevelop.Ide.mdp, Makefile.am,
	  MonoDevelop.Ide.Gui/ViewCommandHandlers.cs: Added some folding commands.

2008-02-05  Mike Krüger <mkrueger@novell.com> 

	* MonoDevelop.Ide.addin.xml: Fixed a label.

2008-02-04  Michael Hutchinson <mhutchinson@novell.com> 

	* MonoDevelop.Ide.Commands/FileCommands.cs: Dispose new file dialog. Fixes
	  "Bug 358361 - Have to hit esc twice to close the file/new file dialog".
	* gtk-gui/MonoDevelop.Ide.Gui.Dialogs.NewFileDialog.cs, gtk-gui/gui.stetic:
	  Set title on "New File" window window. Partial workaround for "Bug
	  358370 - Add new file dialog says "unknown" in the window title".

2008-02-05  Mike Krüger <mkrueger@novell.com> 

	* MonoDevelop.Ide.Gui.Content/ICodeStyleOperations.cs,
	  MonoDevelop.Ide.Commands/EditCommands.cs, MonoDevelop.Ide.addin.xml,
	  MonoDevelop.Ide.Gui/ViewCommandHandlers.cs,
	  MonoDevelop.Ide.Gui/TextEditor.cs: Converted comment/uncomment to the
	  more common toggle comment logic.

2008-02-05  Mike Krüger <mkrueger@novell.com> 

	* MonoDevelop.Ide.addin.xml: Structured main menu.

2008-02-04  Mike Krüger <mkrueger@novell.com> 

	* options/KeyBindingSchemeEmacs.xml,
	  options/KeyBindingSchemeVisualStudio.xml,
	  options/KeyBindingSchemeDefault.xml: Fixed key binding sheme.

2008-02-04  Mike Krüger <mkrueger@novell.com> 

	* MonoDevelop.Ide.Gui.Content/IEditable.cs,
	  MonoDevelop.Ide.Gui/ViewCommandHandlers.cs: Implemented Bug 323946 -
	  Undo/Redo functionality are not context sensitive.
	* MonoDevelop.Ide.mdp: Renamed MonoDevelop.Dom namespace to
	  MonoDevelop.Ide.Dom

2008-02-03  Mike Krüger <mkrueger@novell.com> 

	* MonoDevelop.Dom.Parser/AbstractParser.cs,
	  MonoDevelop.Dom.Parser/ProjectParserService.cs,
	  MonoDevelop.Dom.Parser/IParser.cs, MonoDevelop.Dom.Parser/ProjectDom.cs,
	  MonoDevelop.Dom.Output/Ambience.cs,
	  MonoDevelop.Dom.Output/NetAmbience.cs, MonoDevelop.Dom/IMember.cs,
	  MonoDevelop.Dom/DomReturnType.cs, MonoDevelop.Dom/DomType.cs,
	  MonoDevelop.Dom/TypeParameter.cs, MonoDevelop.Dom/ParameterModifiers.cs,
	  MonoDevelop.Dom/DomRegion.cs, MonoDevelop.Dom/DomUsing.cs,
	  MonoDevelop.Dom/Error.cs, MonoDevelop.Dom/IMethod.cs,
	  MonoDevelop.Dom/IProperty.cs, MonoDevelop.Dom/IUsing.cs,
	  MonoDevelop.Dom/Comment.cs, MonoDevelop.Dom/DomAttribute.cs,
	  MonoDevelop.Dom/IDomItem.cs, MonoDevelop.Dom/ClassType.cs,
	  MonoDevelop.Dom/IDomVisitor.cs, MonoDevelop.Dom/IAttribute.cs,
	  MonoDevelop.Dom/DomMethod.cs, MonoDevelop.Dom/DomParameter.cs,
	  MonoDevelop.Dom/Modifiers.cs, MonoDevelop.Dom/DomEvent.cs,
	  MonoDevelop.Dom/AbstractDomItem.cs, MonoDevelop.Dom/DomField.cs,
	  MonoDevelop.Dom/DomProperty.cs, MonoDevelop.Dom/ICompilationUnit.cs,
	  MonoDevelop.Dom/IParameter.cs, MonoDevelop.Dom/IReturnType.cs,
	  MonoDevelop.Dom/IType.cs, MonoDevelop.Dom/IEvent.cs,
	  MonoDevelop.Dom/AbstractMember.cs, MonoDevelop.Dom/IField.cs,
	  MonoDevelop.Dom/CommentType.cs, MonoDevelop.Dom/AttributeTarget.cs,
	  Makefile.am: Renamed MonoDevelop.Dom namespace to MonoDevelop.Ide.Dom

2008-02-03  Mike Krüger <mkrueger@novell.com> 

	* MonoDevelop.Ide.Gui.Content/ISplittable.cs,
	  MonoDevelop.Ide.Gui.Content/IPrintable.cs,
	  MonoDevelop.Ide.Commands/FileCommands.cs, MonoDevelop.Ide.addin.xml,
	  MonoDevelop.Ide.Gui/ViewCommandHandlers.cs: Moved print infrastructure
	  to MonoDevelop.Ide.

2008-02-03  Mike Krüger <mkrueger@novell.com> 

	* MonoDevelop.Ide.Gui.Content/ISplittable.cs,
	  MonoDevelop.Ide.Commands/WindowCommands.cs, MonoDevelop.Ide.addin.xml,
	  MonoDevelop.Ide.Gui/ViewCommandHandlers.cs: Added splitting
	  infrastructure.

2008-02-03  Mike Krüger <mkrueger@novell.com> 

	* MonoDevelop.Dom.Parser, MonoDevelop.Dom.Parser/AbstractParser.cs,
	  MonoDevelop.Dom.Parser/ProjectParserService.cs,
	  MonoDevelop.Dom.Parser/IParser.cs, MonoDevelop.Dom.Parser/ProjectDom.cs,
	  MonoDevelop.Dom.Output, MonoDevelop.Dom.Output/Ambience.cs,
	  MonoDevelop.Dom.Output/NetAmbience.cs, MonoDevelop.Dom/DomType.cs,
	  MonoDevelop.Dom/ClassType.cs, MonoDevelop.Dom/ICompilationUnit.cs,
	  MonoDevelop.Dom/IType.cs: Added simple dom parser infrastructure.
	* MonoDevelop.Ide.Gui/ProjectOperations.cs: Parser database is now loaded on
	  demand (slightly improving startup speed).

2008-02-02  Mike Krüger <mkrueger@novell.com> 

	* MonoDevelop.Dom: Added a new dom layer (currently unused - will be for a
	  while, I need somithing to test out the new managed text editor).

2008-01-29  Michael Hutchinson <mhutchinson@novell.com> 

	* icons/navigate-next.png:
	* icons/navigate-previous.png: Pad to 24px so that MD's toolbar 
	  doesn't stretch them.
	  
	* MonoDevelop.Ide.Gui.Dialogs/SharpDevelopAboutPanels.cs: Update 
	  copyright year to 2008.

2008-01-29  Marcos David Marín Amador <MarcosMarin@gmail.com> 

	* MonoDevelop.Ide.Gui.Dialogs/GotoLineDialog.cs: Small workaround to be able
	  to build in mono 1.2.4 (mono 1.2.4 ignores usings in anon delegates).

2008-01-28  Mike Krüger <mkrueger@novell.com> 

	

2008-01-28  Mike Krüger <mkrueger@novell.com> 

	* MonoDevelop.Ide.Commands/TextEditorCommands.cs,
	  MonoDevelop.Ide.Commands/SearchCommands.cs,
	  MonoDevelop.Ide.Gui.Dialogs/GotoLineDialog.cs,
	  MonoDevelop.Ide.addin.xml, MonoDevelop.Ide.Gui/ViewCommandHandlers.cs,
	  MonoDevelop.Ide.Gui/TextEditor.cs: Moved some text editor commands to
	  the ide: bookmarks, goto line number and goto matching brace.

2008-01-25  Lluis Sanchez Gual <lluis@novell.com> 

	* MonoDevelop.Ide.addin.xml: Update MD version.

2008-01-23  Lluis Sanchez Gual <lluis@novell.com> 

	* MonoDevelop.Ide.Commands/FileCommands.cs: Disable the OpenFileInSolution
	  command if no solution is open.
	* MonoDevelop.Ide.Gui.Dialogs/OpenFileInSolutionDialog.cs: Disable the open
	  button if no row is selected.
	* gtk-gui/MonoDevelop.Ide.Gui.Dialogs.OpenFileInSolutionDialog.cs,
	  gtk-gui/gui.stetic: Updated.

2008-01-23  Lluis Sanchez Gual <lluis@novell.com> 

	* MonoDevelop.Ide.Gui.Dialogs/WordCountDialog.cs: Fix crash when counting
	  words in a solution with a translation project. Changed the order of the
	  buttons. Execute should be the rightmost.

2008-01-23  Lluis Sanchez Gual <lluis@novell.com> 

	* MonoDevelop.Ide.Gui/Ide.cs: Initialize the resource service before
	  initializing the workbench.

2008-01-22  Zach Lute <zach.lute@gmail.com> 

	* MonoDevelop.Ide.Gui/IdeStartup.cs: Added --newwindow option to force MD to
	  open a new instance instead of passing to a running one.  This option is
	  forced if opening a combine from the commandline. (Bug #350361)

2008-01-22  Michael Hutchinson <mhutchinson@novell.com> 

	* MonoDevelop.Ide.addin.xml: Use GTK fullscreen icon (was added in 2.8).

2008-01-22  Michael Hutchinson <mhutchinson@novell.com> 

	* MonoDevelop.Ide.Gui/Ide.cs: Force resource service to load so that it
	  registers GTK stock icons before the IDE loads. Fixes "Bug 353157 - Many
	  toolbar icons aren't showing up".

2008-01-22  Michael Hutchinson <mhutchinson@novell.com> 

	* MonoDevelop.Ide.Templates/SingleFileDescriptionTemplate.cs: Grammar fix.

2008-01-22  Lluis Sanchez Gual <lluis@novell.com> 

	* MonoDevelop.Ide.Gui.Dialogs/NewFileDialog.cs: If a project is selected in
	  the solution tree, activate the 'add to project' option by default.
	* MonoDevelop.Ide.Gui/DefaultWorkbench.cs: Added missing null check.

2008-01-20  Ankit Jain  <jankit@novell.com>

	* templates/EmptyXMLFile.xft.xml:
	* templates/EmptyTextFile.xft.xml: Set BuildAction to Nothing.

2008-01-18  Lluis Sanchez Gual <lluis@novell.com> 

	* MonoDevelop.Ide.Gui/DefaultWorkbench.cs: Dispose the command manager when
	  closing MD. Should fix bug #349484.

2008-01-18  Lluis Sanchez Gual <lluis@novell.com> 

	* MonoDevelop.Ide.mdp, gtk-gui/gui.stetic,
	  gtk-gui/MonoDevelop.Ide.Gui.Dialogs.EncapsulateFieldDialog.cs,
	  gtk-gui/MonoDevelop.Ide.Gui.Dialogs.NewFileDialog.cs,
	  gtk-gui/MonoDevelop.Ide.Gui.Dialogs.NewProjectDialog.cs,
	  gtk-gui/MonoDevelop.Ide.Gui.Dialogs.ReplaceDialog.cs,
	  gtk-gui/MonoDevelop.Ide.Gui.Dialogs.SelectReferenceDialog.cs,
	  gtk-gui/MonoDevelop.Ide.Gui.OptionPanels.TasksPanelWidget.cs: Updated.

2008-01-18  Lluis Sanchez Gual <lluis@novell.com> 

	* MonoDevelop.Ide.Gui.Pads/DefaultMonitorPad.cs: Queue.Peek returns the head
	  of the queue, not the tail. Use a field to store the last text write
	  request. Made buffer bigger and reduced timeout for updating the
	  textview.
	* MonoDevelop.Ide.Gui/OutputProgressMonitor.cs: Make it subclass
	  NullProgessMonitor since this class is now gui thread safe.

2008-01-17  Lluis Sanchez Gual <lluis@novell.com> 

	* MonoDevelop.Ide.Gui/OutputProgressMonitor.cs: Avoid going through the gui
	  thread to get some simple property values. Fixes bug #354061.
	* MonoDevelop.Ide.Templates/SingleFileDescriptionTemplate.cs: Add missing
	  length check.

2008-01-16  Michael Hutchinson <mhutchinson@novell.com> 

	* MonoDevelop.Ide.Gui/IdeStartup.cs: Remove dead code.

2008-01-15  Michael Hutchinson <mhutchinson@novell.com> 

	* MonoDevelop.Ide.Templates/FileTemplate.cs,
	  MonoDevelop.Ide.Templates/ProjectTemplate.cs,
	  templates/EmptyEnum.xft.xml, templates/EmptyHTMLFile.xft.xml,
	  templates/EmptyStruct.xft.xml, templates/EmptyTextFile.xft.xml,
	  templates/EmptyClass.xft.xml, templates/AppConfigFile.xft.xml,
	  templates/EmptyResourceFile.xft.xml, templates/Workspace.xpt.xml,
	  templates/GenericProject.xpt.xml, templates/BlankCombine.xpt.xml,
	  templates/EmptyInterface.xft.xml, templates/EmptyXMLFile.xft.xml: Make
	  template categories translatable.
	* MonoDevelop.Ide.Templates/CombineEntryDescriptor.cs,
	  MonoDevelop.Ide.Templates/ProjectDescriptor.cs,
	  MonoDevelop.Ide.Gui.Pads.ProjectPad/ProjectFolderNodeBuilder.cs,
	  MonoDevelop.Ide.Gui.Pads.ProjectPad/ProjectFileNodeBuilder.cs: Correct
	  grammar.
	* MonoDevelop.Ide.Commands/ViewCommands.cs: Translate layout name, in case
	  it's one of the built-in defaults.
	* gtk-gui/MonoDevelop.Ide.Gui.OptionPanels.TasksPanelWidget.cs,
	  gtk-gui/MonoDevelop.Ide.Gui.Dialogs.NewLayoutDialog.cs,
	  gtk-gui/gui.stetic: Make New Layout window title translatable, and
	  correct "underline" to "underscore".
	* MonoDevelop.Ide.Gui/HelpOperations.cs: Make string translatable.
	* MonoDevelop.Ide.Gui/SdiWorkspaceLayout.cs: Make default layout name
	  translatable.

2008-01-14  David Makovský (Yakeen) <yakeen@sannyas-on.net> 

	* MonoDevelop.Ide.Gui.OptionPanels/KeyBindingsPanel.cs: Make strings
	  translatable

2008-01-14  Mike Krüger <mkrueger@novell.com> 

	* MonoDevelop.Ide.Gui/Document.cs: Fixed 353008: Build command is available
	  for Welcome Page but fails.

2008-01-11  Lluis Sanchez Gual <lluis@novell.com> 

	* MonoDevelop.Ide.Gui/ProgressMonitors.cs: More fixes in transient pad
	  management.

2008-01-10  Lluis Sanchez Gual <lluis@novell.com> 

	* MonoDevelop.Ide.Gui/ProgressMonitors.cs: Really fix placement of
	  dynamically created pads.

2008-01-10  Lluis Sanchez Gual <lluis@novell.com> 

	* MonoDevelop.Ide.Gui/ProgressMonitors.cs: When dynamically creating output
	  or search pads, create them next to existing output/search pads.

2008-01-10  Lluis Sanchez Gual <lluis@novell.com> 

	* MonoDevelop.Ide.Gui.Pads/SearchResultPad.cs,
	  MonoDevelop.Ide.Gui.Search/ISearchProgressMonitor.cs,
	  MonoDevelop.Ide.Gui.Search/SearchProgressMonitor.cs,
	  MonoDevelop.Ide.Gui.Search/SearchReplaceInFilesManager.cs: Improve
	  handling of search status messages. Fixes bug #352531.

2008-01-10  Lluis Sanchez Gual <lluis@novell.com> 

	* MonoDevelop.Ide.Gui.Dialogs/SharpDevelopAboutPanels.cs,
	  AssemblyInfo.cs.in: Show the complete MD version number in the about
	  box. Fixes bug #350625.
	* MonoDevelop.Ide.Gui.Dialogs/CommonAboutDialog.cs: Updated authors list.

2008-01-09  Marek Safar <marek.safar@gmail.com> 

	* MonoDevelop.Ide.Tasks/CommentTasksView.cs,
	  MonoDevelop.Ide.Gui.Pads/ErrorListPad.cs: Fixed System.Action ambiguity.
	
2008-01-08  Lluis Sanchez Gual <lluis@novell.com> 

	* MonoDevelop.Ide.Templates/FileTemplate.cs,
	  MonoDevelop.Ide.Templates/FileDescriptionTemplate.cs: Added new method
	  for checking if a file template supports a given project.

2008-01-02  Michael Hutchinson <mhutchinson@novell.com> 

	* MonoDevelop.Ide.Templates/SingleFileDescriptionTemplate.cs,
	  MonoDevelop.Ide.Templates/CodeTranslationFileDescriptionTemplate.cs:
	  Allow creating files where the name is a language keyword, using keyword
	  escaping. Fixes some VB.NET ASP.NET templates. Code in templates should
	  use ${EscapedIdentifier} instead of ${Name}, or they may create invalid
	  code.

2007-12-28  Paul Lange  <palango@gmx.de>

	* MonoDevelop.Ide.addin.xml: Fix 'Bug 350395 - Use of "New Project/
	  Solution" terminology is inconsistent'.

2007-12-28  Zach Lute <zach.lute@gmail.com>

	* MonoDevelop.Ide.Commands/RefactoryCommands.cs: Methods will no longer show
	  up twice in the menu if they are their own enclosing item. (Bug #350810)

2007-12-28  Michael Hutchinson <mhutchinson@novell.com> 

	* MonoDevelop.Ide.Gui.Pads/DefaultMonitorPad.cs,
	  MonoDevelop.Ide.Gui/OutputProgressMonitor.cs: More avoiding remoting
	  calls, and also dropping excess text before it reaches the TextView.
	  Reduce log to 20kb and increase update timeout to 500ms. Now memory use
	  is pretty much constant, at least compared to the leak we had before,
	  and the UI stays responsive enough to be able to end the child process.
	  Statistical profiling indicates that MD is mainly Pango/Gtk/libc6-bound
	  now, so we're unlikely to be able to make it much better without
	  replacing the output rendering widget.

2007-12-27  Michael Hutchinson <mhutchinson@novell.com> 

	* MonoDevelop.Ide.Gui.Pads/DefaultMonitorPad.cs,
	  MonoDevelop.Ide.Gui/OutputProgressMonitor.cs: Avoid another remoted
	  field. Improve comments. Avoid excessively re-launching output handler.

2007-12-27  Michael Hutchinson <mhutchinson@novell.com> 

	* MonoDevelop.Ide.Gui.Pads/DefaultMonitorPad.cs,
	  MonoDevelop.Ide.Gui/OutputProgressMonitor.cs: Make the GUI monitor pad
	  thread safe for certain operations, with optimisations for large
	  quantities raw text. The progress monitor can now avoid two remoting
	  calls per line of output to context switch into the GUI thread. This
	  also reduces pad updates on the GUI thread to maximum of one per 100ms.
	  Fixes "Bug 350611 - MonoDevelop hangs when running program that dumps
	  large amounts of output to console". This might be leaking memory, but
	  I'm not certain, as it may be fragmentation instead. Either way it's
	  better than a hang.

2007-12-20  Ankit Jain  <jankit@novell.com>

	* MonoDevelop.Ide.Templates/FileTemplateReference.cs (AddToProject): Use
	'this.name' instead of 'nameNotUsed' as the filename. Fixes creation of
	asp.net projects.

2007-12-18  Lluis Sanchez Gual <lluis@novell.com> 

	* MonoDevelop.Ide.Templates/FileTemplateReference.cs: Don't call Create in
	  AddToProject because Create opens the files in the editor.

2007-12-18  Lluis Sanchez Gual <lluis@novell.com> 

	* MonoDevelop.Ide.Commands/HelpCommands.cs, MonoDevelop.Ide.addin.xml: Added
	  default handler for the help command that starts Monodoc.

2007-12-17  Aaron Bockover <abockover@novell.com>

	* MonoDevelop.Ide.Gui/DefaultWorkbench.cs: If the monodevelop icon is 
	in the default icon theme, make it the default window icon for any of
	the process' windows, otherwise just set the window icon to the old
	resource

2007-12-17  Lluis Sanchez Gual <lluis@novell.com> 

	* MonoDevelop.Ide.Commands/FileCommands.cs: Moved Freedesktop.RecentFiles
	  classes to MonoDevelop.Core.Gui namespace.

2007-12-14  Lluis Sanchez Gual <lluis@novell.com> 

	* MonoDevelop.Ide.Gui/SdiWorkspaceLayout.cs: By adding new pads just before
	  __top/__bottom/__left/__right, the pads will be added in order from left
	  to right.

2007-12-14  Lluis Sanchez Gual <lluis@novell.com> 

	* MonoDevelop.Ide.mdp: Updated project files. The order of extended
	  properties won't change anymore.

2007-12-14  Lluis Sanchez Gual <lluis@novell.com> 

	* MonoDevelop.Ide.Commands/EditCommands.cs, MonoDevelop.Ide.addin.xml,
	  MonoDevelop.Ide.Gui/ViewCommandHandlers.cs: Implemented default handler
	  for SelectAll. Disable Edit commands if the selected control is not
	  editable. Fixes bug #348599.

2007-12-13  Michael Hutchinson <mhutchinson@novell.com> 

	* MonoDevelop.Ide.addin.xml: Use Home for unindent command and End for
	  indent, as it's more intuitive this way. Fixes "Bug 325446 - Strange
	  keybindings for indention".

2007-12-13  Michael Hutchinson <mhutchinson@novell.com> 

	* MonoDevelop.Ide.addin.xml: Add unique ids for the CodeDom templates and
	  fix an XML typo.

2007-12-13  Lluis Sanchez Gual <lluis@novell.com> 

	* MonoDevelop.Ide.Gui.Content/TextEditorProperties.cs,
	  MonoDevelop.Ide.Templates/FileTemplate.cs,
	  MonoDevelop.Ide.Gui.Pads.ProjectPad/ProjectFileNodeBuilder.cs,
	  MonoDevelop.Ide.Gui.Pads.ProjectPad/SystemFileNodeBuilder.cs,
	  MonoDevelop.Ide.Gui.Pads/FileList.cs,
	  MonoDevelop.Ide.Gui.Pads/FileListItem.cs,
	  MonoDevelop.Ide.Gui/DisplayBindingService.cs,
	  MonoDevelop.Ide.Gui/ViewCommandHandlers.cs,
	  MonoDevelop.Ide.Gui/FileViewer.cs, MonoDevelop.Ide.Gui/Workbench.cs,
	  MonoDevelop.Ide.Gui/SdiWorkspaceWindow.cs,
	  MonoDevelop.Ide.Gui/SdiWorkspaceLayout.cs, MonoDevelop.Ide.Gui/Ide.cs,
	  MonoDevelop.Ide.Gui.BrowserDisplayBinding/HtmlViewPane.cs,
	  MonoDevelop.Ide.Gui.BrowserDisplayBinding/BrowserDisplayBinding.cs:
	  Moved PlatformService to MD.Core.Gui. Removed old FileIconService class,
	  which is now implemented in PlatformService.

2007-12-13  Lluis Sanchez Gual <lluis@novell.com> 

	* MonoDevelop.Ide.CodeTemplates/EditTemplateGroupDialog.cs,
	  MonoDevelop.Ide.CodeTemplates/EditTemplateDialog.cs,
	  MonoDevelop.Ide.CodeTemplates/CodeTemplatePanel.cs,
	  MonoDevelop.Ide.Gui.Content/CompletionTextEditorExtension.cs,
	  MonoDevelop.Ide.Gui.Pads.ProjectPad/LinkedFilesFolder.cs,
	  MonoDevelop.Ide.StandardHeader/NewHeaderTemplateDialog.cs,
	  MonoDevelop.Ide.StandardHeader/StandardHeaderPanel.cs,
	  MonoDevelop.Ide.mdp,
	  gtk-gui/MonoDevelop.Ide.Gui.Dialogs.EncapsulateFieldDialog.cs,
	  gtk-gui/gui.stetic, gtk-gui/objects.xml,
	  gtk-gui/MonoDevelop.Ide.StandardHeaders.NewHeaderTemplateDialog.cs,
	  gtk-gui/MonoDevelop.Ide.Gui.Dialogs.TipOfTheDayWindow.cs,
	  gtk-gui/MonoDevelop.Ide.NewHeaderTemplateDialog.cs,
	  gtk-gui/MonoDevelop.Ide.StandardHeaders.StandardHeaderPanel.cs,
	  Makefile.am, MonoDevelop.Ide.Gui/IdeStartup.cs,
	  MonoDevelop.Ide.Gui/ExitEventHandler.cs,
	  MonoDevelop.Ide.Gui/HelpViewer.cs: API cleanup.

2007-12-13  Lluis Sanchez Gual <lluis@novell.com> 

	* gtk-gui/gui.stetic,
	  gtk-gui/MonoDevelop.Ide.CodeTemplates.CodeTemplatePanelWidget.cs,
	  gtk-gui/MonoDevelop.Ide.Gui.Dialogs.CombineEntryFeatureSelector.cs,
	  gtk-gui/MonoDevelop.Ide.Gui.Dialogs.IncludeFilesDialog.cs,
	  gtk-gui/MonoDevelop.Ide.Gui.Dialogs.NewFileDialog.cs,
	  gtk-gui/MonoDevelop.Ide.Gui.Dialogs.OpenFileInSolutionDialog.cs,
	  gtk-gui/MonoDevelop.Ide.Gui.Dialogs.TipOfTheDayWindow.cs,
	  gtk-gui/MonoDevelop.Ide.Gui.OptionPanels.ExternalToolPanelWidget.cs,
	  gtk-gui/MonoDevelop.Ide.Gui.OptionPanels.KeyBindingsPanel.cs,
	  gtk-gui/MonoDevelop.Ide.StandardHeaders.StandardHeaderPanel.cs: Updated.

2007-12-13  Lluis Sanchez Gual <lluis@novell.com> 

	* MonoDevelop.Ide.mdp: Remove unneeded reference.
	* MonoDevelop.Ide.Gui/Ide.cs: Load the previous combine at startup only
	  after everything has been properly initialized. Also, don't continue
	  until the combine has been fully loaded. Fixes bug #347438.

2007-12-12  Michael Hutchinson <mhutchinson@novell.com> 

	* MonoDevelop.Ide.Gui.Pads/TaskListPad.cs,
	  MonoDevelop.Ide.Gui.Pads/MonodocTreePad.cs,
	  MonoDevelop.Ide.Gui.Pads/InternalLogPad.cs: Don't draw shadows in pads
	  (the new docking library does that already).

2007-12-12  Lluis Sanchez Gual <lluis@novell.com> 

	* MonoDevelop.Ide.addin.xml: Bump add-in versions.

2007-12-12  Lluis Sanchez Gual <lluis@novell.com> 

	* gtk-gui/MonoDevelop.Ide.Gui.Dialogs.TipOfTheDayWindow.cs: Updated.
	* MonoDevelop.Ide.Gui/IdeStartup.cs: Add property to know when the IDE has
	  been initialized.

2007-12-11  Michael Hutchinson <mhutchinson@novell.com> 

	* MonoDevelop.Ide.Gui.Content/TextEditorProperties.cs: Remove a debug
	  message.
	* MonoDevelop.Ide.Gui.Pads/InternalLogPad.cs: The internal pad's ILogger
	  needs to be thread-safe.

2007-12-11  Lluis Sanchez Gual <lluis@novell.com> 

	* ChangeLog, MonoDevelop.Ide.Gui.Dialogs/OpenFileInSolutionDialog.cs,
	  gtk-gui/MonoDevelop.Ide.Gui.Dialogs.OpenFileInSolutionDialog.cs,
	  gtk-gui/gui.stetic: Minor improvements to OpenFileInSolutionDialog.
	  Makes the OpenFileInSolutionDialog taller by default to show more rows.
	  Matches types against FullyQualifiedName instead of simply Name. Patch
	  by Zach Lute.

2007-12-08  Zach Lute <zach.lute@gmail.com>

	* MonoDevelop.Ide.Gui.Dialogs/OpenFileInSolutionDialog.cs: Type searches now
	  match against FullyQualifiedName.
	* gtk-gui/MonoDevelop.Ide.Gui.Dialogs.OpenFileInSolutionDialog.cs,
	  gtk-gui/gui.stetic: Made window slightly larger by default.

2007-12-06  Geoff Norton  <gnorton@novell.com>

	* MonoDevelop.Ide.Gui/DisplayBindingService.cs: 
	* MonoDevelop.Ide.Gui/IdeStartup.cs: 
	* MonoDevelop.Ide.Gui/Workbench.cs: 
	* MonoDevelop.Ide.Gui.BrowserDisplayBinding/HtmlViewPane.cs:
	* MonoDevelop.Ide.Gui.Content/TextEditorProperties.cs:
	* MonoDevelop.Ide.Templates/FileTemplate.cs: Access Font/Vfs/Mime information
	  from the PlatformService instead of Gnome directly.
	* MonoDevelop.Ide.Gui/IdeStartup.cs: Call Gtk.Application.Init so we can
	  remove the dependency on Gnome.Program. 

2007-12-04  Lluis Sanchez Gual <lluis@novell.com> 

	* MonoDevelop.Ide.mdp, Makefile.am: Directory reorganization.

2007-12-03  Michael Hutchinson <mhutchinson@novell.com> 

	* MonoDevelop.Ide.Gui.Pads/MonodocTreePad.cs: Make logging call more
	  verbose.
	* MonoDevelop.Ide.mdp, MonoDevelop.Ide.Gui/HelpOperations.cs,
	  MonoDevelop.Ide.Gui/HelpViewer.cs: Port to IWebBrowser to remove GtkHtml
	  dependency. Doesn't yet handle images.

2007-12-03  Lluis Sanchez Gual <lluis@novell.com> 

	* MonoDevelop.Ide.addin.xml: Use gtk icons instead of old gnomeui icons.
	  Patch by Michael Monreal.

2007-12-02  Lluis Sanchez Gual <lluis@novell.com> 

	* MonoDevelop.Ide.Gui/HelpViewer.cs: Fixed bug #319086: Can't copy text from
	  help view

2007-12-01  Lluis Sanchez Gual <lluis@novell.com> 

	* MonoDevelop.Ide.Commands/EditCommands.cs: Implemented new Insert Header
	  command.
	* MonoDevelop.Ide.Gui.Dialogs/CombineEntryFeatureSelector.cs: Avoid showing
	  hidden checkboxes.
	* MonoDevelop.Ide.addin.xml: Registered new help and insert header commands.
	* MonoDevelop.Ide.mdp, Makefile.am: Added new files.
	* gtk-gui/MonoDevelop.Ide.Gui.OptionPanels.TasksPanelWidget.cs,
	  gtk-gui/MonoDevelop.Ide.Gui.Dialogs.NewFileDialog.cs,
	  gtk-gui/MonoDevelop.Ide.Gui.Dialogs.SelectReferenceDialog.cs,
	  gtk-gui/gui.stetic,
	  gtk-gui/MonoDevelop.Ide.Gui.Dialogs.NewProjectDialog.cs,
	  gtk-gui/MonoDevelop.Ide.Gui.Dialogs.TipOfTheDayWindow.cs,
	  gtk-gui/MonoDevelop.Ide.Gui.OptionPanels.SelectStylePanelWidget.cs:
	  Updated.
	* MonoDevelop.Ide.Gui/NavigationHistory.cs: The navigation widget is now a
	  MenuToolButton, in this way the command handler can directly add it to
	  the toolbar and will be aware of toolbar style changes.
	* MonoDevelop.Ide.Gui/ToolbarComboBox.cs,
	  MonoDevelop.Ide.Gui/ConfigurationComboBox.cs,
	  MonoDevelop.Ide.Gui/LayoutComboBox.cs: Update the configuration and
	  layout combos when the the size of the toolbar changes.

2007-11-30  Michael Hutchinson <mhutchinson@novell.com> 

	* MonoDevelop.Ide.Gui.BrowserDisplayBinding/HtmlViewPane.cs,
	  MonoDevelop.Ide.Gui.BrowserDisplayBinding/BrowserDisplayBinding.cs: Use
	  abstracted BrowserService instead of Mozilla/GeckoSharp.

2007-11-22  Lluis Sanchez Gual <lluis@novell.com> 

	* MonoDevelop.Ide.Gui.BrowserDisplayBinding/BrowserDisplayBinding.cs,
	  MonoDevelop.Ide.Gui.BrowserDisplayBinding/HtmlViewPane.cs,
	  MonoDevelop.Ide.Gui.Content/IClipboardHandler.cs,
	  MonoDevelop.Ide.Gui.Search/BruteForceSearchStrategy.cs,
	  MonoDevelop.Ide.Gui.Search/SearchOptions.cs,
	  MonoDevelop.Ide.Gui.Search/WildcardSearchStrategy.cs: Remove reference
	  to old namespace.

2007-11-22  Lluis Sanchez Gual <lluis@novell.com> 

	* MonoDevelop.Ide.StandardHeader/StandardHeaderService.cs,
	  MonoDevelop.Ide.Templates/SingleFileDescriptionTemplate.cs:
	  StandardHeaderService now takes care of replacing variables used in the
	  header.

2007-11-22  Lluis Sanchez Gual <lluis@novell.com> 

	* Makefile.am, MonoDevelop.Ide.Gui.BrowserDisplayBinding/HTMLInterfaces.cs,
	  MonoDevelop.Ide.Gui.Dialogs/AddWebReferenceDialog.cs,
	  MonoDevelop.Ide.Gui.Undo,
	  MonoDevelop.Ide.Gui.Undo/IUndoableOperation.cs,
	  MonoDevelop.Ide.Gui.Undo/UndoQueue.cs,
	  MonoDevelop.Ide.Gui.Undo/UndoStack.cs, templates/Workspace.xpt.xml,
	  MonoDevelop.Ide.mdp: Removed unused files. Added Workspace template.

2007-11-22  Lluis Sanchez Gual <lluis@novell.com> 

	* MonoDevelop.Ide.Gui.OptionPanels/ExternalToolPanel.cs,
	  MonoDevelop.Ide.Gui.Pads.ProjectPad/UnknownEntryNodeBuilder.cs,
	  MonoDevelop.Ide.Gui.Pads/DefaultMonitorPad.cs,
	  MonoDevelop.Ide.Gui.Pads/FileListItem.cs,
	  MonoDevelop.Ide.Gui.Pads/FileScout.cs,
	  MonoDevelop.Ide.Gui.Pads/MonodocTreePad.cs,
	  MonoDevelop.Ide.Gui.Pads/TreeViewItem.cs,
	  MonoDevelop.Ide.Gui.Search/ExtendedStreamReader.cs,
	  MonoDevelop.Ide.Gui.Search/ForwardTextFileIterator.cs,
	  MonoDevelop.Ide.Gui.Search/IDocumentInformation.cs,
	  MonoDevelop.Ide.Templates/FileDescriptionTemplate.cs,
	  MonoDevelop.Ide.Templates/ICombineEntryFeature.cs,
	  MonoDevelop.Ide.Templates/INewFileCreator.cs: Added missing license
	  headers.

2007-11-21  Lluis Sanchez Gual <lluis@novell.com> 

	* MonoDevelop.Ide.Codons/CombineOpenCondition.cs,
	  MonoDevelop.Ide.Codons/ProjectActiveCondition.cs: Changed license
	  header. This class was reimplemented after migration to Mono.Addins.
	* MonoDevelop.Ide.Codons/LanguageActiveCondition.cs,
	  MonoDevelop.Ide.Codons/WorkbenchContextCondition.cs,
	  MonoDevelop.Ide.Commands/DebugCommands.cs,
	  MonoDevelop.Ide.Commands/NavigationCommands.cs,
	  MonoDevelop.Ide.Commands/TextEditorCommands.cs,
	  MonoDevelop.Ide.Gui.Content/ICodeStyleOperations.cs,
	  MonoDevelop.Ide.Gui.Content/IExtensibleTextEditor.cs,
	  MonoDevelop.Ide.Gui.Content/IndentStyle.cs,
	  MonoDevelop.Ide.Gui.Content/IViewHistory.cs,
	  MonoDevelop.Ide.Gui.Dialogs/CombineEntryFeatureSelector.cs,
	  MonoDevelop.Ide.Gui.Dialogs/DeleteFileDialog.cs,
	  MonoDevelop.Ide.Gui.Dialogs/EncapsulateFieldDialog.cs,
	  MonoDevelop.Ide.Gui.Dialogs/ExportProjectDialog.cs,
	  MonoDevelop.Ide.Gui.Dialogs/FeatureSelectorDialog.cs,
	  MonoDevelop.Ide.Gui.Dialogs/RenameItemDialog.cs,
	  MonoDevelop.Ide.Gui/AddEntryEventHandler.cs,
	  MonoDevelop.Ide.Gui/DefaultDisplayBinding.cs,
	  MonoDevelop.Ide.Gui/DragNotebook.cs, MonoDevelop.Ide.Gui/FileViewer.cs,
	  MonoDevelop.Ide.Gui/HelpViewer.cs,
	  MonoDevelop.Ide.Gui/OutputProgressMonitor.cs,
	  MonoDevelop.Ide.Gui/TextEditor.cs, MonoDevelop.Ide/Services.cs: Added
	  missing header.
	* MonoDevelop.Ide.Commands/FileCommands.cs: Remove old namespace.
	* MonoDevelop.Ide.Gui/Ide.cs: Removed old namespace.

2007-11-20  Michael Hutchinson <mhutchinson@novell.com> 

	* MonoDevelop.Ide.Gui/IdeStartup.cs: Capture previous value of
	  MONO_MANAGED_WATCHER in the case where MD overrides it, and assign the
	  old value to processes launched from MD. Fixes "Bug 342965 - When
	  running my program from monodevelop (F5) MONO_MANAGED_WATCHER is
	  enabled".

2007-11-19  Michael Hutchinson <mhutchinson@novell.com> 

	* MonoDevelop.Ide.Gui/InternalLog.cs: Fix error notification
	  configurability.
	* MonoDevelop.Ide.Gui/SdiWorkspaceLayout.cs: Remove unused field.

2007-11-17  Lluis Sanchez Gual <lluis@novell.com> 

	* MonoDevelop.Ide.Codons/FileFilterCodon.cs,
	  MonoDevelop.Ide.Codons/PadOptionCodon.cs,
	  MonoDevelop.Ide.Codons/PadCodon.cs,
	  MonoDevelop.Ide.Codons/TaskListViewCodon.cs: Made some extension node
	  attributes serializable.
	* MonoDevelop.Ide.Templates/FileTemplate.cs,
	  MonoDevelop.Ide.Templates/ProjectTemplate.cs: Use the add-in localizer
	  to localize template names and descriptions.

2007-11-13  Michael Hutchinson <mhutchinson@novell.com> 

	* MonoDevelop.Ide.Gui.Pads/InternalLogPad.cs: Log pad buttons' sensitive
	  status and tooltips now reflect whether the relevant logging levels are
	  enabled.

2007-11-13  Michael Hutchinson <mhutchinson@novell.com> 

	* MonoDevelop.Ide.Gui.Pads/InternalLogPad.cs: Track LogLevel enum split.
	* MonoDevelop.Ide.Gui/InternalLog.cs: Track LogLevel enum split. Override
	  GetHashcode to suppress warning. Use environment variable to set logging
	  level.

2007-11-13  Zach Lute <zach.lute@gmail.com>

	* MonoDevelop.Ide.Gui/AbstractViewContent.cs: Fix for Bug #338594 - MD title
	  does not display first 2 characters of any source file.

2007-11-13  Mike Krüger <mkrueger@novell.com> 

	* MonoDevelop.Ide.Gui.Dialogs/ReplaceInFilesDialog.cs,
	  MonoDevelop.Ide.Gui.Search/SearchReplaceInFilesManager.cs: Fixed "Bug
	  325408 - 'Stop' button is never insensitive".

2007-11-12  Lluis Sanchez Gual <lluis@novell.com> 

	* MonoDevelop.Ide.Gui.Pads.ProjectPad/ProjectSolutionPad.cs,
	  MonoDevelop.Ide.Gui/ProjectOperations.cs: Added property for getting the
	  current selected item in the project solution.

2007-11-12  Lluis Sanchez Gual <lluis@novell.com> 

	* MonoDevelop.Ide.Gui.Pads.ProjectPad/ProjectFolderNodeBuilder.cs: In the
	  Include Folder to Project command, don't include hidden subfolders.
	  Fixes bug #339444.

2007-11-11  Lluis Sanchez Gual <lluis@novell.com> 

	* MonoDevelop.Ide.Gui.Pads/DefaultMonitorPad.cs: Removed some unneeded
	  shadows.
	* MonoDevelop.Ide.Gui.Pads/FileListItem.cs: Make file and folder icons
	  smaller.
	* MonoDevelop.Ide.Gui/SdiWorkspaceLayout.cs: Use new ContentRequired event
	  to lazily create the pads. Track api changes.
	* MonoDevelop.Ide.Commands/RefactoryCommands.cs: Run refactoring operations
	  in an atomic undo change.

2007-11-09  Zach Lute  <zach.lute@gmail.com>

	* MonoDevelop.Ide.Gui.Dialogs/ReplaceInFilesDialog.cs: Select the search
	  pattern in the ReplaceInFilesDialog on open for quick replacement.

2007-11-09  Michael Hutchinson <mhutchinson@novell.com> 

	* MonoDevelop.Ide.Templates/FileTemplate.cs,
	  MonoDevelop.Ide.Templates/ProjectTemplate.cs,
	  MonoDevelop.Ide.ExternalTools/ExternalToolService.cs,
	  MonoDevelop.Ide.Gui.Dialogs/AssemblyReferencePanel.cs,
	  MonoDevelop.Ide.Gui.Dialogs/SelectEncodingsDialog.cs,
	  MonoDevelop.Ide.Gui.Dialogs/NewProjectDialog.cs,
	  MonoDevelop.Ide.Gui.Dialogs/NewFileDialog.cs,
	  MonoDevelop.Ide.StandardHeader/StandardHeaderService.cs,
	  MonoDevelop.Ide.Gui.Pads/TreeViewPad.cs,
	  MonoDevelop.Ide.Gui.Pads/TaskListPad.cs,
	  MonoDevelop.Ide.Gui.Pads/NodeBuilder.cs,
	  MonoDevelop.Ide.Gui.Pads/MonodocTreePad.cs,
	  MonoDevelop.Ide.Gui.Pads/InternalLogPad.cs,
	  MonoDevelop.Ide.Gui/ProjectOperations.cs,
	  MonoDevelop.Ide.Gui/BackgroundProgressMonitor.cs,
	  MonoDevelop.Ide.Gui/InternalLog.cs,
	  MonoDevelop.Ide.Gui/NavigationService.cs,
	  MonoDevelop.Ide.Gui/IdeStartup.cs,
	  MonoDevelop.Ide.Gui/SdiWorkspaceWindow.cs,
	  MonoDevelop.Ide.Gui/DefaultWorkbench.cs,
	  MonoDevelop.Ide.Gui/SdiWorkspaceLayout.cs, MonoDevelop.Ide.Gui/Ide.cs,
	  MonoDevelop.Ide.Gui/HelpViewer.cs, MonoDevelop.Ide.Tasks/TaskService.cs,
	  MonoDevelop.Ide.Gui.BrowserDisplayBinding/HtmlViewPane.cs,
	  MonoDevelop.Ide.CodeTemplates/CodeTemplateService.cs: Track
	  LoggingService API changes.
	* MonoDevelop.Ide.mdp, Makefile.am: Remove log4net dependency.

2007-11-10  Lluis Sanchez Gual <lluis@novell.com> 

	* MonoDevelop.Ide.Gui.Pads/TreeViewPad.cs,
	  MonoDevelop.Ide.Gui.Pads/FileScout.cs,
	  MonoDevelop.Ide.Gui.Pads/ErrorListPad.cs: Remove some shadows and
	  frames.
	* MonoDevelop.Ide.mdp, Makefile.am: Updated.
	* MonoDevelop.Ide.Gui/DragNotebook.cs: Moved from old docking lib.
	* MonoDevelop.Ide.Gui/ViewCommandHandlers.cs,
	  MonoDevelop.Ide.Gui/SdiWorkspaceWindow.cs: Removed old namespace
	  references.
	* MonoDevelop.Ide.Gui/DefaultWorkbench.cs: Removed unused code.
	* MonoDevelop.Ide.Gui/SdiWorkspaceLayout.cs: Use the new docking library.
	* MonoDevelop.Ide.Gui/Ide.cs: Make sure all properties are saved when
	  exiting MD.

2007-11-07  Lluis Sanchez Gual <lluis@novell.com> 

	* MonoDevelop.Ide.Gui/Workbench.cs: Fix crash opening a file when there is
	  no solution open.

2007-11-06  Michael Hutchinson <mhutchinson@novell.com> 

	* MonoDevelop.Ide.Gui.Content/IEditable.cs: TextChanged event now reports
	  character offsets.
	* MonoDevelop.Ide.Gui.Content/TextEditorExtension.cs: Add TextChanged
	  handler.
	* MonoDevelop.Ide.Gui/TextEditor.cs,
	  MonoDevelop.Ide.Gui/DefaultWorkbench.cs: Track API change.

2007-11-06  Michael Hutchinson <mhutchinson@novell.com> 

	* MonoDevelop.Ide.Gui/ProjectOperations.cs: Make sure that
	  IncludeFilesDialog is constructed in the GUI thread. Fixes "Bug 338268 -
	  Automatic search for new files dialog segfaults MD".

2007-11-06  Mike Krüger <mkrueger@novell.com> 

	* MonoDevelop.Ide.StandardHeader/StandardHeaderTemplates.xml: Added GPLv3 to
	  the standard headers.

2007-11-05  Lluis Sanchez Gual <lluis@novell.com> 

	* MonoDevelop.Ide.Gui.Pads.ProjectPad/ResourceFolderNodeBuilder.cs: Set a
	  better title for the Add Resource dialog.

2007-11-05  Lluis Sanchez Gual <lluis@novell.com> 

	* MonoDevelop.Ide.Commands/RefactoryCommands.cs: Don't display the "Find
	  References" command for sealed classes, enums, structs and delegates.
	  Fixes bug #338385.

2007-11-02  Lluis Sanchez Gual <lluis@novell.com> 

	* MonoDevelop.Ide.Commands/CustomStringTagProvider.cs,
	  MonoDevelop.Ide.Gui.Dialogs/NewProjectDialog.cs,
	  MonoDevelop.Ide.Gui.Dialogs/ProjectReferencePanel.cs: Use RootCombine
	  instead of CurrentOpenCombine when possible.
	* MonoDevelop.Ide.Gui/Workbench.cs: Factorized some code.

2007-10-29  Lluis Sanchez Gual <lluis@novell.com> 

	* MonoDevelop.Ide.addin.xml: Bump MD version.

2007-10-29  Lluis Sanchez Gual <lluis@novell.com> 

	* MonoDevelop.Ide.Gui.Pads/DefaultMonitorPad.cs: ScrollToIter is based on
	  heights computed in an idle handler, so it doesn't work here because it
	  is called before the height computations. Use ScrollToMark instead,
	  which does not have this problem.

2007-10-25  Lluis Sanchez Gual <lluis@novell.com> 

	* MonoDevelop.Ide.Gui.BrowserDisplayBinding/HtmlViewPane.cs,
	  MonoDevelop.Ide.Gui/HelpViewer.cs: Destroy the view widget when the view
	  is disposed.

2007-10-25  Lluis Sanchez Gual <lluis@novell.com> 

	* MonoDevelop.Ide.Gui.Dialogs/NewProjectDialog.cs,
	  templates/EmptyEnum.xft.xml, templates/EmptyStruct.xft.xml,
	  templates/EmptyClass.xft.xml, templates/EmptyInterface.xft.xml: Use
	  tango file icons.

2007-10-24  Lluis Sanchez Gual <lluis@novell.com> 

	* MonoDevelop.Ide.Gui.Pads.ClassPad/CombineNodeBuilder.cs,
	  MonoDevelop.Ide.Gui.Pads.ProjectPad/CombineNodeBuilder.cs,
	  MonoDevelop.Ide.Gui.Pads.ProjectPad/UnknownEntryNodeBuilder.cs,
	  MonoDevelop.Ide.addin.xml: Track api changes.
	* templates/GenericProject.xpt.xml, templates/BlankCombine.xpt.xml: Use new
	  icon names.

2007-10-23  Lluis Sanchez Gual <lluis@novell.com> 

	* MonoDevelop.Ide.Templates/ICombineEntryFeature.cs,
	  MonoDevelop.Ide.Gui.Dialogs/CombineEntryFeatureSelector.cs: Show a
	  description of each feature to make it more clear what can it be used
	  for.
	* gtk-gui/MonoDevelop.Ide.Gui.Dialogs.EncapsulateFieldDialog.cs,
	  gtk-gui/gui.stetic,
	  gtk-gui/MonoDevelop.Ide.Gui.Dialogs.NewProjectDialog.cs: Updated.

2007-10-23  Mike Krüger <mkrueger@novell.com> 

	* MonoDevelop.Ide.Gui.Dialogs/OpenFileInSolutionDialog.cs: Fixed "Bug 324943
	  - PageUp/PageDown not working in Open File in Project dialog".

2007-10-23  Mike Krüger <mkrueger@novell.com> 

	* MonoDevelop.Ide.Gui.Pads/DefaultMonitorPad.cs: Changed the behaviour of
	  the output pads (Bug 325492 - application output buggy). Autoscrolling
	  is now enabled when scrolling to the bottom of the output.

2007-10-23  Lluis Sanchez Gual <lluis@novell.com> 

	* MonoDevelop.Ide.Gui.Dialogs/ProjectReferencePanel.cs: Fix sorting of the
	  project list. Fixes bug #335575.

2007-10-18  Lluis Sanchez Gual <lluis@novell.com> 

	* MonoDevelop.Ide.Gui.Pads.ClassPad/NamespaceNodeBuilder.cs: Some tree
	  update fixes. If a new class is added, don't show it if the namespace
	  branch is not expanded.
	* MonoDevelop.Ide.mdp: Updated.

2007-10-17  Lluis Sanchez Gual <lluis@novell.com> 

	* MonoDevelop.Ide.addin.xml: Some command category fixes.

2007-10-17  Lluis Sanchez Gual <lluis@novell.com> 

	* MonoDevelop.Ide.addin.xml: Added shortcuts for navigate back/forward.

2007-10-17  Lluis Sanchez Gual <lluis@novell.com> 

	* MonoDevelop.Ide.Gui.Pads/FileList.cs: File list should not be reorderable.
	  Fixes bug #323471.
	* gtk-gui/gui.stetic,
	  gtk-gui/MonoDevelop.Ide.Gui.Dialogs.TipOfTheDayWindow.cs: Updated.

2007-10-16  Mike Krüger <mkrueger@novell.com> 

	* MonoDevelop.Ide.Gui.Pads/DefaultMonitorPad.cs: Fixed "Bug 325492 -
	  application output buggy".

2007-10-15  Mike Krüger <mkrueger@novell.com> 

	* MonoDevelop.Ide.Gui.Dialogs/ReplaceInFilesDialog.cs: Fixed "Bug 326313 -
	  MD does not remember my Find in Files settings".

2007-10-15  Lluis Sanchez Gual <lluis@novell.com> 

	* MonoDevelop.Ide.addin.xml: The HIG states that for dialogs that don't need
	  user interaction for the action to complete (Preferences, About, Plugin
	  managers etc), we don't need ellipses in the menu name. Also, removed
	  the "MonoDevelop" from "MonoDevelop Preferences" in the preferences tree
	  (not the title). The application name has no use there and leads to the
	  treeview needing a horizontal scrollbar, which looks bad. Patch by
	  Michael Monreal.

2007-10-12  Mike Krüger <mkrueger@novell.com> 

	* MonoDevelop.Ide.Gui.OptionPanels/LoadSavePanel.cs,
	  MonoDevelop.Ide.Gui.OptionPanels/ExternalToolPanel.cs,
	  MonoDevelop.Ide.Templates/FileTemplate.cs,
	  MonoDevelop.Ide.Templates/CombineDescriptor.cs,
	  MonoDevelop.Ide.Templates/TextTemplate.cs,
	  MonoDevelop.Ide.Templates/ProjectDescriptor.cs,
	  MonoDevelop.Ide.Commands/ProjectCommands.cs,
	  MonoDevelop.Ide.Gui.Pads.ProjectPad/ProjectFolderNodeBuilder.cs,
	  MonoDevelop.Ide.Gui.Pads.ProjectPad/ProjectFileNodeBuilder.cs,
	  MonoDevelop.Ide.Gui.Pads.ProjectPad/ShowAllFilesBuilderExtension.cs,
	  MonoDevelop.Ide.Gui.Pads.ProjectPad/SystemFileNodeBuilder.cs,
	  MonoDevelop.Ide.Gui.Pads.ProjectPad/ProjectFolder.cs,
	  MonoDevelop.Ide.Gui.Dialogs/IncludeFilesDialog.cs,
	  MonoDevelop.Ide.Gui.Dialogs/NewProjectDialog.cs,
	  MonoDevelop.Ide.Gui.Dialogs/ReplaceInFilesDialog.cs,
	  MonoDevelop.Ide.Gui.Dialogs/RenameItemDialog.cs,
	  MonoDevelop.Ide.Gui.Pads/FileList.cs,
	  MonoDevelop.Ide.Gui.Pads/SearchResultPad.cs,
	  MonoDevelop.Ide.Gui.Pads/ErrorListPad.cs,
	  MonoDevelop.Ide.Gui/Document.cs,
	  MonoDevelop.Ide.Gui/AbstractViewContent.cs,
	  MonoDevelop.Ide.Gui/ProjectOperations.cs,
	  MonoDevelop.Ide.Gui/Workbench.cs,
	  MonoDevelop.Ide.Gui/DefaultWorkbench.cs, MonoDevelop.Ide.Gui/Ide.cs,
	  MonoDevelop.Ide.Tasks/CommentTasksView.cs: Applied changes that were
	  neccassary for to the new FileService.

2007-10-11  Mike Krüger <mkrueger@novell.com> 

	* MonoDevelop.Ide.Templates/CombineDescriptor.cs,
	  MonoDevelop.Ide.Templates/SingleFileDescriptionTemplate.cs,
	  MonoDevelop.Ide.Templates/CodeTranslationFileDescriptionTemplate.cs,
	  MonoDevelop.Ide.Templates/CombineEntryDescriptor.cs,
	  MonoDevelop.Ide.Templates/ProjectDescriptor.cs,
	  MonoDevelop.Ide.Commands/ToolsCommands.cs,
	  MonoDevelop.Ide.Commands/CustomStringTagProvider.cs,
	  MonoDevelop.Ide.Gui.Dialogs/TipOfTheDay.cs,
	  MonoDevelop.Ide.Gui.Dialogs/NewProjectDialog.cs,
	  MonoDevelop.Ide.Gui/DefaultStatusBarService.cs,
	  MonoDevelop.Ide.Gui/ProjectOperations.cs, MonoDevelop.Ide.Gui/Ide.cs,
	  MonoDevelop.Ide.Codons/FileFilterCodon.cs: Changed calls for the new
	  StringParser.

2007-10-10  Lluis Sanchez Gual <lluis@novell.com> 

	* MonoDevelop.Ide.Gui.OptionPanels/SelectStylePanel.cs, gtk-gui/gui.stetic,
	  gtk-gui/MonoDevelop.Ide.Gui.OptionPanels.SelectStylePanelWidget.cs:
	  Allow selecting Menu size for toolbars.

2007-10-10  Mike Krüger <mkrueger@novell.com> 

	* MonoDevelop.Ide.Gui.OptionPanels/SelectStylePanel.cs,
	  MonoDevelop.Ide.Gui/DefaultWorkbench.cs: Fixed "bug 324758 -
	  Configurable size of toolbar icons".

2007-10-09  Mike Krüger <mkrueger@novell.com> 

	* MonoDevelop.Ide.Commands/RefactoryCommands.cs: Refactory commands are now
	  using ambiences.

2007-10-09  Mike Krüger <mkrueger@novell.com> 

	* MonoDevelop.Ide.Gui/ProjectOperations.cs: added method to project
	  operations.

2007-10-08  Mike Krüger <mkrueger@novell.com> 

	* MonoDevelop.Ide.Commands/RefactoryCommands.cs: Fixed Bug 325223 -
	  Interface refactory doesn't implement correctly (4 bugs).

2007-10-08  Mike Krüger <mkrueger@novell.com> 

	* MonoDevelop.Ide.StandardHeader/StandardHeaderPanel.cs: Overworked the
	  standard header panel, fixing issue "Bug 331657 - Standard header
	  settings are not saved".

2007-10-05  Mike Krüger <mkrueger@novell.com> 

	* MonoDevelop.Ide.Gui.Content/TextEditorProperties.cs,
	  MonoDevelop.Ide.Templates/TextFileDescriptionTemplate.cs,
	  MonoDevelop.Ide.Templates/CodeDomFileDescriptionTemplate.cs: fixed bug
	  328817 - New created file use Tab with Convert Tab to spaces enabled.

2007-10-05  Ankit Jain  <jankit@novell.com>

	* MonoDevelop.Ide.Commands/ProjectCommands.cs
	(ExportProjectHandler.Update): Use CurrentSelectedCombineEntry instead
	of CurrentOpenCombine.

2007-10-05  Lluis Sanchez Gual <lluis@novell.com> 

	* MonoDevelop.Ide.Commands/RefactoryCommands.cs: Show 'go to base' command
	  only for classes. Fixes bug #325461.

2007-10-05  Lluis Sanchez Gual <lluis@novell.com> 

	* MonoDevelop.Ide.Gui.Pads.ProjectPad/FolderNodeBuilder.cs: Save the project
	  after adding a folder. Fixes bug #325467.

2007-10-04  Mike Krüger <mkrueger@novell.com> 

	* MonoDevelop.Ide.Tasks/TaskService.cs: Fixed bug 325537 - Task Pad not
	  clearing

2007-10-03  Zach Lute <zach.lute@gmail.com>

	* gtk-gui/MonoDevelop.Ide.Gui.Dialogs.NewLayoutDialog.cs, 
	  gtk-gui/gui.stetic: "New" button now returns "OK" response so new
	  layout will actually be created. (Bug #330104)

2007-10-03  Lluis Sanchez Gual <lluis@novell.com> 

	* MonoDevelop.Ide.Gui/Workbench.cs: Avoid crash in ShowNext/Previous when
	  the provided location does not have a valid file name.

2007-10-02  Lluis Sanchez Gual <lluis@novell.com> 

	* MonoDevelop.Ide.Gui.Content/CompletionTextEditorExtension.cs,
	  MonoDevelop.Ide.Commands/TextEditorCommands.cs,
	  MonoDevelop.Ide.addin.xml: Implemented the "Show Parameter List"
	  command. Added some overridables to CompletionTextEditorExtension to
	  support it.
	* MonoDevelop.Ide.Gui/IdeStartup.cs: Fix warning.

2007-10-02  Ben Motmans <ben.motmans@gmail.com>

	* MonoDevelop.Ide.Gui.Pads.ProjectPad/CombineNodeBuilder.cs: Disable the
	Delete command if the root combine is selected

2007-10-02  Lluis Sanchez Gual <lluis@novell.com> 

	* MonoDevelop.Ide.Gui.Content/CompletionTextEditorExtension.cs: Never insert
	  the namespace name of the class when completing a class from the
	  ctrl+space list. Fixes bug #328804.

2007-09-27  Lluis Sanchez Gual <lluis@novell.com> 

	* MonoDevelop.Ide.Gui.Dialogs/CombineEntryFeatureSelector.cs: Make sure
	  project features enabled by default are properly applied.
	* MonoDevelop.Ide.Gui.Pads/ErrorListPad.cs: Remove debug code.

2007-09-26  Lluis Sanchez Gual <lluis@novell.com> 

	* MonoDevelop.Ide.mdp: Fix warning level.
	* MonoDevelop.Ide.Gui/Workbench.cs: Use the TextEditorProperties class to
	  get the Properties object for the editor. Save the properties just after
	  closing the options dialog.

2007-09-26  Lluis Sanchez Gual <lluis@novell.com> 

	* icons/Icons.AboutImage, icons/SplashScreen.png: New logo.

2007-09-21  Lluis Sanchez Gual <lluis@novell.com> 

	* MonoDevelop.Ide.addin.xml: Bump MD version.

2007-09-21  Lluis Sanchez Gual <lluis@novell.com> 

	* MonoDevelop.Ide.Gui.Pads/TreeViewPad.cs: Revert last change, it's causing
	  a regression.

2007-09-21  Lluis Sanchez Gual <lluis@novell.com> 

	* MonoDevelop.Ide.Gui.Pads/TreeViewPad.cs: Always check HasChildNodes before
	  calling BuildChildNodes. Notice that extensions may add new nodes, even
	  if the original node builder returns HasChildNodes=false.

2007-09-20  Lluis Sanchez Gual <lluis@novell.com> 

	* MonoDevelop.Ide.Gui.Dialogs/OpenFileInSolutionDialog.cs: Make sure icons
	  are constructed in the gui thread (just in case). UpdateList doesn't
	  need to perform the search if the dialog is not visible. Fixes a crash
	  when hidding and showing the dialog.
	* MonoDevelop.Ide.Gui/IdeStartup.cs: Print unhandled exception to the
	  output.

2007-09-20  Lluis Sanchez Gual <lluis@novell.com> 

	* MonoDevelop.Ide.addin.xml: Added an Other section in the MD property
	  dialog and moved some options there to avoid too many branches.

2007-09-20  Lluis Sanchez Gual <lluis@novell.com> 

	* MonoDevelop.Ide.Gui/OutputProgressMonitor.cs,
	  MonoDevelop.Ide.Gui.Pads/DefaultMonitorPad.cs: Show output errors in
	  red.

2007-09-19  Lluis Sanchez Gual <lluis@novell.com> 

	* MonoDevelop.Ide.Gui.Pads/SearchResultPad.cs: Make ILocationListPad
	  implementation work again. GetSelected doesn't work for multi-selection
	  lists.
	* MonoDevelop.Ide.Gui.Pads/ErrorListPad.cs: Make sure GetNextLocation
	  returns the first row after a compilation. Looks like when the pad is
	  focused, the first row is automatically selected, so we need a flag to
	  ignore that selection if the list has been cleared out.

2007-09-19  Lluis Sanchez Gual <lluis@novell.com> 

	* gtk-gui/MonoDevelop.Ide.Gui.Dialogs.DeleteFileDialog.cs,
	  gtk-gui/MonoDevelop.Ide.Gui.Dialogs.EncapsulateFieldDialog.cs,
	  gtk-gui/MonoDevelop.Ide.Gui.OptionPanels.CodeGenerationPanelWidget.cs,
	  gtk-gui/MonoDevelop.Ide.Gui.OptionPanels.BuildPanelWidget.cs,
	  gtk-gui/MonoDevelop.Ide.Gui.Dialogs.IncludeFilesDialog.cs,
	  gtk-gui/MonoDevelop.Ide.Gui.OptionPanels.ExternalToolPanelWidget.cs,
	  gtk-gui/MonoDevelop.Ide.Gui.Dialogs.NewProjectDialog.cs,
	  gtk-gui/MonoDevelop.Ide.Gui.Dialogs.TipOfTheDayWindow.cs,
	  gtk-gui/MonoDevelop.Ide.Gui.OptionPanels.LoadSavePanelWidget.cs,
	  gtk-gui/MonoDevelop.Ide.Gui.Dialogs.FeatureSelectorDialog.cs,
	  gtk-gui/MonoDevelop.Ide.Gui.OptionPanels.SelectStylePanelWidget.cs:
	  Updated.
	* MonoDevelop.Ide.Gui/Workbench.cs: In SaveAll, make a copy of the documents
	  list, since it may change.
	* MonoDevelop.Ide.Gui/IdeStartup.cs: Registered exception handler in
	  GLib.ExceptionManager.

2007-09-15  Jérémie Laval <jeremie.laval@gmail.com>
 
	* MonoDevelop.Ide.Gui.Content/TextEditorProperties.cs: Added Properties property
	  that return the private Properties object to allow other class to suscribe to 
	  the PropertyChanged event.
 
2007-09-15  Andrés G. Aragoneses <knocte@gmail.com>

	* MonoDevelop.Ide.Gui.Pads.ProjectPad/ProjectFolderNodeBuilder.cs: align
	message style with rest of similar messages.
	* MonoDevelop.Ide.Gui.Pads.ProjectPad/ProjectNodeBuilder.cs: fix typo.
	* MonoDevelop.Ide.addin.xml: corrected bogus label, for l10n.
	* gtk-gui/gui.stetic: Fix typo in message, don't translate "page#" or "button#"
	texts, removed bogus labels from l10n.
	* MonoDevelop.Ide.mdp: Replace Gtk#2.10 with 2.8 references.

2007-09-15  Ankit Jain  <jankit@novell.com>

	* MonoDevelop.Ide.Gui/Ide.cs (IdeApp.Initialized): Rename this property
	to IsInitialized. And add new event named Initialized.

2007-09-14  Lluis Sanchez Gual <lluis@novell.com> 

	* gtk-gui/MonoDevelop.Ide.Gui.Dialogs.DeleteFileDialog.cs,
	  gtk-gui/MonoDevelop.Ide.SelectEncodingsDialog.cs,
	  gtk-gui/MonoDevelop.Ide.Gui.Dialogs.EncapsulateFieldDialog.cs,
	  gtk-gui/MonoDevelop.Ide.Gui.Dialogs.ExportProjectDialog.cs,
	  gtk-gui/MonoDevelop.Ide.Gui.Dialogs.ReplaceDialog.cs,
	  gtk-gui/MonoDevelop.Ide.Gui.OptionPanels.TasksPanelWidget.cs,
	  gtk-gui/MonoDevelop.Ide.Gui.OptionPanels.CodeGenerationPanelWidget.cs,
	  gtk-gui/MonoDevelop.Ide.Gui.Dialogs.OpenFileInSolutionDialog.cs,
	  gtk-gui/MonoDevelop.Ide.Gui.Dialogs.NewLayoutDialog.cs,
	  gtk-gui/MonoDevelop.Ide.Gui.Dialogs.NewFileDialog.cs,
	  gtk-gui/MonoDevelop.Ide.Gui.Dialogs.AddinLoadErrorDialog.cs,
	  gtk-gui/MonoDevelop.Ide.Gui.OptionPanels.BuildPanelWidget.cs,
	  gtk-gui/MonoDevelop.Ide.Gui.Dialogs.SelectReferenceDialog.cs,
	  gtk-gui/MonoDevelop.Ide.CodeTemplates.CodeTemplatePanelWidget.cs,
	  gtk-gui/MonoDevelop.Ide.Gui.OptionPanels.KeyBindingsPanel.cs,
	  gtk-gui/MonoDevelop.Ide.Gui.Dialogs.IncludeFilesDialog.cs,
	  gtk-gui/MonoDevelop.Ide.Gui.OptionPanels.ExternalToolPanelWidget.cs,
	  gtk-gui/MonoDevelop.Ide.Gui.Dialogs.NewProjectDialog.cs,
	  gtk-gui/generated.cs,
	  gtk-gui/MonoDevelop.Ide.Gui.Dialogs.ReplaceInFilesDialog.cs,
	  gtk-gui/MonoDevelop.Ide.Gui.Dialogs.RenameItemDialog.cs,
	  gtk-gui/MonoDevelop.Ide.Gui.Dialogs.TipOfTheDayWindow.cs,
	  gtk-gui/MonoDevelop.Ide.NewHeaderTemplateDialog.cs,
	  gtk-gui/MonoDevelop.Ide.Gui.OptionPanels.LoadSavePanelWidget.cs,
	  gtk-gui/MonoDevelop.Ide.Gui.Dialogs.CombineEntryFeatureSelector.cs,
	  gtk-gui/MonoDevelop.Ide.Gui.Dialogs.FeatureSelectorDialog.cs,
	  gtk-gui/MonoDevelop.Ide.Gui.OptionPanels.SelectStylePanelWidget.cs,
	  gtk-gui/MonoDevelop.Ide.Gui.OptionPanels.AddInsPanelWidget.cs,
	  gtk-gui/MonoDevelop.Ide.StandardHeaders.StandardHeaderPanel.cs: Updated.

2007-09-14  Mike Krüger <mkrueger@novell.com> 

	* MonoDevelop.Ide.Commands/RefactoryCommands.cs: Fixed 82823: Can't go to
	  class declaration.

2007-09-12  Lluis Sanchez Gual <lluis@novell.com> 

	* MonoDevelop.Ide.Gui.Pads.ProjectPad/LinkedFilesFolderNodeBuilder.cs,
	  MonoDevelop.Ide.Gui.Pads.ProjectPad/ProjectFileNodeBuilder.cs: Make sure
	  GetParentObject works for files external to projects. Fixes bug #82804.
	* MonoDevelop.Ide.Gui.Pads.ProjectPad/ProjectNodeBuilder.cs,
	  MonoDevelop.Ide.Gui/IdeStartup.cs: Fix warnings.

2007-09-12  Mike Krüger <mkrueger@novell.com> 

	* MonoDevelop.Ide.Commands/RefactoryCommands.cs: Implemented 82241: Can't
	  navigate to the base method.

2007-09-10  Michael Hutchinson <mhutchinson@novell.com> 

	* MonoDevelop.Ide.Templates/FileTemplate.cs: Add additional check to
	  IsValidName.
	* MonoDevelop.Ide.Templates/SingleFileDescriptionTemplate.cs: Add some more
	  substitution tags. New AddStandardHeader attribute can be used to enable
	  stanadrd headers; it defaults to disabled.
	* MonoDevelop.Ide.Templates/ParentProjectFileTemplateCondition.cs: Replace
	  RelativePath filter with ExcludedCreationPaths, PermittedCreationPaths,
	  RequiredFiles and ExcludedFiles filters.
	* MonoDevelop.Ide.Templates/CodeTranslationFileDescriptionTemplate.cs,
	  MonoDevelop.Ide.Templates/CodeDomFileDescriptionTemplate.cs: Set
	  AddStandardHeader to true if unset (these templates are always code
	  files).
	* MonoDevelop.Ide.Templates/PartialTypeFileTemplateCondition.cs: Add a FIXME
	  note.
	* MonoDevelop.Ide.Gui.Dialogs/NewFileDialog.cs: Fix missing null assignment
	  bug that made text field uneditable after selecting template with
	  IsFixedName set to true.

2007-09-10  Lluis Sanchez Gual <lluis@novell.com> 

	* MonoDevelop.Ide.Gui/ProjectOperations.cs: When restoring the active file
	  after opening a solution, make sure the document is not already
	  disposed. Should fix bug #82538. Also, store line/column information of
	  open files in the solution user preferences. 

2007-09-10   <> 

	* MonoDevelop.Ide.Tasks/UserTasksView.cs,
	  MonoDevelop.Ide.Tasks/CommentTasksView.cs: Worked on 82733: Tasklist
	  showing empty.

2007-09-07  Michael Hutchinson <mhutchinson@novell.com> 

	* MonoDevelop.Ide.Templates/PartialTypeFileTemplateCondition.cs: Add a
	  "Disabled" option to PartialTypeRequirement.

2007-09-07  Michael Hutchinson <mhutchinson@novell.com> 

	* MonoDevelop.Ide.Templates/FileTemplate.cs,
	  MonoDevelop.Ide.Templates/FileTemplateCondition.cs,
	  MonoDevelop.Ide.Templates/ParentProjectFileTemplateCondition.cs,
	  MonoDevelop.Ide.Templates/ClrVersionFileTemplateCondition.cs,
	  MonoDevelop.Ide.Templates/PartialTypeFileTemplateCondition.cs,
	  MonoDevelop.Ide.Gui.Dialogs/NewFileDialog.cs, MonoDevelop.Ide.addin.xml:
	  Add support for file templates with fixed names and for suggesting
	  default filenames. Add support for filtering on selected project
	  directory. Remove defunct FileTemplate.FileOptions element.
	* MonoDevelop.Ide.mdp, Makefile.am: Updated.

2007-09-07  Lluis Sanchez Gual <lluis@novell.com> 

	* MonoDevelop.Ide.Gui.Content/CompletionTextEditorExtension.cs,
	  MonoDevelop.Ide.Gui.Content/TextEditorExtension.cs, MonoDevelop.Ide.mdp,
	  Makefile.am: Split TextEditorExtension in two. All code related to code
	  completion has been moved to the new subclass
	  CompletionTextEditorExtension.
	* MonoDevelop.Ide.Templates/CodeTranslationFileDescriptionTemplate.cs: Fix
	  warning.

2007-09-07  Lluis Sanchez Gual <lluis@novell.com> 

	* MonoDevelop.Ide.Gui.Dialogs/ReplaceInFilesDialog.cs: Set the correct title
	  when not in replace mode. Fixes bug #82698.

2007-09-06  Michael Hutchinson <mhutchinson@novell.com> 

	* MonoDevelop.Ide.Templates/FileTemplate.cs,
	  MonoDevelop.Ide.Templates/FileTemplateCondition.cs,
	  MonoDevelop.Ide.addin.xml,
	  MonoDevelop.Ide.Codons/FileTemplateConditionTypeCodon.cs: Moved
	  project/language filtering code from NewFileDialog into file template
	  classes. Added an extension point (FileTemplateCondition) for extending
	  the filters.
	* MonoDevelop.Ide.Templates/ClrVersionFileTemplateCondition.cs: New
	  FileTemplateCondition to filter templates on project CLR version and on
	  whether partial types are supported.
	* MonoDevelop.Ide.Templates/PartialTypeFileTemplateCondition.cs: New
	  FileTemplateCondition to filter templates on whether partial types are
	  supported by the project.
	* MonoDevelop.Ide.Gui.Dialogs/NewFileDialog.cs: Move filtering code from the
	  dialog into the templates. Switch to generic collections. Re-enable
	  persisting selected category.
	* Makefile.am, MonoDevelop.Ide.mdp: Updated.

2007-09-06  Lluis Sanchez Gual <lluis@novell.com> 

	* MonoDevelop.Ide.Gui.Pads/TreeViewPad.cs,
	  MonoDevelop.Ide.Gui.Pads/NodeBuilder.cs: Made the tree view pad safer
	  against exceptions thrown by node builders implemented in add-ins.

2007-09-05  Michael Hutchinson <mhutchinson@novell.com> 

	* MonoDevelop.Ide.Templates/SingleFileDescriptionTemplate.cs: Add a property
	  to enable suppressing auto-opening the file (for CodeBehind).

2007-09-05  Michael Hutchinson <mhutchinson@novell.com> 

	* MonoDevelop.Ide.Templates/FileTemplate.cs: Add GetTemplateByID internal
	  method. Convert to generic collections.
	* MonoDevelop.Ide.Templates/FileTemplateReference.cs: New file template
	  class which allows project and file templates to reference existing file
	  templates by ID.
	* MonoDevelop.Ide.addin.xml, MonoDevelop.Ide.mdp, Makefile.am: Updated.

2007-09-05  Michael Hutchinson <mhutchinson@novell.com> 

	* MonoDevelop.Ide.Gui.Pads/NodeState.cs: Fix build.

2007-09-05  Mike Krüger <mkrueger@novell.com> 

	* MonoDevelop.Ide.Gui.Pads/NodeState.cs: Fixed little issue in NodeState.

2007-09-05  Mike Krüger <mkrueger@novell.com> 

	* MonoDevelop.Ide.Gui.Pads/TreeViewPad.cs,
	  MonoDevelop.Ide.Gui.Pads/NodeState.cs, MonoDevelop.Ide.Gui/Document.cs,
	  MonoDevelop.Ide.Gui/ProjectOperations.cs,
	  MonoDevelop.Ide.Gui/DefaultWorkbench.cs,
	  MonoDevelop.Ide.Gui/SdiWorkspaceLayout.cs: Updated to the
	  ICustomXmlSerializer infrastructure.

2007-09-05  Michael Hutchinson <mhutchinson@novell.com> 

	* MonoDevelop.Ide.Templates/CodeTranslationFileDescriptionTemplate.cs: Add
	  support for displaying the CodeDom autogeneration notice (useful for
	  designer-maintained partial classes).

2007-09-04  Lluis Sanchez Gual <lluis@novell.com> 

	* MonoDevelop.Ide.Gui.Pads/NodeState.cs: Option values must be loaded as
	  boolean.

2007-09-04  Michael Hutchinson <MHutchinson@novell.com> 

	* MonoDevelop.Ide.Templates/CodeTranslationFileDescriptionTemplate.cs: Use
	  non-deprecated CodeDom parse API. Some refactoring.
	* gtk-gui/MonoDevelop.Ide.Gui.Dialogs.TipOfTheDayWindow.cs: Updated.
	* MonoDevelop.Ide.Gui/ProjectOperations.cs: Show warnings.

2007-09-04  Mike Krüger <mkrueger@novell.com> 

	* MonoDevelop.Ide.Gui.Pads/NodeState.cs,
	  MonoDevelop.Ide.Gui/ProjectOperations.cs: Fixed a bug in user
	  preferences file persistence.

2007-09-04  Mike Krüger <mkrueger@novell.com> 

	* MonoDevelop.Ide.Gui/ProjectOperations.cs: Userpref errors are now catched
	  silently.
	* MonoDevelop.Ide.Tasks/Task.cs, MonoDevelop.Ide.Tasks/TaskService.cs: Fixed
	  remaining issue with bug 82282.

2007-09-03  Eric Butler <eric@extremeboredom.net>

	* MonoDevelop.Ide.Gui.Pads.ProjectPad/ProjectFolderNodeBuilder.cs,
	  MonoDevelop.Ide.addin.xml:
	  Add "Include To Project" menu item to Folders that recursively adds
	  files.

2007-09-03  Eric Butler <eric@extremeboredom.net>

	* MonoDevelop.Ide.Gui.Pads.ProjectPad/ProjectFileNodeBuilder.cs,
	  MonoDevelop.Ide.Gui.Pads.ProjectPad/ProjectFolderNodeBuilder.cs:
	  Highlight missing files and directories

2007-09-03  Mike Krüger <mkrueger@novell.com> 

	* MonoDevelop.Ide.Gui/DefaultWorkbench.cs: Removed some debug code.

2007-09-03  Lluis Sanchez Gual <lluis@novell.com> 

	* MonoDevelop.Ide.Gui/SdiWorkspaceLayout.cs: Added null check. Should fix
	  bug #82553.

2007-08-31  Mike Krüger <mkrueger@novell.com> 

	* MonoDevelop.Ide.CodeTemplates/CodeTemplatePanel.cs,
	  MonoDevelop.Ide.CodeTemplates/CodeTemplateService.cs,
	  MonoDevelop.Ide.CodeTemplates/TemplateCompletionDataProvider.cs,
	  MonoDevelop.Ide.Gui.Content/TextEditorProperties.cs,
	  MonoDevelop.Ide.Gui.OptionPanels/AddInsOptionsPanel.cs,
	  MonoDevelop.Ide.Gui.OptionPanels/LoadSavePanel.cs,
	  MonoDevelop.Ide.Gui.OptionPanels/BuildPanel.cs,
	  MonoDevelop.Ide.Gui.OptionPanels/ExternalToolPanel.cs,
	  MonoDevelop.Ide.Gui.OptionPanels/SelectStylePanel.cs,
	  MonoDevelop.Ide.Gui.OptionPanels/TasksOptionsPanel.cs,
	  MonoDevelop.Ide.Gui.OptionPanels/CodeGenerationPanel.cs,
	  MonoDevelop.Ide.Templates/FileTemplate.cs,
	  MonoDevelop.Ide.Templates/TextTemplate.cs,
	  MonoDevelop.Ide.Templates/ProjectTemplate.cs,
	  MonoDevelop.Ide.Commands/ViewCommands.cs,
	  MonoDevelop.Ide.Commands/FileCommands.cs,
	  MonoDevelop.Ide.Commands/ToolsCommands.cs,
	  MonoDevelop.Ide.Commands/EditCommands.cs,
	  MonoDevelop.Ide.Commands/CustomStringTagProvider.cs,
	  MonoDevelop.Ide.Commands/DebugCommands.cs,
	  MonoDevelop.Ide.Commands/WindowCommands.cs,
	  MonoDevelop.Ide.Commands/HelpCommands.cs,
	  MonoDevelop.Ide.ExternalTools/ExternalToolService.cs,
	  MonoDevelop.Ide.Gui.Pads.ProjectPad/ProjectSolutionPad.cs,
	  MonoDevelop.Ide.Gui.Pads.ProjectPad/FolderNodeBuilder.cs,
	  MonoDevelop.Ide.Gui.Dialogs/TipOfTheDay.cs,
	  MonoDevelop.Ide.Gui.Dialogs/IncludeFilesDialog.cs,
	  MonoDevelop.Ide.Gui.Dialogs/ReplaceDialog.cs,
	  MonoDevelop.Ide.Gui.Dialogs/DirtyFilesDialog.cs,
	  MonoDevelop.Ide.Gui.Dialogs/NewProjectDialog.cs,
	  MonoDevelop.Ide.Gui.Dialogs/FileSelectorDialog.cs,
	  MonoDevelop.Ide.Gui.Dialogs/CommonAboutDialog.cs,
	  MonoDevelop.Ide.Gui.Dialogs/WordCountDialog.cs,
	  MonoDevelop.Ide.Gui.Dialogs/ReplaceInFilesDialog.cs,
	  MonoDevelop.Ide.Gui.Dialogs/NewFileDialog.cs,
	  MonoDevelop.Ide.StandardHeader/StandardHeaderService.cs,
	  MonoDevelop.Ide.Gui.Pads/FileList.cs,
	  MonoDevelop.Ide.Gui.Pads/TreeViewPad.cs,
	  MonoDevelop.Ide.Gui.Pads/DefaultMonitorPad.cs,
	  MonoDevelop.Ide.Gui.Pads/TaskListPad.cs,
	  MonoDevelop.Ide.Gui.Pads/NodeState.cs,
	  MonoDevelop.Ide.Gui.Pads/SearchResultPad.cs,
	  MonoDevelop.Ide.Gui.Pads/FileListItem.cs,
	  MonoDevelop.Ide.Gui.Pads/FileScout.cs,
	  MonoDevelop.Ide.Gui.Pads/SolutionPad.cs,
	  MonoDevelop.Ide.Gui.Pads/InternalLogPad.cs,
	  MonoDevelop.Ide.Gui.Pads/ErrorListPad.cs,
	  MonoDevelop.Ide.Gui/Document.cs,
	  MonoDevelop.Ide.Gui/ViewCommandHandlers.cs,
	  MonoDevelop.Ide.Gui/OutputProgressMonitor.cs,
	  MonoDevelop.Ide.Gui/ProjectOperations.cs,
	  MonoDevelop.Ide.Gui/AddinUpdateHandler.cs,
	  MonoDevelop.Ide.Gui/Workbench.cs, MonoDevelop.Ide.Gui/IdeStartup.cs,
	  MonoDevelop.Ide.Gui/DefaultWorkbench.cs,
	  MonoDevelop.Ide.Gui/SdiWorkspaceLayout.cs,
	  MonoDevelop.Ide.Gui/ProgressMonitors.cs, MonoDevelop.Ide.Gui/Ide.cs,
	  MonoDevelop.Ide.Gui/TipOfTheDayStartupHandler.cs,
	  MonoDevelop.Ide.Gui/WorkbenchMemento.cs,
	  MonoDevelop.Ide.Codons/FileFilterCodon.cs,
	  MonoDevelop.Ide.Tasks/UserTasksView.cs,
	  MonoDevelop.Ide.Tasks/CommentTasksView.cs,
	  MonoDevelop.Ide.Tasks/TaskService.cs,
	  MonoDevelop.Ide.Gui.BrowserDisplayBinding/HtmlViewPane.cs,
	  MonoDevelop.Ide.Gui.BrowserDisplayBinding/BrowserDisplayBinding.cs,
	  MonoDevelop.Ide.Gui.Search/SearchOptions.cs,
	  MonoDevelop.Ide.Gui.Search/SearchProgressMonitor.cs,
	  MonoDevelop.Ide.Gui.Search/WildcardSearchStrategy.cs,
	  MonoDevelop.Ide.Gui.Search/BruteForceSearchStrategy.cs: Changes due to
	  new property infrastructure. Optimized the combine preferences routines.

2007-08-31  Ankit Jain  <jankit@novell.com>

	* MonoDevelop.Ide.Templates/SingleFileDescriptionTemplate.cs (Load): Add
	support for a 'BuildAction' attribute.

2007-08-28  Mike Krüger <mkrueger@novell.com> 

	* MonoDevelop.Ide.Gui/AbstractBaseViewContent.cs,
	  MonoDevelop.Ide.Gui/SdiWorkspaceWindow.cs: Fixed 81660+82491: Crash when
	  opening the Welcome-Page manually.

2007-08-24  Mike Krüger <mkrueger@novell.com> 

	* MonoDevelop.Ide.Gui.Dialogs/NewProjectDialog.cs: Fixed 82554: Creating new
	  project doesn't open it.

2007-08-21  Mike Krüger <mkrueger@novell.com> 

	* gtk-gui/MonoDevelop.Ide.StandardHeaders.StandardHeaderPanel.cs: Changed
	  standard header panel.

2007-08-21  Mike Krüger <mkrueger@novell.com> 

	* MonoDevelop.Ide.Tasks/TaskService.cs: Fixed 82496: Opening files causes
	  sigabrt.

2007-08-20  Mike Krüger <mkrueger@novell.com> 

	* MonoDevelop.Ide.Gui.Pads/ErrorListPad.cs, MonoDevelop.Ide.Tasks/Task.cs,
	  MonoDevelop.Ide.Tasks/TaskService.cs: Fixed bug 82282:Error list pad
	  should take into account line changes done in files.

2007-08-17  Mike Krüger <mkrueger@novell.com> 

	* MonoDevelop.Ide.CodeTemplates/CodeTemplate.cs,
	  MonoDevelop.Ide.CodeTemplates/CodeTemplateService.cs,
	  MonoDevelop.Ide.Gui.OptionPanels/ExternalToolPanel.cs,
	  MonoDevelop.Ide.Commands/ToolsCommands.cs,
	  MonoDevelop.Ide.ExternalTools/ExternalTool.cs,
	  MonoDevelop.Ide.ExternalTools/ExternalToolService.cs,
	  MonoDevelop.Ide.ExternalTools/ToolLoader.cs: Fixed bug 75807: Save
	  file for external tools. Re-wrote external tools subsystem, fixed
	  some possible issues in the code templates.

2007-08-16  Lluis Sanchez Gual <lluis@novell.com> 

	* gtk-gui/objects.xml: Assigned a better category to custom widgets.

2007-08-16  Lluis Sanchez Gual <lluis@novell.com> 

	* MonoDevelop.Ide.Gui/ViewCommandHandlers.cs,
	  MonoDevelop.Ide.Gui/SdiWorkspaceWindow.cs,
	  MonoDevelop.Ide.Gui/SdiWorkspaceLayout.cs: Redirection to the
	  ViewCommandHandlers object is now done in the notebook instead of in
	  SdiWorkspaceWindow. In this way those commands will be enabled even if
	  the focus is not in the editor (it can be in the notebook label). Fixes
	  bug #82217.

2007-08-16  Lluis Sanchez Gual <lluis@novell.com> 

	* MonoDevelop.Ide.Gui/StatusProgressMonitor.cs: Properly update the status
	  bar when multiple status progress monitors are running at the same time.
	  Fixes bug #82251.

2007-08-16  Mike Krüger <mkrueger@novell.com> 

	* MonoDevelop.Ide.Commands/FileCommands.cs,
	  MonoDevelop.Ide.Gui.Pads.ProjectPad/ProjectFileNodeBuilder.cs,
	  MonoDevelop.Ide.Gui.Pads.ProjectPad/ProjectNodeBuilder.cs,
	  MonoDevelop.Ide.Gui.Pads.ProjectPad/FolderNodeBuilder.cs,
	  MonoDevelop.Ide.Gui.Pads.ProjectPad/CombineNodeBuilder.cs,
	  MonoDevelop.Ide.Gui.Pads.ProjectPad/SystemFileNodeBuilder.cs,
	  MonoDevelop.Ide.addin.xml: Implemented Wish 82213: New command for
	  context menu: Open containing folder.
	
	  Added open in terminal option too (for folders). 

2007-08-14  Lluis Sanchez Gual <lluis@novell.com> 

	* MonoDevelop.Ide.Gui/Document.cs,
	  MonoDevelop.Ide.Gui/ViewCommandHandlers.cs: Implemented Reload command
	  in Document.
	* MonoDevelop.Ide.Gui/Workbench.cs: Added helper method for getting a
	  document from a file name. The documents collection must be read-only in
	  the client api.

2007-08-14  Lluis Sanchez Gual <lluis@novell.com> 

	* MonoDevelop.Ide.addin.xml, MonoDevelop.Ide.mdp, Makefile.am,
	  MonoDevelop.Ide.Codons/FileFilterCodon.cs: Moved FileFilterCodon from
	  MD.Projects to MD.Ide (where the extension point is actually defined).

2007-08-14  Ankit Jain  <jankit@novell.com>

	Fix bug #82253.
	* MonoDevelop.Ide.Gui/Workbench.cs (DeleteLayout): Invoke event handlers
	for LayoutChanged.
	* gtk-gui/gui.stetic: Set ResponseId to OK for New button of NewLayoutDialog.
	* gtk-gui/*: Update.

2007-08-14  Ankit Jain  <jankit@novell.com>

	Fix bug #82280.
	* MonoDevelop.Ide.Gui.Pads/SearchResultPad.cs: Add context menu with
	Open, Copy and SelectAll commands.

2007-08-14  Lluis Sanchez Gual <lluis@novell.com> 

	* MonoDevelop.Ide.Gui.OptionPanels/KeyBindingsPanel.cs,
	  options/KeyBindingSchemeEmacs.xml,
	  options/KeyBindingSchemeVisualStudio.xml,
	  options/KeyBindingSchemeDefault.xml, MonoDevelop.Ide.addin.xml,
	  MonoDevelop.Ide.mdp, Makefile.am, MonoDevelop.Ide.Gui/Ide.cs: Load key
	  bindings from an extension point. Moved key bindings files from
	  MD.Components to here.

2007-08-08  Levi Bard <taktaktaktaktaktaktaktaktaktak@gmail.com>

	* MonoDevelop.Ide.Gui.Dialogs/ReplaceInFilesDialog.cs, 
	  MonoDevelop.Ide.Gui.Dialogs/ReplaceDialog.cs, 
	  gtk-gui/gui.stetic: Change Entry for Find/Replace dialogs to ComboBoxEntry. 

2007-08-13  Lluis Sanchez Gual <lluis@novell.com> 

	* MonoDevelop.Ide.Gui.Dialogs/RenameItemDialog.cs, gtk-gui/gui.stetic,
	  gtk-gui/MonoDevelop.Ide.Gui.Dialogs.RenameItemDialog.cs: When perform
	  refactoring Rename on public class add posibility to rename file that
	  contains this class (interface). Patch by Sergey Shebanin.

2007-08-10  Lluis Sanchez Gual <lluis@novell.com> 

	* MonoDevelop.Ide.Gui.Pads/SearchResultPad.cs: Make the search results list
	  sortable. Fixes bug #82375.

2007-08-09  Lluis Sanchez Gual <lluis@novell.com> 

	* MonoDevelop.Ide.Gui.OptionPanels/KeyBindingsPanel.cs,
	  MonoDevelop.Ide.addin.xml, MonoDevelop.Ide.Gui/Workbench.cs,
	  MonoDevelop.Ide.Gui/SdiWorkspaceLayout.cs, MonoDevelop.Ide.Gui/Ide.cs:
	  Removed the CommandService class. Everything is done directly with
	  CommandManager. Moved all extension node types to MD.Components.

2007-08-09  Lluis Sanchez Gual <lluis@novell.com> 

	* MonoDevelop.Ide.Gui.Dialogs/NewProjectDialog.cs, gtk-gui/gui.stetic,
	  gtk-gui/MonoDevelop.Ide.Gui.Dialogs.NewProjectDialog.cs: The folder
	  entry in the new project dialog can now be loaded by stetic, no need to
	  create it from code.

2007-08-09  Lluis Sanchez Gual <lluis@novell.com> 

	* MonoDevelop.Ide.Templates/FileTemplate.cs,
	  MonoDevelop.Ide.Templates/FileDescriptionTemplate.cs,
	  MonoDevelop.Ide.Templates/ICombineEntryFeature.cs,
	  MonoDevelop.Ide.Templates/ProjectTemplate.cs,
	  MonoDevelop.Ide.Gui.Pads.ClassPad/MethodNodeBuilder.cs,
	  MonoDevelop.Ide.Gui.Pads.ClassPad/EventNodeBuilder.cs,
	  MonoDevelop.Ide.Gui.Pads.ClassPad/FieldNodeBuilder.cs,
	  MonoDevelop.Ide.Gui.Pads.ClassPad/PropertyNodeBuilder.cs,
	  MonoDevelop.Ide.Gui.Pads.ClassPad/ClassNodeBuilder.cs,
	  MonoDevelop.Ide.Gui.Pads.ClassPad/ProjectNodeBuilder.cs,
	  MonoDevelop.Ide.Gui.Pads.ClassPad/CombineNodeBuilder.cs,
	  MonoDevelop.Ide.Gui.Pads.ClassPad/NamespaceNodeBuilder.cs,
	  MonoDevelop.Ide.Gui.Pads.ProjectPad/ProjectFolderNodeBuilder.cs,
	  MonoDevelop.Ide.Gui.Pads.ProjectPad/ProjectNodeBuilder.cs,
	  MonoDevelop.Ide.Gui.Pads.ProjectPad/ProjectFileNodeBuilder.cs,
	  MonoDevelop.Ide.Gui.Pads.ProjectPad/CombineNodeBuilder.cs,
	  MonoDevelop.Ide.Gui.Pads.ProjectPad/ProjectReferenceFolderNodeBuilder.cs,
	  MonoDevelop.Ide.Gui.Pads.ProjectPad/UnknownEntryNodeBuilder.cs,
	  MonoDevelop.Ide.Gui.Pads.ProjectPad/ResourceFolderNodeBuilder.cs,
	  MonoDevelop.Ide.Gui.Pads.ProjectPad/SystemFileNodeBuilder.cs,
	  MonoDevelop.Ide.Gui.Pads.ProjectPad/ProjectReferenceNodeBuilder.cs,
	  MonoDevelop.Ide.Gui.Dialogs/FileSelectorDialog.cs,
	  MonoDevelop.Ide.Gui.Pads/TaskListPad.cs, MonoDevelop.Ide.addin.xml,
	  MonoDevelop.Ide.mdp, gtk-gui/gui.stetic, Makefile.am,
	  MonoDevelop.Ide.Gui/Document.cs,
	  MonoDevelop.Ide.Gui/DisplayBindingService.cs,
	  MonoDevelop.Ide.Gui/ProjectOperations.cs,
	  MonoDevelop.Ide.Gui/Workbench.cs,
	  MonoDevelop.Ide.Gui/DefaultWorkbench.cs,
	  MonoDevelop.Ide.Gui/SdiWorkspaceLayout.cs, MonoDevelop.Ide.Gui/Ide.cs:
	  Reorganized the extension point hierarchy. Embedded all add-in manifests
	  as resources.
	* gtk-gui/MonoDevelop.Ide.Gui.Dialogs.TipOfTheDayWindow.cs: Updated.

2007-08-03  Lluis Sanchez Gual <lluis@novell.com> 

	* MonoDevelop.Ide.Templates/CombineDescriptor.cs,
	  MonoDevelop.Ide.Gui.Dialogs/ReplaceInFilesDialog.cs,
	  MonoDevelop.Ide.StandardHeader/StandardHeaderService.cs: Avoid using the
	  ServiceManager for classes that are not registered as services.

2007-08-03  Lluis Sanchez Gual <lluis@novell.com> 

	* MonoDevelop.Ide/Services.cs, MonoDevelop.Ide.addin.xml,
	  MonoDevelop.Ide.Gui/DisplayBindingService.cs,
	  MonoDevelop.Ide.Gui/DefaultStatusBarService.cs,
	  MonoDevelop.Ide.Gui/BackgroundProgressMonitor.cs,
	  MonoDevelop.Ide.Gui/StatusProgressMonitor.cs,
	  MonoDevelop.Ide.Gui/Workbench.cs,
	  MonoDevelop.Ide.Gui/SdiWorkspaceLayout.cs, MonoDevelop.Ide.Gui/Ide.cs,
	  MonoDevelop.Ide.Gui/HelpViewer.cs, MonoDevelop.Ide.Tasks/TaskService.cs,
	  MonoDevelop.Ide.Gui.BrowserDisplayBinding/HtmlViewPane.cs: API cleanup.
	  Converted core services into regular classes.

2007-08-02  Ben Motmans <ben.motmans@gmail.com>

	* MonoDevelop.Ide.Gui.Pads.ClassPad/ClassNodeBuilder.cs,
	MonoDevelop.Ide.Gui.Pads.ClassPad/CombineNodeBuilder.cs,
	MonoDevelop.Ide.Gui.Pads.ClassPad/EventNodeBuilder.cs,
	MonoDevelop.Ide.Gui.Pads.ClassPad/FieldNodeBuilder.cs,
	MonoDevelop.Ide.Gui.Pads.ClassPad/MethodNodeBuilder.cs,
	MonoDevelop.Ide.Gui.Pads.ClassPad/NamespaceNodeBuilder.cs,
	MonoDevelop.Ide.Gui.Pads.ClassPad/PropertyNodeBuilder.cs,
	MonoDevelop.Ide.addin.xml: added context menu extension points

2007-08-02  Lluis Sanchez Gual <lluis@novell.com> 

	* MonoDevelop.Ide.Commands/ToolsCommands.cs,
	  MonoDevelop.Ide.Gui.Pads.ClassPad/ProjectNodeBuilder.cs,
	  MonoDevelop.Ide.Gui.Pads.ClassPad/CombineNodeBuilder.cs,
	  MonoDevelop.Ide.Gui.Pads.ClassPad/NamespaceNodeBuilder.cs,
	  MonoDevelop.Ide.Gui.Pads.ProjectPad/ProjectFolderNodeBuilder.cs,
	  MonoDevelop.Ide.Gui.Pads.ProjectPad/ProjectNodeBuilder.cs,
	  MonoDevelop.Ide.Gui.Pads.ProjectPad/ProjectSolutionPad.cs,
	  MonoDevelop.Ide.Gui.Pads.ProjectPad/CombineNodeBuilder.cs,
	  MonoDevelop.Ide.Gui.Pads.ProjectPad/ProjectReferenceFolderNodeBuilder.cs,
	  MonoDevelop.Ide.Gui.Pads.ProjectPad/ShowAllFilesBuilderExtension.cs,
	  MonoDevelop.Ide.Gui.Dialogs/OpenFileInSolutionDialog.cs,
	  MonoDevelop.Ide.Gui.Pads/FileList.cs,
	  MonoDevelop.Ide.Gui.Pads/DefaultMonitorPad.cs,
	  MonoDevelop.Ide.Gui.Pads/FileScout.cs,
	  MonoDevelop.Ide.Gui.Pads/SolutionPad.cs,
	  MonoDevelop.Ide.Gui.Pads/InternalLogPad.cs,
	  MonoDevelop.Ide.Gui.Pads/ErrorListPad.cs,
	  MonoDevelop.Ide.Gui/ConfigurationComboBox.cs,
	  MonoDevelop.Ide.Gui/LayoutComboBox.cs,
	  MonoDevelop.Ide.Gui/ProjectOperations.cs,
	  MonoDevelop.Ide.Gui/AddinUpdateHandler.cs,
	  MonoDevelop.Ide.Gui/StatusProgressMonitor.cs,
	  MonoDevelop.Ide.Gui/Workbench.cs,
	  MonoDevelop.Ide.Gui/DefaultWorkbench.cs, MonoDevelop.Ide.Gui/Ide.cs,
	  MonoDevelop.Ide.Tasks/UserTasksView.cs,
	  MonoDevelop.Ide.Tasks/TaskService.cs,
	  MonoDevelop.Ide.Tasks/CommentTasksView.cs,
	  MonoDevelop.Ide.Gui.Search/SearchReplaceInFilesManager.cs: Converted
	  DispatchService to a static class.

2007-08-01  Lluis Sanchez Gual <lluis@novell.com> 

	* gtk-gui/gui.stetic,
	  gtk-gui/MonoDevelop.Ide.Gui.Dialogs.DeleteFileDialog.cs,
	  gtk-gui/MonoDevelop.Ide.Gui.Dialogs.EncapsulateFieldDialog.cs,
	  gtk-gui/MonoDevelop.Ide.Gui.Dialogs.ExportProjectDialog.cs,
	  gtk-gui/MonoDevelop.Ide.Gui.Dialogs.FeatureSelectorDialog.cs,
	  gtk-gui/MonoDevelop.Ide.Gui.Dialogs.IncludeFilesDialog.cs,
	  gtk-gui/MonoDevelop.Ide.Gui.Dialogs.NewFileDialog.cs,
	  gtk-gui/MonoDevelop.Ide.Gui.Dialogs.NewLayoutDialog.cs,
	  gtk-gui/MonoDevelop.Ide.Gui.Dialogs.NewProjectDialog.cs,
	  gtk-gui/MonoDevelop.Ide.Gui.Dialogs.OpenFileInSolutionDialog.cs,
	  gtk-gui/MonoDevelop.Ide.Gui.Dialogs.RenameItemDialog.cs,
	  gtk-gui/MonoDevelop.Ide.Gui.Dialogs.ReplaceDialog.cs,
	  gtk-gui/MonoDevelop.Ide.Gui.Dialogs.ReplaceInFilesDialog.cs,
	  gtk-gui/MonoDevelop.Ide.Gui.Dialogs.SelectReferenceDialog.cs,
	  gtk-gui/MonoDevelop.Ide.Gui.Dialogs.TipOfTheDayWindow.cs,
	  gtk-gui/MonoDevelop.Ide.Gui.OptionPanels.KeyBindingsPanel.cs,
	  gtk-gui/MonoDevelop.Ide.NewHeaderTemplateDialog.cs,
	  gtk-gui/MonoDevelop.Ide.SelectEncodingsDialog.cs: Fix dialog
	  spacing.

2007-07-29  Zach Lute <zach.lute@gmail.com>

	* MonoDevelop.Ide.addin.xml,
	  MonoDevelop.Ide.Commands/TextEditorCommands.cs,
	  MonoDevelop.Ide.Gui/ViewCommandHandlers.cs:
	  Added MoveBlockUp and MoveBlockDown commands.

2007-07-30  Levi Bard <taktaktaktaktaktaktaktaktaktak@gmail.com>

	* MonoDevelop.Ide.Gui.Dialogs/AssemblyReferencePanel.cs:
	Changed assembly filters to match mixed-case extensions
	e.g. Dll, eXe

2007-08-01  Lluis Sanchez Gual <lluis@novell.com> 

	* MonoDevelop.Ide.Gui.Dialogs/NewFileDialog.cs, MonoDevelop.Ide.mdp,
	  gtk-gui/MonoDevelop.Ide.Gui.Dialogs.NewFileDialog.cs,
	  gtk-gui/gui.stetic, Makefile.am: Implemented the New File dialog
	  using Stetic.
	* gtk-gui/MonoDevelop.Ide.SelectEncodingsDialog.cs,
	  gtk-gui/MonoDevelop.Ide.Gui.OptionPanels.TasksPanelWidget.cs,
	  gtk-gui/MonoDevelop.Ide.Gui.Dialogs.OpenFileInSolutionDialog.cs,
	  gtk-gui/MonoDevelop.Ide.Gui.Dialogs.NewLayoutDialog.cs,
	  gtk-gui/MonoDevelop.Ide.Gui.Dialogs.AddinLoadErrorDialog.cs,
	  gtk-gui/MonoDevelop.Ide.Gui.Dialogs.SelectReferenceDialog.cs,
	  gtk-gui/MonoDevelop.Ide.CodeTemplates.CodeTemplatePanelWidget.cs,
	  gtk-gui/MonoDevelop.Ide.Gui.OptionPanels.KeyBindingsPanel.cs,
	  gtk-gui/MonoDevelop.Ide.Gui.Dialogs.IncludeFilesDialog.cs,
	  gtk-gui/MonoDevelop.Ide.Gui.OptionPanels.ExternalToolPanelWidget.cs,
	  gtk-gui/MonoDevelop.Ide.Gui.Dialogs.NewProjectDialog.cs: Updated.

2007-07-31  Lluis Sanchez Gual <lluis@novell.com> 

	* MonoDevelop.Ide.CodeTemplates/CodeTemplatePanel.cs,
	  MonoDevelop.Ide.Gui.OptionPanels/LoadSavePanel.cs,
	  MonoDevelop.Ide.Gui.OptionPanels/AddInsOptionsPanel.cs,
	  MonoDevelop.Ide.Gui.OptionPanels/BuildPanel.cs,
	  MonoDevelop.Ide.Gui.OptionPanels/ExternalToolPanel.cs,
	  MonoDevelop.Ide.Gui.OptionPanels/SelectStylePanel.cs,
	  MonoDevelop.Ide.Gui.OptionPanels/TasksOptionsPanel.cs,
	  MonoDevelop.Ide.Gui.OptionPanels/CodeGenerationPanel.cs,
	  MonoDevelop.Ide.Gui.OptionPanels/KeyBindingsPanel.cs, Base.glade,
	  MonoDevelop.Ide.Commands/ViewCommands.cs,
	  MonoDevelop.Ide.Gui.Dialogs/SelectReferenceDialog.cs,
	  MonoDevelop.Ide.Gui.Dialogs/AssemblyReferencePanel.cs,
	  MonoDevelop.Ide.Gui.Dialogs/TipOfTheDay.cs,
	  MonoDevelop.Ide.Gui.Dialogs/IncludeFilesDialog.cs,
	  MonoDevelop.Ide.Gui.Dialogs/SelectEncodingsDialog.cs,
	  MonoDevelop.Ide.Gui.Dialogs/ReplaceDialog.cs,
	  MonoDevelop.Ide.Gui.Dialogs/FileSelectorDialog.cs,
	  MonoDevelop.Ide.Gui.Dialogs/ReplaceInFilesDialog.cs,
	  MonoDevelop.Ide.Gui.Dialogs/NewLayoutDialog.cs,
	  MonoDevelop.Ide.Gui.Dialogs/AddinLoadErrorDialog.cs,
	  MonoDevelop.Ide.mdp,
	  gtk-gui/MonoDevelop.Ide.Gui.Dialogs.DeleteFileDialog.cs,
	  gtk-gui/MonoDevelop.Ide.SelectEncodingsDialog.cs,
	  gtk-gui/MonoDevelop.Ide.Gui.Dialogs.IncludeFilesDialog.cs,
	  gtk-gui/MonoDevelop.Ide.Gui.Dialogs.EncapsulateFieldDialog.cs,
	  gtk-gui/MonoDevelop.Ide.Gui.Dialogs.ExportProjectDialog.cs,
	  gtk-gui/MonoDevelop.Ide.Gui.Dialogs.ReplaceDialog.cs,
	  gtk-gui/MonoDevelop.Ide.Gui.OptionPanels.ExternalToolPanelWidget.cs,
	  gtk-gui/MonoDevelop.Ide.Gui.Dialogs.NewProjectDialog.cs,
	  gtk-gui/MonoDevelop.Ide.Gui.OptionPanels.TasksPanelWidget.cs,
	  gtk-gui/MonoDevelop.Ide.Gui.OptionPanels.CodeGenerationPanelWidget.cs,
	  gtk-gui/generated.cs,
	  gtk-gui/MonoDevelop.Ide.Gui.Dialogs.OpenFileInSolutionDialog.cs,
	  gtk-gui/MonoDevelop.Ide.Gui.Dialogs.ReplaceInFilesDialog.cs,
	  gtk-gui/MonoDevelop.Ide.Gui.Dialogs.RenameItemDialog.cs,
	  gtk-gui/MonoDevelop.Ide.Gui.Dialogs.NewLayoutDialog.cs,
	  gtk-gui/MonoDevelop.Ide.Gui.Dialogs.TipOfTheDayWindow.cs,
	  gtk-gui/MonoDevelop.Ide.Gui.Dialogs.AddinLoadErrorDialog.cs,
	  gtk-gui/MonoDevelop.Ide.NewHeaderTemplateDialog.cs,
	  gtk-gui/MonoDevelop.Ide.Gui.OptionPanels.LoadSavePanelWidget.cs,
	  gtk-gui/MonoDevelop.Ide.Gui.OptionPanels.BuildPanelWidget.cs,
	  gtk-gui/MonoDevelop.Ide.Gui.Dialogs.FeatureSelectorDialog.cs,
	  gtk-gui/MonoDevelop.Ide.Gui.OptionPanels.SelectStylePanelWidget.cs,
	  gtk-gui/MonoDevelop.Ide.CodeTemplates.CodeTemplatePanelWidget.cs,
	  gtk-gui/MonoDevelop.Ide.Gui.Dialogs.SelectReferenceDialog.cs,
	  gtk-gui/MonoDevelop.Ide.Gui.OptionPanels.KeyBindingsPanel.cs,
	  gtk-gui/MonoDevelop.Ide.Gui.OptionPanels.AddInsPanelWidget.cs,
	  gtk-gui/gui.stetic,
	  gtk-gui/MonoDevelop.Ide.StandardHeaders.StandardHeaderPanel.cs,
	  Makefile.am, MonoDevelop.Ide.Gui.Search/SearchReplaceManager.cs,
	  MonoDevelop.Ide.Gui.Search/SearchReplaceInFilesManager.cs: Migrated
	  all dialogs and windows to Stetic.

2007-07-30  Lluis Sanchez Gual <lluis@novell.com> 

	* MonoDevelop.Ide.Gui/SdiWorkspaceLayout.cs: Leave dragging mode when
	  changing the current layout, to avoid probles du to widget
	  relocation.

2007-07-26  Lluis Sanchez Gual <lluis@novell.com> 

	* MonoDevelop.Ide.Gui.Pads/InternalLogPad.cs: Fix nullref.

2007-07-25  Jeffrey Stedfast  <fejj@novell.com>

	* MonoDevelop.Ide.Gui.Dialogs/NewFileDialog.cs (OpenEvent): Check
	that okButton is sensititive. Fixes bug #82176.

2007-07-25  Lluis Sanchez Gual <lluis@novell.com> 

	* MonoDevelop.Ide.Gui.Pads/InternalLogPad.cs: Update the message log
	  only when it is visible.
	* MonoDevelop.Ide.mdp, Makefile.am: Updated.

2007-07-24  Mike Krüger <mkrueger@novell.com> 

	* MonoDevelop.Ide.Templates/SingleFileDescriptionTemplate.cs,
	  MonoDevelop.Ide.StandardHeader/StandardHeaderPanel.cs,
	  MonoDevelop.Ide.StandardHeader/StandardHeaderService.cs,
	  gtk-gui/MonoDevelop.Ide.StandardHeaders.StandardHeaderPanel.cs:
	  Worked on bug 82171: Unable to edit Standadr Headers contents.

2007-07-24  Mike Krüger <mkrueger@novell.com> 

	* MonoDevelop.Ide.Commands/FileCommands.cs,
	  MonoDevelop.Ide.Commands/FileTabCommands.cs,
	  MonoDevelop.Ide.addin.xml, MonoDevelop.Ide.Gui/Workbench.cs,
	  MonoDevelop.Ide.Gui/SdiWorkspaceLayout.cs: Added context menu for
	  the open documents in the file notebook.

2007-07-23  Lluis Sanchez Gual <lluis@novell.com> 

	* MonoDevelop.Ide.Gui.Content/IEditable.cs,
	  MonoDevelop.Ide.Gui/TextEditor.cs: Added methods for grouping
	  editing operations in an atomic undo unit.
	* MonoDevelop.Ide.Gui/ViewCommandHandlers.cs: Keep cursor position when
	  deleting a line. Fix some undo/redo issues. Fixes bug #82153.

2007-07-19  Lluis Sanchez Gual <lluis@novell.com> 

	* MonoDevelop.Ide.Commands/ViewCommands.cs: Minor fix.
	* MonoDevelop.Ide.Gui.Pads/DefaultMonitorPad.cs,
	  MonoDevelop.Ide.Gui.Pads/SearchResultPad.cs,
	  MonoDevelop.Ide.Gui/OutputProgressMonitor.cs,
	  MonoDevelop.Ide.Gui/ProgressMonitors.cs,
	  MonoDevelop.Ide.Gui.Search/SearchProgressMonitor.cs: Allow
	  'pinning' output and search result pads. Pinned pads won't be
	  reused (so they will keep the original results) until unpinned.
	* MonoDevelop.Ide.addin.xml, MonoDevelop.Ide.mdp, Makefile.am,
	  icons/pindown.png, icons/pinup.png: Added pushpin icons.
	* MonoDevelop.Ide.Gui/IPadContainer.cs: Fix bug in show/hide event
	  notification. Added Destroyed event, needed by the workbench so it
	  can properly update the pad list.
	* MonoDevelop.Ide.Gui/Workbench.cs,
	  MonoDevelop.Ide.Gui/SdiWorkspaceLayout.cs: When a pad is closed,
	  update the workbench pad list.
	* MonoDevelop.Ide.Gui/Pad.cs: The new destroy method allow removing a
	  pad from the workbench.

2007-07-19  Levi Bard <taktaktaktaktaktaktaktaktaktak@gmail.com>

	* MonoDevelop.Ide.Gui.Pads/SearchResultPad.cs: Clear status text on
	pad clear.

2007-07-19  Lluis Sanchez Gual <lluis@novell.com> 

	* MonoDevelop.Ide.StandardHeader/StandardHeaderService.cs: Generate
	  comments by default.
	* MonoDevelop.Ide.Gui/SdiWorkspaceWindow.cs: Fix nullref.

2007-07-19  Lluis Sanchez Gual <lluis@novell.com> 

	* MonoDevelop.Ide.Gui.OptionPanels/KeyBindingsPanel.cs: Show command
	  icons in the list.
	* MonoDevelop.Ide.Commands/ViewCommands.cs: The pad list doesn't show
	  checkboxes anymore. Instead, clicking on an option always brings
	  the pad to front.
	* MonoDevelop.Ide.Gui.Pads/TaskListPad.cs,
	  MonoDevelop.Ide.Gui.Pads/FileScout.cs: Pad icons are set in the xml
	  file.
	* MonoDevelop.Ide.addin.xml: Updated some pad icons.
	* MonoDevelop.Ide.mdp, Makefile.am, icons/system-file-manager.png: New
	  icon for the file pad.
	* MonoDevelop.Ide.Gui/Workbench.cs: Minor fix.
	* MonoDevelop.Ide.Gui/Pad.cs: Added icon property.

2007-07-18  Lluis Sanchez Gual <lluis@novell.com> 

	* MonoDevelop.Ide.Templates/FileTemplate.cs,
	  MonoDevelop.Ide.Templates/ProjectTemplate.cs: Support reading
	  templates from files, not only from resources.
	* MonoDevelop.Ide.addin.xml: Removed use of FileTemplateCodon. Removed
	  a bunch of obsolete attributes.
	* MonoDevelop.Ide.mdp, Makefile.am,
	  MonoDevelop.Ide.Codons/FileTemplateCodon.cs: Removed unused file.
	* MonoDevelop.Ide.Codons/ProjectTemplateCodon.cs: Rewritten to support
	  templates stored in files.

2007-07-18  Lluis Sanchez Gual <lluis@novell.com> 

	* MonoDevelop.Ide.Commands/TextEditorCommands.cs,
	  MonoDevelop.Ide.addin.xml,
	  MonoDevelop.Ide.Gui/ViewCommandHandlers.cs: Added new editor
	  commands.
	* MonoDevelop.Ide.Commands/HelpCommands.cs: New help command.
	* MonoDevelop.Ide.Gui/TextEditor.cs: Added new helper methods.

2007-07-18  Jeffrey Stedfast  <fejj@novell.com>

	* MonoDevelop.Ide.StandardHeader/StandardHeaderService.cs (Load): Only
	add the key/value pair to the user-defined templates if it is not the
	default. Also, set header = headerText when it /is/ the default rather
	than setting it to reader.Read () since that will return empty string
	once the header text had already been read.

2007-07-18  Lluis Sanchez Gual <lluis@novell.com> 

	* MonoDevelop.Ide.Gui.Content/IExtensibleTextEditor.cs,
	  MonoDevelop.Ide.Gui.Content/TextEditorExtension.cs,
	  MonoDevelop.Ide.Commands/TextEditorCommands.cs,
	  MonoDevelop.Ide.addin.xml, MonoDevelop.Ide.mdp, Makefile.am,
	  MonoDevelop.Ide.Gui/Document.cs,
	  MonoDevelop.Ide.Gui/ViewCommandHandlers.cs,
	  MonoDevelop.Ide.Gui/TextEditor.cs,
	  MonoDevelop.Ide.Gui/Workbench.cs: Included text editor extensions
	  in the commad route, so extensions can now implement command
	  handlers. Implemented the ShowCompletionWindow as a command.

2007-07-17  Jeffrey Stedfast  <fejj@gnome.org>

	* MonoDevelop.Ide.Gui.OptionPanels/KeyBindingsPanel.cs: Use cmd.Id
	as the key.

2007-07-18  Lluis Sanchez Gual <lluis@novell.com> 

	* MonoDevelop.Ide.Gui.OptionPanels/KeyBindingsPanel.cs,
	  MonoDevelop.Ide.addin.xml: Added support for command categories.
	* MonoDevelop.Ide.Commands/ToolsCommands.cs,
	  MonoDevelop.Ide.Gui.Pads/FileList.cs,
	  MonoDevelop.Ide.Gui/SdiWorkspaceLayout.cs: Removed debug code.
	* MonoDevelop.Ide.Gui.Dialogs/SelectEncodingsDialog.cs,
	  MonoDevelop.Ide.Gui.Dialogs/NewProjectDialog.cs,
	  MonoDevelop.Ide.Gui/SdiWorkspaceWindow.cs: Use the log service for
	  logging errors.
	* MonoDevelop.Ide.Gui.Pads/InternalLogPad.cs: Fix warning.
	* MonoDevelop.Ide.Gui/InternalLog.cs: Only fatal errors are notified in
	  the status bar.

2007-07-18  Lluis Sanchez Gual <lluis@novell.com> 

	* MonoDevelop.Ide.Gui.Pads/InternalLogPad.cs,
	  MonoDevelop.Ide.Gui/InternalLog.cs: Ignore debug messages for now.

2007-07-17  Lluis Sanchez Gual <lluis@novell.com> 

	* MonoDevelop.Ide.Gui.Pads/InternalLogPad.cs,
	  MonoDevelop.Ide.addin.xml, MonoDevelop.Ide.mdp, Makefile.am,
	  MonoDevelop.Ide.Gui/InternalLog.cs, MonoDevelop.Ide.Gui/Ide.cs:
	  Implemented a pad which shows the log messages generated by
	  MonoDevelop.
	* MonoDevelop.Ide.Gui/IdeStartup.cs: If the inotify watch handle limit
	  is too low, switch to managed watcher, to make sure watching works
	  even if it is slow.

2007-07-17  Lluis Sanchez Gual <lluis@novell.com> 

	* MonoDevelop.Ide.Gui.OptionPanels/LoadSavePanel.cs,
	  MonoDevelop.Ide.Gui.OptionPanels/ExternalToolPanel.cs,
	  MonoDevelop.Ide.Gui.Dialogs/EncapsulateFieldDialog.cs,
	  MonoDevelop.Ide.Gui.Dialogs/FileSelectorDialog.cs,
	  MonoDevelop.Ide.Gui.Dialogs/RenameItemDialog.cs,
	  MonoDevelop.Ide.Gui/SdiWorkspaceLayout.cs: Fix warnings.
	* MonoDevelop.Ide.Commands/RefactoryCommands.cs: No refactoring
	  commands for unsaved documents. Better than a crash.
	* MonoDevelop.Ide.Gui/ConfigurationComboBox.cs: Removed debug message.
	* MonoDevelop.Ide.Gui.Search/SearchReplaceManager.cs: ShowMessage
	  requires escaped text.

2007-07-17  Jeffrey Stedfast  <fejj@novell.com>

	* MonoDevelop.Ide.Gui.OptionPanels/KeyBindingsPanel.cs: New OptionPanel
	to allow customizing key bindings.

2007-07-13  Lluis Sanchez Gual <lluis@novell.com> 

	* MonoDevelop.Ide.Gui.Content/TextEditorExtension.cs: When showing the
	  completion window with ctrl+space, calculate the length of the text
	  to be replaced and store it in the completion context. Fixes bug
	  #82033.

2007-07-13  Mike Krüger <mkrueger@novell.com> 

	* MonoDevelop.Ide.Gui/SdiWorkspaceLayout.cs: Fixed bug
	  81349:double-click src tab => maximize.

2007-07-13  Mike Krüger <mkrueger@novell.com> 

	* MonoDevelop.Ide.Gui/SdiWorkspaceLayout.cs: Fixed bug 82073: Window
	  panes vanish permanently

2007-07-12  Lluis Sanchez Gual <lluis@novell.com> 

	* MonoDevelop.Ide.Gui/HelpViewer.cs: Don't crash if Gtk.HTML can't be
	  loaded. Fixes bug #81989.

2007-07-12  Mike Krüger <mkrueger@novell.com> 

	* MonoDevelop.Ide.Gui/SdiWorkspaceLayout.cs: Worked on Bugzilla Bug
	  81349. (toolbars and status bar are now shown).

2007-07-11  Lluis Sanchez Gual <lluis@novell.com> 

	* MonoDevelop.Ide.Templates/SingleFileDescriptionTemplate.cs,
	  MonoDevelop.Ide.Templates/CodeTranslationFileDescriptionTemplate.cs,
	  MonoDevelop.Ide.Templates/CodeDomFileDescriptionTemplate.cs,
	  MonoDevelop.Ide.Gui.Pads.ProjectPad/FolderNodeBuilder.cs: Fix
	  warnings.
	* Base.glade: Fixed some dialog titles.
	* MonoDevelop.Ide.Commands/ViewCommands.cs,
	  MonoDevelop.Ide.Gui.Pads/SearchResultPad.cs,
	  MonoDevelop.Ide.Gui.Pads/ILocationListPad.cs,
	  MonoDevelop.Ide.Gui.Pads/ErrorListPad.cs,
	  MonoDevelop.Ide.addin.xml, MonoDevelop.Ide.Gui/IPadContainer.cs,
	  MonoDevelop.Ide.Gui/Workbench.cs,
	  MonoDevelop.Ide.Gui/SdiWorkspaceLayout.cs,
	  MonoDevelop.Ide.Gui/Pad.cs: Implemented ShowNext and ShowPrevious
	  commands, which allows browsing through the list of errors or the
	  list of search results.
	* MonoDevelop.Ide.Gui.Dialogs/ReplaceDialog.cs: Removed the option for
	  searching through all files of the project, since it's already
	  implemented in "Find in Files".
	* MonoDevelop.Ide.mdp, Makefile.am: New file.

2007-07-10  Marcos David Marín Amador <MarcosMarin@gmail.com>

	* MonoDevelop.Ide.Gui.Pads.ClassPad/ProjectNodeBuilder.cs,
	  MonoDevelop.Ide/MonoDevelop.Ide.addin.xml: Added a context menu
	  for the project node.

2007-07-11  Mike Krüger <mkrueger@novell.com> 

	* MonoDevelop.Ide.StandardHeader/StandardHeaderService.cs: fixed bug
	  81996:Sharing violation of header template.

2007-07-09  Lluis Sanchez Gual <lluis@novell.com> 

	* MonoDevelop.Ide.Gui.Pads.ProjectPad/FolderNodeBuilder.cs: When adding
	  a folder, expand the parent folder so the new subfolder is shown.
	  It should fix bug #81984.

2007-07-09  Lluis Sanchez Gual <lluis@novell.com> 

	* MonoDevelop.Ide.Gui/Workbench.cs: Fix GetPad.

2007-07-09  Lluis Sanchez Gual <lluis@novell.com> 

	* MonoDevelop.Ide.mdp: Updated.
	* MonoDevelop.Ide.Gui/Document.cs: Set the correct default directory
	  when running the Save As command.

2007-07-06  Mike Krüger <mkrueger@novell.com> 

	* MonoDevelop.Ide.Templates/SingleFileDescriptionTemplate.cs: The
	  ${FileName} tag in headers gives now back the file name without the
	  path. New tags: ${FullFileName} gives back the fully qualified
	  name, ${Directory} gives back the directory the new file is created
	  in, ${FileNameWithoutExtension} gives back the file name without
	  extension.

2007-07-05  Jeffrey Stedfast  <fejj@novell.com>

	* MonoDevelop.Ide.Commands/RefactoryCommands.cs: Differentiate
	between Class, Enum, and Struct.

2007-07-05  Mike Krüger <mkrueger@novell.com> 

	* MonoDevelop.Ide.Gui.Pads/TreeViewPad.cs,
	  MonoDevelop.Ide.Gui.Pads/SolutionPad.cs,
	  MonoDevelop.Ide.Gui/Workbench.cs,
	  MonoDevelop.Ide.Tasks/UserTasksView.cs,
	  MonoDevelop.Ide.Tasks/CommentTasksView.cs,
	  MonoDevelop.Ide.Tasks/TaskService.cs: Changed source a bit due to
	  core refactorings.

2007-07-03  Mike Krüger <mkrueger@novell.com> 

	* MonoDevelop.Ide.CodeTemplates/CodeTemplateLoader.cs,
	  MonoDevelop.Ide.CodeTemplates/EditTemplateGroupDialog.cs,
	  MonoDevelop.Ide.CodeTemplates/EditTemplateDialog.cs,
	  MonoDevelop.Ide.CodeTemplates/CodeTemplateGroup.cs,
	  MonoDevelop.Ide.CodeTemplates/CodeTemplate.cs,
	  MonoDevelop.Ide.CodeTemplates/CodeTemplatePanel.cs,
	  MonoDevelop.Ide.CodeTemplates/CodeTemplateService.cs,
	  MonoDevelop.Ide.CodeTemplates/TemplateCompletionDataProvider.cs,
	  MonoDevelop.Ide.Gui.Dialogs/EditTemplateDialog.cs,
	  MonoDevelop.Ide.addin.xml: Refactored the code templates: They were
	  scattered over 3 places, now the code template feature is at one
	  place. Re-wrote the code template loading/saving (No slow
	  XmlDocument anymore).

2007-07-03  Mike Krüger <mkrueger@novell.com> 

	* MonoDevelop.Ide.Gui/DefaultWorkbench.cs,
	  MonoDevelop.Ide.Gui/IWorkbench.cs,
	  MonoDevelop.Ide.Gui/SdiWorkspaceLayout.cs: Moved the view and pad
	  collections to read only in the public api.

2007-07-03  Mike Krüger <mkrueger@novell.com> 

	* MonoDevelop.Ide.mdp, MonoDevelop.Ide.Gui/ProjectOperations.cs,
	  MonoDevelop.Ide.Gui/Workbench.cs,
	  MonoDevelop.Ide.Gui/DefaultWorkbench.cs,
	  MonoDevelop.Ide.Gui/IWorkbench.cs,
	  MonoDevelop.Ide.Tasks/TaskService.cs: Refactoring - removed some
	  custom collections and used generic collections instead.

2007-07-02  Balaji Rao <balajirrao@gmail.com>

	* Monodevelop.Ide.Gui/ProjectOperations.cs:
	Fixed and improved JumpToDeclaration method to support partial classes
	* MonoDevelop.Ide.Gui.Pads.ClassPad/MemberNodeCommandHandler.cs:
	Uses ProjectOperation.JumpToDeclaration() inplace of
	ProjectOperation.OpenDocument directly.

2007-07-02  Ben Motmans <ben.motmans@gmail.com>

	* MonoDevelop.Ide.Gui/ProjectOperations.cs:
	Added overloads for Execute and ExecuteFile with ExecutionContext parameter

2007-06-30  Lluis Sanchez Gual <lluis@novell.com> 

	* MonoDevelop.Ide.Gui.Dialogs/SelectReferenceDialog.cs,
	  MonoDevelop.Ide.Gui.Dialogs/GacReferencePanel.cs,
	  MonoDevelop.Ide.Gui/ProjectOperations.cs: Some changes to make the
	  select reference dialog easier to reuse.
	* MonoDevelop.Ide.mdp: Fix gtk versions.
	* Makefile.am: Flush.

2007-06-30  Lluis Sanchez Gual <lluis@novell.com> 

	* MonoDevelop.Ide.Gui.Dialogs/SelectReferenceDialog.cs,
	  MonoDevelop.Ide.Gui.Dialogs/GacReferencePanel.cs,
	  MonoDevelop.Ide.Gui/ProjectOperations.cs: Some changes to make the
	  select reference dialog easier to reuse.
	* MonoDevelop.Ide.mdp: Fix gtk versions.
	* Makefile.am: Flush.

2007-06-22  Jacob Ilsø Christensen <jacobilsoe@gmail.com> 

	* MonoDevelop.Ide.addin.xml: Adds Shift+Ctrl+F shortcut to "Find in
	  Files" and fixes two typos. Fixes bug #81821.

2007-06-22  Jacob Ilsø Christensen <jacobilsoe@gmail.com> 

	* MonoDevelop.Ide.Gui.Pads/ErrorListPad.cs: Removed code duplication.

2007-06-22  Jacob Ilsø Christensen <jacobilsoe@gmail.com> 

	* MonoDevelop.Ide.Gui/SdiWorkspaceLayout.cs: Use the new CloseClicked
	  event of TabLabel. Fixes bug #81890.

2007-06-22  Mike Krüger <mkrueger@novell.com> 

	Added MIT license to standard headers.

2007-06-20  Michael Hutchinson  <m.j.hutchinson@gmail.com>

	* MonoDevelop.Ide.StandardHeader/NewHeaderTemplateDialog.cs,
	  MonoDevelop.Ide.StandardHeader/StandardHeaderPanel.cs: Work around 
	  compiler bug(?) in Mono 1.2.4 where anonymous delegate scopes don't 
	  respect 'using' statements. Use explicit namespaces to avoid this.

2007-06-20  Mike Krüger <mkrueger@novell.com> 

	Worked on the standard header feature.

2007-06-19 Jacob Ilsø Christensen <jacobilsoe@gmail.com>

	* templates/EmptyEnum.xft.xml,
	  templates/EmptyStruct.xft.xml: Fixed typos.

2007-06-19 Jacob Ilsø Christensen <jacobilsoe@gmail.com>

	* Base.glade: Fixed casing of label text.

2007-06-18 Jacob Ilsø Christensen <jacobilsoe@gmail.com>

	* MonoDevelop.Ide.Gui.Pads/FileScout.cs: Use the configured
	default new project path as startup path. Fixes bug #79393.

2007-06-18  Mike Krüger <mkrueger@novell.com> 

	* MonoDevelop.Ide.Gui/SdiWorkspaceLayout.cs: Implemented maximize
	  editing area when double clicking on a tab. 
	
	  Described in http://bugzilla.ximian.com/show_bug.cgi?id=81349.

2007-06-13  Lluis Sanchez Gual <lluis@novell.com> 

	* MonoDevelop.Ide.Gui.Pads/TreeViewPad.cs: Reduce spacing between rows.
	* MonoDevelop.Ide.Gui.Pads/ErrorListPad.cs,
	  MonoDevelop.Ide.Gui/ProjectOperations.cs: Subscribing the EndBuild
	  event in ErrorListPad to show the error list after building doesn't
	  work anymore since pads are lazily loaded now.
	* gtk-gui/generated.cs: Made IconLoader internal.
	* gtk-gui/objects.xml: Updated.

2007-06-11  Lluis Sanchez Gual <lluis@novell.com> 

	* MonoDevelop.Ide.addin.xml: Show the help pad in the left by default.

2007-06-06  Lluis Sanchez Gual <lluis@novell.com> 

	* MonoDevelop.Ide.Gui/AbstractPadContent.cs: Removed unused property.

2007-06-06  Ankit Jain  <jankit@novell.com>

	* MonoDevelop.Ide.Gui.Pads.ProjectPad/ProjectNodeBuilder.cs (projectsByPath):
	Remove, unused.
	* MonoDevelop.Ide.Gui.Pads/ProjectPad/ShowAllFilesBuilderExtension.cs (projects):
	Change type from ArrayList to strongly typed List<Project>.
	* MonoDevelop.Ide.Gui/ProjectOperations.cs (CloseCombine): Remove handlers
	on the closed combine.

2007-05-31  Lluis Sanchez Gual <lluis@novell.com> 

	* MonoDevelop.Ide.Gui.Dialogs/CombineEntryFeatureSelector.cs: Show a
	  message when there are no available features for a project.
	* MonoDevelop.Ide.mdp: Remove useless deploy data.
	* gtk-gui/MonoDevelop.Ide.Gui.Dialogs.DeleteFileDialog.cs,
	  gtk-gui/generated.cs,
	  gtk-gui/MonoDevelop.Ide.Gui.Dialogs.OpenFileInSolutionDialog.cs,
	  gtk-gui/MonoDevelop.Ide.Gui.Dialogs.RenameItemDialog.cs,
	  gtk-gui/MonoDevelop.Ide.Gui.Dialogs.ExportProjectDialog.cs,
	  gtk-gui/MonoDevelop.Ide.Gui.Dialogs.EncapsulateFieldDialog.cs,
	  gtk-gui/MonoDevelop.Ide.Gui.Dialogs.FeatureSelectorDialog.cs,
	  gtk-gui/gui.stetic,
	  gtk-gui/MonoDevelop.Ide.Gui.Dialogs.NewProjectDialog.cs: Updated.

2007-05-29  Lluis Sanchez Gual <lluis@novell.com> 

	* MonoDevelop.Ide.Commands/RefactoryCommands.cs: Use the new
	  IType.SourceProject property to know if an IType can be changed
	  or not. CanJumpTo is not reliable since now MD allows jumping to
	  source code files taken from debug info of assemblies.
	* MonoDevelop.Ide.Gui/Workbench.cs: (OpenDocument) Columns are 1 based.

2007-05-29  Lluis Sanchez Gual <lluis@novell.com> 

	* MonoDevelop.Ide.Commands/RefactoryCommands.cs: In the refactoring
	  menu, show type and member names in bold.

2007-05-25  Jeffrey Stedfast  <fejj@novell.com>

	* MonoDevelop.Ide.Gui.Dialogs/EncapsulateFieldDialog.cs: Moved the
	logic that constructed the CodeDom property object into the
	IRefactorer implementation instead, allowing us to take advantage
	of the new code I wrote to generate a CodeTypeReference given an
	IReturnType.

2007-05-25  Jeffrey Stedfast  <fejj@novell.com>

	* MonoDevelop.Ide.Commands/RefactoryCommands.cs
	(ImplementInterface): Moved the bulk of the logic to
	CodeRefactorer.

2007-05-25  Lluis Sanchez Gual <lluis@novell.com> 

	* MonoDevelop.Ide.Templates/FileTemplate.cs,
	  MonoDevelop.Ide.Templates/FileDescriptionTemplate.cs,
	  MonoDevelop.Ide.Templates/ProjectTemplate.cs,
	  MonoDevelop.Ide.Gui/DisplayBindingService.cs: Properly handle
	  add-in unload events.
	* MonoDevelop.Ide.Gui/DefaultWorkbench.cs,
	  MonoDevelop.Ide.Gui/IWorkbenchLayout.cs,
	  MonoDevelop.Ide.Gui/SdiWorkspaceLayout.cs: Added support for
	  removing pads (needed for add-in unloading).

2007-05-23  Jeffrey Stedfast  <fejj@novell.com>

	* MonoDevelop.Ide.Gui.Content/TextEditorProperties.cs: Moved here
	from MonoDevelop.SourceEditor.Properties

	* MonoDevelop.Ide.Gui.Content/IndentStyle.cs: Moved here from
	MonoDevelop.SourceEditor.Gui

	* MonoDevelop.Ide.Templates/CodeDomFileDescriptionTemplate.cs:
	Check the TextEditorProperties settings for spaces vs tabs for
	indenting and how many spaces to use for an indent string.

2007-05-23  Lluis Sanchez Gual <lluis@novell.com> 

	* MonoDevelop.Ide.Gui.Pads/TreeViewPad.cs: Handle exceptions thrown
	  when renaming items. Fixes bug #81716.

2007-05-22  David Makovský (Yakeen) <yakeen@sannyas-on.net> 

	* MonoDevelop.Ide.addin.xml: Register new stock icons.
	* MonoDevelop.Ide.mdp, Makefile.am, icons/navigate-previous.png,
	  icons/navigate-next.png: Added icons.
	* MonoDevelop.Ide.Gui/NavigationHistory.cs: Use new icons.

2007-05-21  Lluis Sanchez Gual <lluis@novell.com> 

	* MonoDevelop.Ide.Gui/IdeStartup.cs: When it's not possible to connect
	  to a running MD instance using the socket, just delete the socket
	  file so a new session can be properly started. Removed connection
	  check in the socket listener which was always returning false. All
	  this fixes bug #81648.

2007-05-21  Lluis Sanchez Gual <lluis@novell.com> 

	* MonoDevelop.Ide.Gui.Dialogs/ReplaceInFilesDialog.cs: When validating
	  data, don't use the DocumentIteratorType property before it is set.
	  Fixes bug #81593.
	* MonoDevelop.Ide.addin.xml: Move the IDE to 'MonoDevelop Core'
	  category
	* MonoDevelop.Ide.Gui.Search/ForwardTextIterator.cs: Make sure this
	  class always runs in the GUI thread. Removed useless Assert which
	  is causing a null ref.
	* MonoDevelop.Ide.Gui.Search/AllOpenDocumentIterator.cs: Make sure this
	  class always runs in the GUI thread. Use Document.GetContent to get
	  content interfaces.

2007-05-21  Ankit Jain  <jankit@novell.com>

	* MonoDevelop.Ide.Commands/HelpCommands.cs:
	* MonoDevelop.Ide.Gui/Document.cs:
	* MonoDevelop.Ide.Gui/ProjectOperations.cs:
	* MonoDevelop.Ide.Gui.Dialogs/ReplaceInFilesDialog.cs:
	Ensure that Dialogs are Destroy()'ed.

2007-05-21  Ankit Jain  <jankit@novell.com>

	* MonoDevelop.Ide.Gui.Pads.ProjectPad/ResourceFolderNodeBuilder.cs:
	(AskFiles): Ensure that Destroy is called. Also, SetCurrentFolder.

2007-05-19  Lluis Sanchez Gual <lluis@novell.com> 

	* MonoDevelop.Ide.Gui.Pads.ProjectPad/FolderNodeBuilder.cs,
	  MonoDevelop.Ide.Gui/ProjectOperations.cs: Moved the code for adding
	  new files to a project from the solution tree to ProjectOperations,
	  so it can be reused.

2007-05-18  Ankit Jain  <jankit@novell.com>

	* MonoDevelop.Ide.Commands/ProjectCommands.cs
	(ExportProjectHandler.Update): Override. Should be enabled only if
	there is an open combine.

	* MonoDevelop.Ide.Gui/ProjectOperations.cs (Export): Ensure that
	Destroy is called.

2007-05-17  Jeffrey Stedfast  <fejj@novell.com>

	* MonoDevelop.Ide.Gui.Dialogs/EncapsulateFieldDialog.cs
	(OnOKClicked): Updated to pass the updateInternalRefs argument.

	* MonoDevelop.Ide.Commands/RefactoryCommands.cs (Update): Pass the
	editor.Text into UpdateFile() to fix a bug preventing the editor
	state from auto-updating and catching new fields as the user types
	them. Also fixed a bug which would show IMember, IType, IMember,
	IType (which looks odd).
	(BuildRefactoryMenuForItem): Keep a canJumpTo bool so we don't
	have to check it multiple times. Also check canJumpTo when adding
	an "Encapsulate Field" item (can't encapsulate it unless we have
	access to its declaration).
	(ImplementInterface): I was wrong, these still need to be in
	reverse order afterall.

2007-05-17  Lluis Sanchez Gual <lluis@novell.com> 

	* MonoDevelop.Ide.Gui.Pads/TreeViewPad.cs: If a node is being edited,
	  don't delegate commands to the node builders, since what's selected
	  is not the node, but the node label. In this way commands such as
	  Delete will be handled by the node Entry.

2007-05-17  Lluis Sanchez Gual <lluis@novell.com> 

	* MonoDevelop.Ide.Gui.Pads/SolutionPad.cs: Fill the tree if there is an
	  open combine when the pad is shown for the first time.

2007-05-17  Lluis Sanchez Gual <lluis@novell.com> 

	* MonoDevelop.Ide.Gui/SdiWorkspaceLayout.cs: A pad may already be
	  initialized but not yet added to the dock. So, a better way to know
	  when a pad needs to be added to the dock is just to check if the
	  dock already has a child or not.
	* MonoDevelop.Ide.Codons/PadCodon.cs: Removed duplicate property.

2007-05-17  Lluis Sanchez Gual <lluis@novell.com> 

	* MonoDevelop.Ide.Gui/SdiWorkspaceLayout.cs: Workaround to what seems
	  to be a gtk/gtk# bug.

2007-05-16  Jeffrey Stedfast  <fejj@novell.com>

	* MonoDevelop.Ide.Commands/RefactoryCommands.cs
	(ImplementInterface): Don't add items in reverse order anymore,
	the bug that caused items to appear in reverse order has now been
	fixed. Also, always update our klass variable to reference the
	most recent revision after each AddMember() call so that this
	works.
	(EscapeName): New method to help escape _'s in strings that will
	be used in a Gtk.Label so that they aren't interpreted by
	Gtk.Label as accels.
	(BuildRefactoryMenuForItem): Escape menu item names.

2007-05-16  Jeffrey Stedfast  <fejj@novell.com>

	* MonoDevelop.Ide.Gui.Dialogs/EncapsulateFieldDialog.cs
	(OnOKClicked): Updated to call refactorer.EncapsulateField() so
	that the get/set methods get filled-in approprietly for each
	language.

2007-05-16  Jeffrey Stedfast  <fejj@novell.com>

	* MonoDevelop.Ide.Gui.Dialogs/EncapsulateFieldDialog.cs: New
	dialog for encapsulating a single field.

	* MonoDevelop.Ide.Commands/RefactoryCommands.cs
	(BuildRefactoryMenuForItem): Add an "Encapsulate Field" menu item
	for all fiends.
	(EncapsulateField): Open an EncapsulateFieldDialog.

2007-05-15  Jeffrey Stedfast  <fejj@novell.com>

	* MonoDevelop.Ide.Commands/RefactoryCommands.cs
	(ImplementInterface): When implementing explicitly, trim what we
	can from the explicit name depending on the namespace and/or using
	statements the file contains.

2007-05-14  Lluis Sanchez Gual <lluis@novell.com> 

	* MonoDevelop.Ide.Gui.Dialogs/SplashScreen.cs: Make the splash screen a
	  toplevel instead of popup, it's less intrusive.
	* MonoDevelop.Ide.Gui.Dialogs/NewProjectDialog.cs: Always add the
	  generated combine entry to the solution. Disable the 'next' button
	  if the solution path entry is empty.

2007-05-14  Lluis Sanchez Gual <lluis@novell.com> 

	* MonoDevelop.Ide.Gui/SdiWorkspaceLayout.cs: Use the Expose event to
	  get notified the first time a pad is shown. The Realized even can
	  be fired sometimes even if the widget has not yet been shown.

2007-05-14  Lluis Sanchez Gual <lluis@novell.com> 

	* MonoDevelop.Ide.mdp, Makefile.am,
	  MonoDevelop.Ide.Gui/PadContentCollection.cs: Removed unused file.
	* MonoDevelop.Ide.Gui/IPadContent.cs, MonoDevelop.Ide.Gui/Workbench.cs,
	  MonoDevelop.Ide.Gui/ProgressMonitors.cs,
	  MonoDevelop.Ide.Gui/Pad.cs: Added ID paremeter to
	  Workbench.ShowPad. The ID is not part of IPadContent anymore. It
	  must be specified either in the addin.xml file or when calling
	  ShowPad.
	* MonoDevelop.Ide.Gui/IPadContainer.cs: Added Id property.
	* MonoDevelop.Ide.Gui/DefaultWorkbench.cs,
	  MonoDevelop.Ide.Gui/SdiWorkspaceLayout.cs,
	  MonoDevelop.Ide.Codons/PadCodon.cs: Added PadId property to
	  PadCodon. This property is the id set in the extension node, or one
	  specified by the user when calling ShowPad.

2007-05-14  Lluis Sanchez Gual <lluis@novell.com> 

	* MonoDevelop.Ide.Gui/SdiWorkspaceLayout.cs: Fix incorrect type check
	  in CreatePadContent. The pad codon can't be a widget, the check
	  must be done for the content pad. Restore the code that updates the
	  pad label when the title changes.
	* MonoDevelop.Ide.Gui/ProjectOperations.cs: Don't save the combine when
	  opening a new one.
	* MonoDevelop.Ide.Gui.Pads.ProjectPad/ProjectReferenceFolderNodeBuilder.cs:
	  Allow creating project references by dropping a project to the
	  references folder. Added check for cyclic references.
	* MonoDevelop.Ide.Gui.Dialogs/CombineEntryFeatureSelector.cs: Don't
	  allow unchecking features which are enabled by default.
	* MonoDevelop.Ide.addin.xml: Removed unused attributes.
	* MonoDevelop.Ide.Gui.Dialogs/DeleteFileDialog.cs,
	  MonoDevelop.Ide.Commands/RefactoryCommands.cs: Fix warning.
	* MonoDevelop.Ide.Commands/DebugCommands.cs,
	  MonoDevelop.Ide.Gui.Pads.ProjectPad/FolderNodeBuilder.cs,
	  MonoDevelop.Ide.Gui/Document.cs: Destroy file selector when done.

2007-05-11  Jeffrey Stedfast  <fejj@novell.com>

	* MonoDevelop.Ide.Commands/RefactoryCommands.cs (Update): If an
	interface was selected, find the class it is being implemented on
	to pass to BuildRefactoryMenuForItem().
	(BuildRefactoryMenuForItem): Now takes an IType argument for
	toplevel interface items so that we know which IType to implement
	the interface members on if the user requests to do so.
	(ImplementInterface): Implemented.

2007-05-11  Lluis Sanchez Gual <lluis@novell.com> 

	* MonoDevelop.Ide.StandardHeader/StandardHeaderService.cs: Don't
	  crash if the header file can't be found.

2007-05-10  Lluis Sanchez Gual <lluis@novell.com> 

	* MonoDevelop.Ide.Gui.Dialogs/NewProjectDialog.cs: Use modal dialogs
	  for error messages.
	* MonoDevelop.Ide.mdp, Makefile.am: Updated.

2007-05-10  Mike Krüger <mkrueger@novell.com>

	* MonoDevelop.Ide.Gui/Workbench.cs,
	  MonoDevelop.Ide.Gui/SdiWorkspaceLayout.cs,
	  MonoDevelop.Ide.Gui/ProgressMonitors.cs,
	  MonoDevelop.Ide.Codons/PadCodon.cs:
	Fixed bug in pad loading.
2007-05-09  Lluis Sanchez Gual <lluis@novell.com> 

	* MonoDevelop.Ide.mdp, Makefile.am: Reference shared assemblies from
	  the correct location.

2007-05-09  Mike Krüger <mkrueger@novell.com>
	* MonoDevelop.Ide.Gui.Pads/ErrorListPad.cs,
	  MonoDevelop.Ide.addin.xml,
	  MonoDevelop.Ide.Gui/IPadContent.cs,
	  MonoDevelop.Ide.Gui/IPadContainer.cs,
	  MonoDevelop.Ide.Gui/Workbench.cs,
	  MonoDevelop.Ide.Gui/DefaultWorkbench.cs,
	  MonoDevelop.Ide.Gui/IWorkbenchLayout.cs,
	  MonoDevelop.Ide.Gui/IWorkbench.cs,
	  MonoDevelop.Ide.Gui/SdiWorkspaceLayout.cs,
	  MonoDevelop.Ide.Gui/Pad.cs,
	  MonoDevelop.Ide.Codons/SolutionPadCodon.cs,
	  MonoDevelop.Ide.Codons/PadCodon.cs:
	 Worked on lazy loading of pads.

2007-05-08  Mike Krüger <mkrueger@novell.com> 

	* MonoDevelop.Ide.StandardHeader/StandardHeaderPanel.cs,
	  MonoDevelop.Ide.StandardHeader/StandardHeaderService.cs, 
	  MonoDevelop.Ide.Templates/SingleFileDescriptionTemplate.cs: Added 
	  standard header feature.
	  
2007-05-08  Lluis Sanchez Gual <lluis@novell.com> 

	* MonoDevelop.Ide.Gui/ProjectOperations.cs: Added some missing dispose
	  calls in backgroundLoadCombine.

2007-05-08  Jeffrey Stedfast  <fejj@novell.com>

	* MonoDevelop.Ide.Gui.Dialogs/RenameItemDialog.cs (OnOKClicked):
	Simplified and fixed to work where the param is not an IMethod
	param.

2007-05-07  Lluis Sanchez Gual <lluis@novell.com> 

	* MonoDevelop.Ide.Codons/TaskListViewCodon.cs,
	  MonoDevelop.Ide.Codons/NodeBuilderCodon.cs,
	  MonoDevelop.Ide.Codons/PadOptionCodon.cs,
	  MonoDevelop.Ide.Codons/DisplayBindingCodon.cs,
	  MonoDevelop.Ide.Codons/SolutionPadCodon.cs,
	  MonoDevelop.Ide.Codons/ProjectTemplateCodon.cs,
	  MonoDevelop.Ide.Codons/PadCodon.cs,
	  MonoDevelop.Ide.Codons/ContextPadCodon.cs,
	  MonoDevelop.Ide.Codons/FileTemplateCodon.cs,
	  MonoDevelop.Ide.Codons/FileTemplateTypeCodon.cs,
	  MonoDevelop.Ide.Codons/WorkbenchContextCodon.cs: Use the
	  Mono.Addins attributes to provide extension documentation.

2007-05-06  Michael Hutchinson  <m.j.hutchinson@gmail.com>

	* MonoDevelop.Ide.Codons/LanguageActiveCondition.cs: Check using 
	Project.SupportedLanguages instead of DotNetProject.LanguageName 
	so it works with non-.NET languages.

2007-05-04  Jeffrey Stedfast  <fejj@novell.com>

	* MonoDevelop.Ide.Gui/ProjectOperations.cs (Export): Removed
	unused variable.

	* MonoDevelop.Ide.Commands/RefactoryCommands.cs
	(BuildRefactoryMenuForItem): Don't recurse for IMembers anymore,
	this is now handled elsewhere. Also moved the Rename item to below
	the "Find references" action and changed the IField and IParameter
	label format.
	(Update): Flatten the menu tree a bit by moving IMember refactory
	items to the toplevel menu and also eliminate adding
	duplicate-named items in the menu due to one being the base-class
	implementation of a method the user selected.

2007-05-04  David Makovský (Yakeen) <yakeen@sannyas-on.net> 

	* MonoDevelop.Ide.Commands/RefactoryCommands.cs: Don't look for
	  references to private fields in whole solution.

2007-05-04  Lluis Sanchez Gual <lluis@novell.com> 

	* MonoDevelop.Ide.Gui.OptionPanels/AddInsOptionsPanel.cs,
	  MonoDevelop.Ide.Gui.OptionPanels/BuildPanel.cs,
	  MonoDevelop.Ide.Gui.OptionPanels/SelectStylePanel.cs,
	  MonoDevelop.Ide.Gui.OptionPanels/CodeGenerationPanel.cs,
	  MonoDevelop.Ide.Templates/FileTemplate.cs,
	  MonoDevelop.Ide.Templates/FileDescriptionTemplate.cs,
	  MonoDevelop.Ide.Templates/ICombineEntryFeature.cs,
	  MonoDevelop.Ide.Templates/ProjectTemplate.cs,
	  MonoDevelop.Ide.Commands/ViewCommands.cs,
	  MonoDevelop.Ide.Commands/FileCommands.cs,
	  MonoDevelop.Ide.Commands/ToolsCommands.cs,
	  MonoDevelop.Ide.Commands/EditCommands.cs,
	  MonoDevelop.Ide.Commands/CustomStringTagProvider.cs,
	  MonoDevelop.Ide.Commands/DebugCommands.cs,
	  MonoDevelop.Ide.Gui.Dialogs/NewProjectDialog.cs,
	  MonoDevelop.Ide.Gui.Dialogs/FileSelectorDialog.cs,
	  MonoDevelop.Ide.Gui.Dialogs/NewFileDialog.cs,
	  MonoDevelop.Ide.Gui.Dialogs/AddinLoadErrorDialog.cs,
	  MonoDevelop.Ide.Gui.Pads/TreeViewPad.cs,
	  MonoDevelop.Ide.Gui.Pads/TaskListPad.cs, MonoDevelop.Ide.addin.xml,
	  MonoDevelop.Ide.mdp, Makefile.am,
	  MonoDevelop.Ide.Gui/IViewContent.cs,
	  MonoDevelop.Ide.Gui/Document.cs,
	  MonoDevelop.Ide.Gui/DisplayBindingService.cs,
	  MonoDevelop.Ide.Gui/AbstractViewContent.cs,
	  MonoDevelop.Ide.Gui/ViewCommandHandlers.cs,
	  MonoDevelop.Ide.Gui/ProjectOperations.cs,
	  MonoDevelop.Ide.Gui/AddinUpdateHandler.cs,
	  MonoDevelop.Ide.Gui/Workbench.cs,
	  MonoDevelop.Ide.Gui/IdeStartup.cs,
	  MonoDevelop.Ide.Gui/DefaultWorkbench.cs,
	  MonoDevelop.Ide.Gui/SdiWorkspaceLayout.cs,
	  MonoDevelop.Ide.Gui/Ide.cs,
	  MonoDevelop.Ide.Codons/TaskListViewCodon.cs,
	  MonoDevelop.Ide.Codons/NodeBuilderCodon.cs,
	  MonoDevelop.Ide.Codons/PadOptionCodon.cs,
	  MonoDevelop.Ide.Codons/DisplayBindingCodon.cs,
	  MonoDevelop.Ide.Codons/SolutionPadCodon.cs,
	  MonoDevelop.Ide.Codons/ProjectTemplateCodon.cs,
	  MonoDevelop.Ide.Codons/LanguageActiveCondition.cs,
	  MonoDevelop.Ide.Codons/PadCodon.cs,
	  MonoDevelop.Ide.Codons/ContextPadCodon.cs,
	  MonoDevelop.Ide.Codons/WorkbenchContextCondition.cs,
	  MonoDevelop.Ide.Codons/FileTemplateCodon.cs,
	  MonoDevelop.Ide.Codons/ProjectOpenCondition.cs,
	  MonoDevelop.Ide.Codons/WindowOpenCondition.cs,
	  MonoDevelop.Ide.Codons/FileTemplateTypeCodon.cs,
	  MonoDevelop.Ide.Codons/CombineOpenCondition.cs,
	  MonoDevelop.Ide.Codons/ProjectActiveCondition.cs,
	  MonoDevelop.Ide.Codons/WindowActiveCondition.cs,
	  MonoDevelop.Ide.Codons/WorkbenchContextCodon.cs: Migration to
	  Mono.Addins.

2007-05-03  David Makovský (Yakeen) <yakeen@sannyas-on.net> 

	* MonoDevelop.Ide.Gui.Pads/ErrorListPad.cs: Port menu to actions api,
	  added Jump to command and customization of columns.
	* MonoDevelop.Ide.Tasks/CommentTasksView.cs: Use SelectedTask
	  everywhere.

2007-05-03  Jeffrey Stedfast  <fejj@novell.com>

	* MonoDevelop.Ide.Commands/RefactoryCommands.cs
	(BuildRefactoryMenuForItem): Fixed logic for deciding if an item
	could be renamed.

	* MonoDevelop.Ide.Gui.Dialogs/RenameItemDialog.cs (OnOKClicked):
	Allow renaming of LocalVariables and IParameters.

2007-05-03  David Makovský (Yakeen) <yakeen@sannyas-on.net> 

	* MonoDevelop.Ide.Tasks/CommentTasksView.cs: Port menu to action based,
	  add go to and delete commands. Added customization of columns
	  visibility.
	* MonoDevelop.Ide.Tasks/TaskService.cs: use .Net 2.0 style Split for
	  safer behaviour

2007-05-03  Lluis Sanchez Gual <lluis@novell.com> 

	* MonoDevelop.Projects/Combine.cs,
	  MonoDevelop.Projects/CombineEntryEventArgs.cs,
	  MonoDevelop.Projects.Parser/DefaultParserService.cs: Added a
	  Reloading property to the argument of the entry add/remove events
	  of Combine, which is set to true if the entry is being only
	  reloaded, not actually removed/added to the combine.

2007-05-02  Jeffrey Stedfast  <fejj@novell.com>

	* MonoDevelop.Ide.Gui.Dialogs/RenameItemDialog.cs: Connect to the
	"activated" signal on the GtkEntry box and make it "click" the OK
	button.

2007-05-01  Jeffrey Stedfast  <fejj@novell.com>

	* MonoDevelop.Ide.Gui/ProjectOperations.cs (CodeRefactorer): Set
	the TextFileProfider for the refactoer to the
	OpenDocumentFileProvider.
	(OpenDocumentFileProvider): Copied here from another
	location... really need to consolidate the two.

	* MonoDevelop.Ide.Tasks/CommentTasksView.cs: Removed unused
	solutionLoaded variable.

	* MonoDevelop.Ide.Gui/Workbench.cs: Got rid of unused guiLock
	variable.

	* MonoDevelop.Ide.Gui.Dialogs/RenameItemDialog.cs: New dialog
	class for renaming an item (be it a class, interface, whatever).

	* MonoDevelop.Ide.Commands/RefactoryCommands.cs (Rename):
	Implemented.

2007-04-27  Mike Kestner  <mkestner@novell.com>

	* MonoDevelop.Ide.Gui/SdiWorkspaceWindow.cs: can't destroy after
	dispose.  Just Destroy.

2007-04-27  Ankit Jain  <jankit@novell.com>

	* MonoDevelop.Ide.Gui.Dialogs/CommonAboutDialog.cs: Added my name too

2007-04-26  Jeffrey Stedfast  <fejj@novell.com>

	* MonoDevelop.Ide.Gui.Dialogs/SharpDevelopAboutPanels.cs: Updated
	the (c) year to include 2007.

	* MonoDevelop.Ide.Gui.Dialogs/CommonAboutDialog.cs: Added my name
	to the list of contributors :)

2007-04-26  Lluis Sanchez Gual <lluis@novell.com> 

	* MonoDevelop.Ide.Templates/ICombineEntryFeature.cs,
	  MonoDevelop.Ide.Gui.Dialogs/NewProjectDialog.cs,
	  gtk-gui/MonoDevelop.Ide.Gui.Dialogs.NewProjectDialog.cs:
	  Implemented the new project dialog using stetic. Implemented
	  support for 'project features'.
	* MonoDevelop.Ide.Commands/FileCommands.cs: Moved new project dialog
	  creation to ProjectOperations.NewProject().
	* MonoDevelop.Ide.Gui.Pads.ProjectPad/ProjectFileNodeBuilder.cs,
	  MonoDevelop.Ide.Gui.Pads.ProjectPad/SystemFileNodeBuilder.cs: Use
	  the desktop file icon for files which don't have one assigned in
	  MD.
	* MonoDevelop.Ide.Gui.Dialogs/CombineEntryFeatureSelector.cs,
	  MonoDevelop.Ide.Gui.Dialogs/FeatureSelectorDialog.cs,
	  gtk-gui/objects.xml,
	  gtk-gui/MonoDevelop.Ide.Gui.Dialogs.CombineEntryFeatureSelector.cs,
	  gtk-gui/MonoDevelop.Ide.Gui.Dialogs.FeatureSelectorDialog.cs:
	  Implemented new project feature selector widget, used in the new
	  project dialog.
	* MonoDevelop.Ide.addin.xml,
	  MonoDevelop.Ide.Gui/DefaultDisplayBinding.cs: Added new
	  ProjectFeatures extension point. Added a default display binding to
	  be used as reference when registering other display bindings (so
	  they can be added before the default binding if needed).
	* MonoDevelop.Ide.mdp, Makefile.am: Added new files.
	* gtk-gui/generated.cs,
	  gtk-gui/MonoDevelop.Ide.Gui.Dialogs.OpenFileInSolutionDialog.cs,
	  gtk-gui/MonoDevelop.Ide.Gui.Dialogs.ExportProjectDialog.cs,
	  gtk-gui/gui.stetic: Updated.
	* MonoDevelop.Ide.Gui/ProjectOperations.cs: Implemented the NewProject
	  command. In CreateCombineEntry, moved the code that adds the new
	  entry to the combine to the NewProjectDialog.

2007-04-25  Jeffrey Stedfast  <fejj@novell.com>

	* MonoDevelop.Ide.Gui/NavigationService.cs (LogNavPoint): Don't
	allow the history list to grow larger than 100 navpoints - if we
	try to add more, begin removing the oldest nav points.

2007-04-24  Lluis Sanchez Gual <lluis@novell.com> 

	* MonoDevelop.Ide.Commands/FileCommands.cs: Properly destroy the file
	  selector dialog.

2007-04-24  Lluis Sanchez Gual <lluis@novell.com> 

	* MonoDevelop.Ide.Gui.Pads.ProjectPad/ProjectNodeBuilder.cs,
	  MonoDevelop.Ide.Gui.Pads.ProjectPad/CombineNodeBuilder.cs: Show the
	  options dialog when double-clicking on a project or solution.
	* MonoDevelop.Ide.Gui.Pads.ProjectPad/ResourceFolderNodeBuilder.cs:
	  Allow setting a project file as resource when dragged to the
	  resources folder.

2007-04-21  Lluis Sanchez Gual <lluis@novell.com> 

	* MonoDevelop.Ide.Gui/ProjectOperations.cs: Track api changes.

2007-04-20  Ben Motmans  <ben.motmans@gmail.com>

	* MonoDevelop.Ide.Gui.Pads/ErrorListPad.cs:
	Include a "show error reference" item in the popup menu
	* MonoDevelop.Ide.Tasks/Task.cs: store the ErrorNumber

2007-04-19  Lluis Sanchez Gual <lluis@novell.com> 

	* MonoDevelop.Ide.Templates/CombineEntryDescriptor.cs: Track api
	  changes.
	* MonoDevelop.Ide.Commands/ProjectCommands.cs,
	  MonoDevelop.Ide.addin.xml: Moved deploy commands definition to the
	  deploy add-in. Registered new export command.
	* MonoDevelop.Ide.Gui.Pads.ProjectPad/ProjectSolutionPad.cs: Properly
	  update the currently selected combine entry.
	* MonoDevelop.Ide.Gui.Pads.ProjectPad/UnknownEntryNodeBuilder.cs: Allow
	  removing unknown combine entries.
	* MonoDevelop.Ide.Gui.Dialogs/ExportProjectDialog.cs,
	  MonoDevelop.Ide.mdp,
	  gtk-gui/MonoDevelop.Ide.Gui.Dialogs.ExportProjectDialog.cs,
	  gtk-gui/gui.stetic, Makefile.am: Added project export dialog.
	* MonoDevelop.Ide.Gui/ProjectOperations.cs: Keep track of the currently
	  selected combine entry. Implemented project export command. Added
	  method for saving generic combine entries. Removed old deploy code.
	* MonoDevelop.Ide.Gui/ProgressMonitors.cs: Added null check.

2007-04-18  Lluis Sanchez Gual <lluis@novell.com> 

	* MonoDevelop.Ide.Gui.Pads.ProjectPad/ProjectFileNodeBuilder.cs:
	  Changed the label of the Delete command to "Remove", since that
	  command does not delete files, it removes files from a project.

2007-04-18  Ankit Jain <jankit@novell.com> 

	Add new DeleteFileDialog.
	* MonoDevelop.Ide.Gui.Pads.ProjectPad/ProjectFileNodeBuilder.cs (RemoveItem): Use the new
	  DeleteFileDialog.
	* MonoDevelop.Ide.Gui.Dialogs/DeleteFileDialog.cs,
	  gtk-gui/MonoDevelop.Ide.Gui.Dialogs.DeleteFileDialog.cs: New.
	* MonoDevelop.Ide.mdp, Makefile.am: Updated.
	* gtk-gui/gui.stetic: Updated to add the new dialog.

2007-04-13  Jeffrey Stedfast  <fejj@novell.com>

	* MonoDevelop.Ide.Commands/RefactoryCommands.cs
	(BuildRefactoryMenuForItem): If we can jump to the definition of
	any member, we can also rename it - so add a Rename menu item. If
	an interface is selected, add 2 menu items: "Implement Interface
	(implicit)" and "Implement Interface (explicit)".  If a class is
	selected, add the same 2 menu items as we do for interfaces, but
	attach submenus to those items listing the possible interfaces to
	implement.

2007-04-11  Jeffrey Stedfast  <fejj@novell.com>

	* MonoDevelop.Ide.Gui/IViewHistory.cs: Moved to
	MonoDevelop.Ide.Gui.Content

2007-04-10  Jeffrey Stedfast  <fejj@novell.com>

	* MonoDevelop.Ide.Gui/Workbench.cs (OpenDocument): Don't log the
	NavPoint here, it's unnecessary afaict (and no longer easily done
	anyway, since IViewContent no longer contains BuildNavPoint()).

	* MonoDevelop.Ide.Gui/NavigationService.cs: Removed unused helper
	methods.

	* MonoDevelop.Ide.Gui/AbstractViewContent.cs: Removed
	BuildNavPoint()

	* MonoDevelop.Ide.Gui/IViewHistory.cs: New interface for
	BuildNavPoint()
	
	* MonoDevelop.Ide.Gui/IViewContent.cs: Removed BuildNavPoint()

	* MonoDevelop.Ide.Gui/DefaultNavigationPoint.cs: Removed unused
	methods and properties (and the generic object navigation data).

	* MonoDevelop.Ide.Gui/INavigationPoint.cs: Removed unused
	methods/properties.

	* MonoDevelop.Ide.Gui/NavigationHistory.cs: Add a "Clear History"
	menu item in the Forward navigation menu too.
	(UpdateHistory): (Forward/Back) As we progress thru history, group
	/sequential/ points sharing the same filename into submenus (as
	opposed to /all/ points sharing the same filename).

2007-04-09  Jeffrey Stedfast  <fejj@novell.com>

	* MonoDevelop.Ide.Gui.OptionPanels/SelectStylePanel.cs: Provide
	a UI for setting a custom font for the treeview pads.

	* MonoDevelop.Ide.Gui.Pads/TreeViewPad.cs: Allow using a custom
	font for the Pads.

2007-04-04  Jeffrey Stedfast  <fejj@novell.com>

	* MonoDevelop.Ide.Gui/NavigationService.cs: Defer logging until
	the timeout has expired unless there has been a file change.

2007-04-03  Jeffrey Stedfast  <fejj@novell.com>

	* MonoDevelop.Ide.Gui/NavigationService.cs: Only log new points if
	the time interval has been >= 1 second.

	* MonoDevelop.Ide.Gui/NavigationHistory.cs: Don't include the
	current navpoint in the menus.

2007-04-02  Jeffrey Stedfast  <fejj@novell.com>

	* MonoDevelop.Ide.Gui/NavigationHistory.cs: Implement
	NavigationHistoryForward class.

	* MonoDevelop.Ide.Gui/NavigationService.cs: After jumping to the
	new point, emit the HistoryChanged event.

	* MonoDevelop.Ide.addin.xml: The Forward button now uses the same
	custom widget.

2007-03-30  Jeffrey Stedfast  <fejj@novell.com>

	* MonoDevelop.Ide.Gui/NavigationHistory.cs: New widget
	implementing the Back (and someday Forward?) custom 
	history navigation widget.

	* MonoDevelop.Ide.addin.xml: Changed the info for the NavigateBack
	button, it is now a custom widget.

2007-03-29  Jeffrey Stedfast  <fejj@novell.com>

	* MonoDevelop.Ide.Gui/Workbench.cs (OpenDocument): Log the
	NavigationPoint.

	* MonoDevelop.Ide.Gui/ViewContentEventHandler.cs: New source file.

	* MonoDevelop.Ide.Gui/NavigationService.cs: New Navigation Service.

	* MonoDevelop.Ide.Gui/IViewContent.cs: Added a BuildNavPoint() method.

	* MonoDevelop.Ide.Gui/INavigationPoint.cs: New source file describing
	the NavigationPoint interface.

	* MonoDevelop.Ide.Gui/DefaultNavigationPoint.cs: New source file
	implementing the default NavigationPoint interface.

	* MonoDevelop.Ide.Gui/AbstractViewContent.cs: Added a BuildNavPoint()
	virtual method.

	* MonoDevelop.Ide.Commands/NavigationCommands.cs: New source file 
	implementing the code navigation commands.

2007-03-29  Lluis Sanchez Gual <lluis@novell.com> 

	* MonoDevelop.Ide.Commands/ProjectCommands.cs: Track api changes.
	* gtk-gui/MonoDevelop.Ide.Gui.Dialogs.OpenFileInSolutionDialog.cs,
	  Makefile.am: Flush.

2007-03-29  Lluis Sanchez Gual <lluis@novell.com> 

	* MonoDevelop.Ide.Templates/CombineEntryDescriptor.cs: Track api
	  changes.

2007-03-22  Jeffrey Stedfast  <fejj@novell.com>

	* MonoDevelop.Ide.Commands/RefactoryCommands.cs (Update): We always 
	want a separator after any items we add to the menu.
	(BuildRefactoryMenuForItem): Rearranged some code a bit to group 
	like-items together and also added accel keys. If the item is really
	an interface, say so in the menu item rather than naming it "Class {0}"
	which was a little confusing.

2007-03-21  Ankit Jain  <jankit@novell.com>

	* MonoDevelop.Ide.Templates/ProjectTemplate.cs (Initialize): Different
	instances of ProjectTemplate cannot share the XmlDocument.

2007-03-19  Jeffrey Stedfast  <fejj@novell.com>

	* MonoDevelop.Ide.Gui/TextEditor.cs (GetCharAt): Now that
	ITextFile has GetCharAt(), use that instead of implementing it
	ourselves.

2007-03-14  Jeffrey Stedfast  <fejj@novell.com>

	* MonoDevelop.Ide.Gui.Dialogs/NewFileDialog.cs
	(InitializeComponents): Don't crash if no project is selected in
	the solution.
	(InitializeDialog): Clear the iconView.

2007-03-13  Jeffrey Stedfast  <fejj@novell.com>

	* MonoDevelop.Ide.Gui.Dialogs/NewFileDialog.cs
	(AddToProjectToggled): Change the sensitivity of the "Path:" label
	as well.
	(InitializeComponents): Keep a reference tot he Path label so we
	can change its sensitivity as well.

2007-03-13  Jeffrey Stedfast  <fejj@novell.com>

	* MonoDevelop.Ide.Gui.Dialogs/NewFileDialog.cs (InitializeDialog):
	New method to init projectLangs, categories, etc and to
	InitializeView if updating (e.g. after the user picks a project to
	add it to).
	(InitializeTemplates): Only use parentProject if it is the project
	the user has chosen to add his/her new file to.
	(AddTemplate): Same.
	(AddToProjectToggled): Update the view by calling InitializeDialog().
	(AddToProjectComboChanged): Same.

2007-03-12  Jeffrey Stedfast  <fejj@novell.com>

	* MonoDevelop.Ide.Gui.Dialogs/NewFileDialog.cs (OpenEvent): If the
	user has chosen to add the file to a project, use the chosen
	project and path variables.
	(InitializeComponents): If the parentProject is null, add UI
	elements to enable the user to choose which project (and what
	path) he'd like to add the new source file to (or not).
	(InitializeComponents): Add a Activated signal handler to the
	nameEntry widget which will emit the Clicked event on the
	okButton.
	(AddToProjectComboChanged): ComboBox.ActiveText does not exist in
	Gtk-2.4. Also, don't change basePath if the user has manually
	changed it.
	(InitializeComponents): Connect to the PathChanged signal on the
	Add-to-Project FolderEntry to listen for changes typed manually.

2007-03-08  Lluis Sanchez Gual <lluis@novell.com> 

	* gtk-gui/MonoDevelop.Ide.Gui.Dialogs.GotoTypeDialog.cs:
	* MonoDevelop.Ide.Gui.Dialogs/GotoTypeDialog.cs: Merged with 
	  OpenFileInSolutionDialog.
	* MonoDevelop.Ide.mdp: Updated.

2007-03-07  Zach Lute <zach.lute@gmail.com>

	* MonoDevelop.Ide.addin.xml,
	* MonoDevelop.Ide.Commands/FileCommands.cs: Added OpenFileInSolution
	  command and appropriate handler.
	* MonoDevelop.Ide.mdp, Makefile.am, gtk-gui/gui.stetic,
	  gtk-gui/MonoDevelop.Ide.Gui.Dialogs.OpenFileInSolutionDialog.cs,
	  MonoDevelop.Ide.Gui.Dialogs/OpenFileInSolutionDialog.cs:
	  Added OpenFileInSolutionDialog for rapid opening of files in the
	  currently open solution.
	* gtk-gui/MonoDevelop.Ide.Gui.Dialogs.GotoTypeDialog.cs: Generated
	  data from gui.stetic apparently changed slightly.

2007-03-06  Lluis Sanchez Gual <lluis@novell.com> 

	* MonoDevelop.Ide.Gui.Content/TextEditorExtension.cs,
	  MonoDevelop.Ide.addin.xml: Added some marker extensions to the
	  TextEditorExtension chain, to allow relative positioning of
	  extensions.
	* MonoDevelop.Ide.mdp: Don't local-copy references.

2007-03-03 David Makovský (Yakeen) <yakeen@sannyas-on.net>

	* MonoDevelop.Ide.Commands/EditCommands.cs: don't allow paste into readonly tet view

2007-02-27  Lluis Sanchez Gual <lluis@novell.com> 

	* MonoDevelop.Ide.Gui.Content/IExtensibleTextEditor.cs: Completion
	  widget is now implemented as a view interface.
	* MonoDevelop.Ide.Gui.Content/TextEditorExtension.cs: Make the Editor
	  property return a TextEditor, which is more functional than a
	  IEditableTextBuffer.
	* MonoDevelop.Ide.mdp, Makefile.am, MonoDevelop.Ide.Gui/TextEditor.cs:
	  New TextEditor class which wraps several editor interfaces.
	* MonoDevelop.Ide.Gui/Document.cs: Added a TextEditor property.

2007-02-24  Lluis Sanchez Gual <lluis@novell.com> 

	* MonoDevelop.Ide.addin.xml: Fix compatible version number.

2007-02-21  Ankit Jain  <jankit@novell.com>

	* MonoDevelop.Ide.Gui/ProjectOperations.cs (AddReferenceToProject): Ensure
	that the dialog is closed even in case of exception being thrown.

2007-02-20  Lluis Sanchez Gual <lluis@novell.com> 

	* MonoDevelop.Ide.Gui.Content/TextEditorExtension.cs: Added missing
	  null check.

2007-02-19  Lluis Sanchez Gual <lluis@novell.com> 

	* MonoDevelop.Ide.Gui/SdiWorkspaceWindow.cs: Don't remove the child
	  when disposing, it will be destroyed with the parent.

2007-02-16  Lluis Sanchez Gual <lluis@novell.com> 

	* MonoDevelop.Ide.Gui.Pads.ProjectPad/ProjectNodeBuilder.cs,
	  MonoDevelop.Ide.Gui.Pads.ProjectPad/CombineNodeBuilder.cs,
	  MonoDevelop.Ide.Gui.Pads.ProjectPad/UnknownEntryNodeBuilder.cs:
	  Track api changes.
	* MonoDevelop.Ide.Gui.Pads.ProjectPad/SystemFileNodeBuilder.cs: Use
	  ProjectOperations.SaveProject to save projects.
	* MonoDevelop.Ide.Gui/ProjectOperations.cs: Lock the gui when
	  saving/loading a project. When showing the options dialog, only
	  save the combine if the user clicks on OK.
	* MonoDevelop.Ide.Gui/StatusProgressMonitor.cs: Optionally lock the gui
	  while the progress monitor is active.
	* MonoDevelop.Ide.Gui/Workbench.cs: Added methods for locking/unlocking
	  the gui.
	* MonoDevelop.Ide.Gui/ProgressMonitors.cs: Allow locking the main
	  window on saving/loading operations.

2007-02-16  Lluis Sanchez Gual <lluis@novell.com> 

	* MonoDevelop.Ide.addin.xml: Change add-in versions to 0.13.
	* MonoDevelop.Ide.Gui/IdeStartup.cs,
	  MonoDevelop.Ide.Gui.Search/ForwardTextFileIterator.cs: Don't use
	  the file service for temporary file deletes, since it may have side
	  effects.

2007-02-15  Lluis Sanchez Gual <lluis@novell.com> 

	* MonoDevelop.Ide.Gui.Pads/TreeViewItem.cs: Fix incorrect cast.

2007-02-15  Lluis Sanchez Gual <lluis@novell.com> 

	* MonoDevelop.Ide.mdp: Disabled building through makefile. Added
	  missing file.

2007-02-15  Lluis Sanchez Gual <lluis@novell.com> 

	* MonoDevelop.Ide.Commands/ProjectCommands.cs,
	  MonoDevelop.Ide.Gui.Pads.ProjectPad/ProjectNodeBuilder.cs,
	  MonoDevelop.Ide.Gui.Pads.ProjectPad/CombineNodeBuilder.cs,
	  MonoDevelop.Ide.addin.xml: Added new Reload command.
	* MonoDevelop.Ide.Gui.Pads.ProjectPad/UnknownEntryNodeBuilder.cs: Show
	  combine entries which could not be loaded in the project pad.
	* MonoDevelop.Ide.Gui.Pads/FileList.cs: Dispatch file watcher events
	  through the gui thread.
	* MonoDevelop.Ide.Gui.Pads/TreeViewPad.cs: Implemented new type for
	  showing arbitrary strings in a TreeViewPad.
	* MonoDevelop.Ide.Gui.Pads/TreeViewItem.cs: New type for showing
	  arbitrary strings in a TreeViewPad.
	* MonoDevelop.Ide.mdp, Makefile.am: Added new files.
	* MonoDevelop.Ide.Gui/ProjectOperations.cs: Track changes in combine
	  entry files, and reload them when they change. Make sure the
	  CombineOpened event is fired in the gui thread.

2007-02-13  Lluis Sanchez Gual <lluis@novell.com> 

	* MonoDevelop.Ide.Gui/ProjectOperations.cs: Allow jumping to
	  declaration of nested classes. Fixes bug #79763.

2007-02-12  Lluis Sanchez Gual <lluis@novell.com> 

	* MonoDevelop.Ide.Gui.Pads.ProjectPad/ProjectFileNodeBuilder.cs: Return
	  the correct parent object for resources. Fixes bug #80705.

2007-02-11  Lluis Sanchez Gual <lluis@novell.com> 

	* MonoDevelop.Ide.Commands/RefactoryCommands.cs: Don't show the go to
	  base command if the selected class does not have a base class, or
	  we can't jump to it.

2007-02-10  Lluis Sanchez Gual <lluis@novell.com> 

	* MonoDevelop.Ide.Templates/SingleFileDescriptionTemplate.cs: Added
	  null check.
	* MonoDevelop.Ide.Templates/ProjectTemplate.cs: Don't crash if some
	  properties of a template are not set.
	* Base.glade: Made the references dialog a bit bigger by default. Also
	  removed the expander, since there is now an VPaned which can be
	  used to shrink the refs list.
	* MonoDevelop.Ide.Gui.Dialogs/AssemblyReferencePanel.cs: Show the
	  project path by default in the file browser.
	* MonoDevelop.Ide.Gui.Dialogs/SelectReferenceDialog.cs: Show an icon
	  for each selected reference.
	* MonoDevelop.Ide.Gui.Dialogs/GacReferencePanel.cs: Show an icon
	  together with the name of the reference.
	* MonoDevelop.Ide.Gui.Dialogs/ProjectReferencePanel.cs: Make sure the
	  cyclic reference warning is shown at the end of the list.
	* MonoDevelop.Ide.mdp, Makefile.am: Synchronized mdp project with
	  makefile.
	* MonoDevelop.Ide.Gui/SdStatusBar.cs: Make sure the status bar is at
	  least hight enough to show an icon of Menu size.

2007-02-08  Lluis Sanchez Gual <lluis@novell.com> 

	* Makefile.am: Fix variable name.

2007-02-08  Lluis Sanchez Gual <lluis@novell.com> 

	* MonoDevelop.Ide.mdp, Makefile.am: Synchronized the MD project and the
	  Makefile

2007-02-07  Lluis Sanchez Gual <lluis@novell.com> 

	* MonoDevelop.Ide.Templates/ProjectDescriptor.cs: Don't require a
	  default language (not needed for generic projects).
	* MonoDevelop.Ide.Gui/ProjectOperations.cs: Don't save the combine
	  after opening it.

2007-02-07  Lluis Sanchez Gual <lluis@novell.com> 

	* MonoDevelop.Ide.Commands/ProjectCommands.cs,
	  MonoDevelop.Ide.addin.xml: Show the list of custom project commands
	  in the context menu and in the project menu.
	* templates/GenericProject.xpt.xml, MonoDevelop.Ide.mdp, Makefile.am:
	  Added new generic project template.
	* gtk-gui/generated.cs,
	  gtk-gui/MonoDevelop.Ide.Gui.Dialogs.GotoTypeDialog.cs: Updated.
	* MonoDevelop.Ide.Gui/ProjectOperations.cs: Added new method for
	  cleaning combine entries.

2007-02-06  Lluis Sanchez Gual <lluis@novell.com> 

	* MonoDevelop.Ide.Gui.Content/TextEditorExtension.cs: Integrate support
	  for the parameter information window.

2007-02-05  Lluis Sanchez Gual <lluis@novell.com> 

	* MonoDevelop.Ide.Templates/SingleFileDescriptionTemplate.cs,
	  MonoDevelop.Ide.Templates/CodeTranslationFileDescriptionTemplate.cs,
	  MonoDevelop.Ide.Templates/CodeDomFileDescriptionTemplate.cs: Avoid
	  using IDotNetLanguageBinding where ILanguageBinding can be used.
	* MonoDevelop.Ide.Commands/FileCommands.cs: Allow opening combine entry
	  files in the editor.
	* MonoDevelop.Ide.Gui.Dialogs/FileSelectorDialog.cs: Allow selecting
	  the file viewer to use when opening a file.
	* MonoDevelop.Ide.Gui/Document.cs: Added title property.
	* MonoDevelop.Ide.Gui/FileViewer.cs: Allow providing an encoding to the
	  OpenFile method.
	* MonoDevelop.Ide.Gui/ProjectOperations.cs: Check for the
	  IsCancelRequested flag when loading a combine.

2006-02-02 David Makovský (Yakeen) <yakeen@sannyas-on.net>

	* MonoDevelop.Ide.addin.xml: added icon to select-all action 

2007-02-02  Lluis Sanchez Gual <lluis@novell.com> 

	* MonoDevelop.Ide.Gui.Search/WholeProjectDocumentIterator.cs: When
	  searching look into all kind of files, not only in those that are
	  going to be compiled.

2007-02-02  Lluis Sanchez Gual <lluis@novell.com> 

	* MonoDevelop.Ide.Gui/ProjectOperations.cs: The Move call will delete
	  the file from the project, so get the old ProjectFile object before
	  doing the move.

2007-02-01  Lluis Sanchez Gual <lluis@novell.com> 

	* MonoDevelop.Ide.Commands/EditCommands.cs: Fix warning.

2007-01-31  Lluis Sanchez Gual <lluis@novell.com> 

	* MonoDevelop.Ide.Commands/EditCommands.cs,
	  MonoDevelop.Ide.Gui.Pads/TreeViewPad.cs, MonoDevelop.Ide.addin.xml,
	  MonoDevelop.Ide.Gui/ViewCommandHandlers.cs: Assigned the Delete
	  accelerator to the delete command. Implemented default handlers for
	  Delete, Copy, Cut and paste, which now will work for any editable
	  widget in the workbench.

2007-01-31  Lluis Sanchez Gual <lluis@novell.com> 

	* MonoDevelop.Ide.Gui/Workbench.cs,
	  MonoDevelop.Ide.Gui/DefaultWorkbench.cs: Changed confusing field
	  name. Added property for getting the list of pads valid for the
	  active context. Use that when showing the pad list in the view
	  menu.

2007-01-31  Lluis Sanchez Gual <lluis@novell.com> 

	* MonoDevelop.Ide.Gui.Pads.ProjectPad/CombineNodeBuilder.cs: Properly
	  update the parent combine when the last entry is removed.
	* MonoDevelop.Ide.Gui/Document.cs: When a project is removed, reset the
	  project documents of all opened files which belong to that project.
	* MonoDevelop.Ide.Gui/ProjectOperations.cs: Added new events which are
	  fired when an entry is added to the combine hierarchy.

2007-01-30  Lluis Sanchez Gual <lluis@novell.com> 

	* MonoDevelop.Ide.CodeTemplates/CodeTemplateLoader.cs,
	  MonoDevelop.Ide.CodeTemplates/CodeTemplateGroup.cs,
	  MonoDevelop.Ide.Templates/FileTemplate.cs,
	  MonoDevelop.Ide.Templates/TextTemplate.cs,
	  MonoDevelop.Ide.ExternalTools/ToolLoader.cs,
	  MonoDevelop.Ide.Gui/ProjectOperations.cs: Allow comments in the
	  loaded xml. Patch by atsushi@ximian.com (Atsushi Enomoto). Fixes
	  bug #80474.

2007-01-30  Lluis Sanchez Gual <lluis@novell.com> 

	* MonoDevelop.Ide.Gui.Pads/ErrorListPad.cs,
	  MonoDevelop.Ide.Gui/ProjectOperations.cs,
	  MonoDevelop.Ide.Tasks/TaskService.cs,
	  MonoDevelop.Ide.Tasks/CommentTasksView.cs: Improved the error pad
	  performance when adding messages, by implementing an Add method
	  which takes blocks of tasks.

2007-01-29  Lluis Sanchez Gual <lluis@novell.com> 

	* MonoDevelop.Ide.Gui.Content/TextEditorExtension.cs,
	  MonoDevelop.Ide.Commands/CustomStringTagProvider.cs,
	  MonoDevelop.Ide.Gui/Document.cs, MonoDevelop.Ide.Gui/Workbench.cs,
	  MonoDevelop.Ide.Gui/DefaultWorkbench.cs,
	  MonoDevelop.Ide.Gui.BrowserDisplayBinding/HtmlViewPane.cs,
	  MonoDevelop.Ide.Gui.BrowserDisplayBinding/BrowserDisplayBinding.cs,
	  MonoDevelop.Ide.Gui.Search/SearchReplaceManager.cs: Use the new
	  GetContent method instead of casting the view to the required
	  interface.

2007-01-29  Lluis Sanchez Gual <lluis@novell.com> 

	* MonoDevelop.Ide.Gui.Content/TextEditorExtension.cs,
	  MonoDevelop.Ide.Commands/RefactoryCommands.cs,
	  MonoDevelop.Ide.Gui/ViewCommandHandlers.cs,
	  MonoDevelop.Ide.Codons/WindowActiveCondition.cs,
	  MonoDevelop.Ide.Gui.Search/CurrentDocumentIterator.cs,
	  MonoDevelop.Ide.Gui.Search/SearchReplaceManager.cs,
	  MonoDevelop.Ide.Gui.Search/SearchReplaceUtilities.cs,
	  MonoDevelop.Ide.Gui.Search/SearchReplaceInFilesManager.cs: Track
	  api changes in Document class.
	* MonoDevelop.Ide.Gui/Document.cs,
	  MonoDevelop.Ide.Gui/IBaseViewContent.cs,
	  MonoDevelop.Ide.Gui/AbstractBaseViewContent.cs: Added a GetContent
	  method for getting a specific interface implementation from a view.
	  It's better than just casting the view to a specific interface
	  because the view can in this way implement interfaces in classes
	  other the main view. It simplifies the work in views which are
	  composed by multiple views.

2007-01-29  Lluis Sanchez Gual <lluis@novell.com> 

	* MonoDevelop.Ide.CodeTemplates/TemplateCompletionDataProvider.cs:
	  Track api changes.
	* MonoDevelop.Ide.Gui.Content/IExtensibleTextEditor.cs,
	  MonoDevelop.Ide.Gui.Content/TextEditorExtension.cs,
	  MonoDevelop.Ide.addin.xml, MonoDevelop.Ide.Gui/Document.cs,
	  MonoDevelop.Ide.Gui/Workbench.cs: Implemented new extension point,
	  which allows providing custom support for code completion to
	  editors.
	* MonoDevelop.Ide.Gui.Dialogs/GotoTypeDialog.cs, gtk-gui/generated.cs,
	  gtk-gui/MonoDevelop.Ide.Gui.Dialogs.GotoTypeDialog.cs,
	  gtk-gui/gui.stetic: Use the new partial class model.
	* MonoDevelop.Ide.mdp, Makefile.am: Updated.

2007-01-23  Lluis Sanchez Gual <lluis@novell.com> 

	* MonoDevelop.Ide.Commands/FileCommands.cs,
	  MonoDevelop.Ide.Gui.Dialogs/FileSelectorDialog.cs: Don't allow
	  opening remote files.

2007-01-23  Lluis Sanchez Gual <lluis@novell.com> 

	* MonoDevelop.Ide.Gui.Pads.ProjectPad/ProjectFolderNodeBuilder.cs:
	  Allow deleting folders which don't belong to a project.
	* MonoDevelop.Ide.Gui/DefaultWorkbench.cs: Dispose all views before
	  shutting down.

2007-01-22  Lluis Sanchez Gual <lluis@novell.com> 

	* MonoDevelop.Ide.Gui.Pads.ProjectPad/ProjectNodeBuilder.cs,
	  MonoDevelop.Ide.Gui.Pads.ProjectPad/CombineNodeBuilder.cs: Dispose
	  projects and combines after removing them.

2007-01-22  Lluis Sanchez Gual <lluis@novell.com> 

	* MonoDevelop.Ide.Gui.Pads/TaskListPad.cs: Fixed warnings.
	* MonoDevelop.Ide.Gui/DefaultWorkbench.cs: Fix crash that happens when
	  the view list changes while closing the views.

2007-01-19  Marek Sieradzki  <marek.sieradzki@gmail.com>

	* MonoDevelop.Ide.Templates/CombineDescriptor.cs,
	  MonoDevelop.Ide.Templates/FileTemplate.cs,
	  MonoDevelop.Ide.Templates/CombineEntryDescriptor.cs,
	  MonoDevelop.Ide.Templates/SingleFileDescriptionTemplate.cs,
	  MonoDevelop.Ide.Templates/ProjectTemplate.cs,
	  MonoDevelop.Ide.Templates/ProjectDescriptor.cs,
	  MonoDevelop.Ide.Commands/FileCommands.cs,
	  MonoDevelop.Ide.Commands/ToolsCommands.cs,
	  MonoDevelop.Ide.Commands/ProjectCommands.cs,
	  MonoDevelop.Ide.Gui.Pads.ClassPad/CombineNodeBuilder.cs,
	  MonoDevelop.Ide.Gui.Pads.ProjectPad/ProjectFolderNodeBuilder.cs,
	  MonoDevelop.Ide.Gui.Pads.ProjectPad/ProjectFileNodeBuilder.cs,
	  MonoDevelop.Ide.Gui.Pads.ProjectPad/ProjectNodeBuilder.cs,
	  MonoDevelop.Ide.Gui.Pads.ProjectPad/FolderNodeBuilder.cs,
	  MonoDevelop.Ide.Gui.Pads.ProjectPad/CombineNodeBuilder.cs,
	  MonoDevelop.Ide.Gui.Pads.ProjectPad/ResourceFolderNodeBuilder.cs,
	  MonoDevelop.Ide.Gui.Pads.ProjectPad/SystemFileNodeBuilder.cs,
	  MonoDevelop.Ide.Gui.Dialogs/IncludeFilesDialog.cs,
	  MonoDevelop.Ide.Gui.Dialogs/SharpDevelopAboutPanels.cs,
	  MonoDevelop.Ide.Gui.Dialogs/DirtyFilesDialog.cs,
	  MonoDevelop.Ide.Gui.Dialogs/NewProjectDialog.cs,
	  MonoDevelop.Ide.Gui/Document.cs,
	  MonoDevelop.Ide.Gui/ProjectOperations.cs,
	  MonoDevelop.Ide.Gui/Workbench.cs,
	  MonoDevelop.Ide.Gui/SdStatusBar.cs,
	  MonoDevelop.Ide.Gui.Search/SearchReplaceInFilesManager.cs:
	  	Removed redundant String.Format ().

2007-01-16  Lluis Sanchez Gual <lluis@novell.com> 

	Added check for null file names.

2007-01-15  Lluis Sanchez Gual <lluis@novell.com> 

	* MonoDevelop.Ide.Templates/FileTemplate.cs: Made IsValidForProject
	  protected, so it can be overriden by FileTemplate subclasses.
	* MonoDevelop.Ide.Gui.Pads.ProjectPad/ShowAllFilesBuilderExtension.cs:
	  Fixed minor bug that avoids showing files that don't exist in the
	  project pad.

2007-01-09  Lluis Sanchez Gual <lluis@novell.com> 

	* Base.glade: Fixed some layout problems in the new project dialog.

2007-01-09  Lluis Sanchez Gual <lluis@novell.com> 

	* MonoDevelop.Ide.mdp: Updated.
	* MonoDevelop.Ide.Gui/ProjectOperations.cs: Use the new
	  ReadCombineEntry method.

2006-12-22  Ankit Jain  <jankit@novell.com>

	* MonoDevelop.Ide.addin.xml: Add "MonoDevelop" to file filter names
	"Solution Files" and "Project Files" .

2006-12-20  Ankit Jain  <jankit@novell.com>

	* MonoDevelop.Ide.Gui/HelpOperations.cs (CheckExternalMonodoc): New. Check
	whether the available monodoc is recent version (supports --remote-mode).
	This check is done on the first call to ShowHelp. If its unsuccesful,
	then it falls back to use the integrated HelpViewer.
	(ShowHelpExternal): New. Show help using the external monodoc. Fall back
	on HelpViewer in case of any errors.

2006-12-17 Jacob Ilsø Christensen <jacobilsoe@gmail.com>

	* options/MonoDevelop-templates.xml: Use standard keywords
	for some of the templates and added a template for foreach.
	Fixes bug #80125.

2006-12-17  Lluis Sanchez Gual <lluis@novell.com> 

	* MonoDevelop.Ide.Templates/FileTemplate.cs: Track changes in
	  FileService API. Make some attributes optional. Added better error
	  checks for mandatory attributes.
	* MonoDevelop.Ide.Templates/CombineDescriptor.cs,
	  MonoDevelop.Ide.Templates/TextTemplate.cs,
	  MonoDevelop.Ide.Templates/ProjectDescriptor.cs,
	  MonoDevelop.Ide.Gui.OptionPanels/LoadSavePanel.cs,
	  MonoDevelop.Ide.Gui.OptionPanels/ExternalToolPanel.cs,
	  MonoDevelop.Ide.Commands/ProjectCommands.cs,
	  MonoDevelop.Ide/Services.cs,
	  MonoDevelop.Ide.Gui.Pads.ProjectPad/ProjectFolderNodeBuilder.cs,
	  MonoDevelop.Ide.Gui.Pads.ProjectPad/ProjectFileNodeBuilder.cs,
	  MonoDevelop.Ide.Gui.Pads.ProjectPad/FolderNodeBuilder.cs,
	  MonoDevelop.Ide.Gui.Pads.ProjectPad/ShowAllFilesBuilderExtension.cs,
	  MonoDevelop.Ide.Gui.Pads.ProjectPad/SystemFileNodeBuilder.cs,
	  MonoDevelop.Ide.Gui.Pads.ProjectPad/ProjectFolder.cs,
	  MonoDevelop.Ide.Gui.Dialogs/IncludeFilesDialog.cs,
	  MonoDevelop.Ide.Gui.Dialogs/NewProjectDialog.cs,
	  MonoDevelop.Ide.Gui.Dialogs/ReplaceInFilesDialog.cs,
	  MonoDevelop.Ide.Gui.Pads/FileList.cs,
	  MonoDevelop.Ide.Gui.Pads/SearchResultPad.cs,
	  MonoDevelop.Ide.Gui.Pads/ErrorListPad.cs,
	  MonoDevelop.Ide.Gui/Document.cs,
	  MonoDevelop.Ide.Gui/AbstractViewContent.cs,
	  MonoDevelop.Ide.Gui/ProjectOperations.cs,
	  MonoDevelop.Ide.Gui/Workbench.cs,
	  MonoDevelop.Ide.Gui/IdeStartup.cs,
	  MonoDevelop.Ide.Gui/DefaultWorkbench.cs,
	  MonoDevelop.Ide.Gui/Ide.cs,
	  MonoDevelop.Ide.Tasks/CommentTasksView.cs,
	  MonoDevelop.Ide.Gui.Search/ForwardTextFileIterator.cs: Track
	  changes in FileService API.

2006-12-14 Jacob Ilsø Christensen <jacobilsoe@gmail.com>

	* MonoDevelop.Ide.Gui.Dialogs/WordCountDialog.cs:
	Fixed sorting and removed a lot of unnecessary code.

2006-12-13 Jacob Ilsø Christensen <jacobilsoe@gmail.com>

	* MonoDevelop.Ide.Commands/WindowCommands.cs: Ensure that
	filenames containing underscores are escape correctly.
	Fixes bug #79766. Thanks to John Millikin.

2006-12-13 Jacob Ilsø Christensen <jacobilsoe@gmail.com>

	* Base.glade: Added a VPaned to the Edit References dialog.

2006-12-11  Lluis Sanchez Gual <lluis@novell.com> 

	* MonoDevelop.Ide.Gui/ProjectOperations.cs,
	  MonoDevelop.Ide.Gui/AddEntryEventHandler.cs: Provide the combine
	  when firing the AddingEntryToCombine event.

2006-12-11  Lluis Sanchez Gual <lluis@novell.com> 

	* MonoDevelop.Ide.mdp, Makefile.am,
	  MonoDevelop.Ide.Gui/AddEntryEventHandler.cs: Added file
	  AddEntryEventHandler.cs.
	* MonoDevelop.Ide.Gui/ProjectOperations.cs: Fire the
	  AddingEntryToCombine event just before adding the entry.

2006-12-05  Ankit Jain  <jankit@novell.com>

	* MonoDevelop.Ide.Gui/ProjectOperations.cs (backgroundLoadCombine): Try
	to load the corresponding .mds only if loading a .mdp

2006-12-01 Jacob Ilsø Christensen <jacobilsoe@gmail.com>

	* gtk-gui/generated.cs:
	* gtk-gui/gui.stetic:
	Changed goto to go to.

2006-12-01 Jacob Ilsø Christensen <jacobilsoe@gmail.com>

	* MonoDevelop.Ide.addin.xml: Changed goto to go to.

2006-11-30  Lluis Sanchez Gual <lluis@novell.com> 

	* MonoDevelop.Ide.mdp: Added some missing resources.
	* MonoDevelop.Ide.Gui/BackgroundProgressMonitor.cs: Added some null
	  checks.
	* MonoDevelop.Ide.Tasks/Task.cs, MonoDevelop.Ide.Tasks/TaskService.cs:
	  Avoid relative path names in the task service.
	* MonoDevelop.Ide.Gui.Search/SearchReplaceManager.cs: Fix endless loop
	  issue. Fixes bug #79526.

2006-11-28 Jacob Ilsø Christensen <jacobilsoe@gmail.com>

	* MonoDevelop.Ide.Commands/SearchCommands.cs:
	* MonoDevelop.Ide.Gui.Dialogs/GotoClassDialog.cs:
	* MonoDevelop.Ide.Gui.Dialogs/GotoTypeDialog.cs:
	* MonoDevelop.Ide.addin.xml:
	* MonoDevelop.Ide.mdp:
	* gtk-gui/generated.cs:
	* gtk-gui/gui.stetic:
	* Makefile.am:
	Renamed Goto Class to Goto Type.

2006-11-27  Jacob Ilsø Christensen <jacobilsoe@gmail.com>

	* MonoDevelop.Ide.Commands/RefactoryCommands.cs:
	Re-enabled "Find All References" functionality.

2006-11-26 David Makovský (Yakeen) <yakeen@sannyas-on.net>

	* MonoDevelop.Ide.Gui/LayoutComboBox.cs: added
	* MonoDevelop.Ide.Gui/Workbench.cs: defined LayoutChanged event and firing
	* MonoDevelop.Ide.Commands/ViewCommands.cs: added LayoutSelector to ViewCommands enum
	* MonoDevelop.Ide.addin.xml: new LayoutSelector action and added layout toolbar
	* MonoDevelop.Ide/Makefile.am:
	* MonoDevelop.Ide/MonoDevelop.Ide.mdp: newly added file
	
2006-11-22 David Makovský (Yakeen) <yakeen@sannyas-on.net>

	* MonoDevelop.Ide.Gui.Dialogs/FileSelectorDialog.cs: remember last used filter
	
2006-11-21 David Makovský (Yakeen) <yakeen@sannyas-on.net>
	
	* MonoDevelop.Ide.Tasks/CommentTasksView.cs: fixed casting
	
2006-11-16  Lluis Sanchez Gual <lluis@novell.com> 

	* MonoDevelop.Ide.Commands/EditCommands.cs,
	  MonoDevelop.Ide.Gui/Workbench.cs: Created new method for showing
	  the global preferences, with a parameter which allows showing a
	  specific page.

2006-11-16  Lluis Sanchez Gual <lluis@novell.com> 

	* MonoDevelop.Ide.Tasks/TaskService.cs: Use global events to keep track
	  of renamed and removed files, instead of subscribing to a
	  particular combine. Update the comment tags only if the
	  TaskListTokens property changes. Added default values for the
	  TaskListTokens property.

2006-11-15 David Makovský (Yakeen) <yakeen@sannyas-on.net>
	
	* MonoDevelop.Ide.Tasks/TaskService.cs: re-enabling handlers

2006-11-14 Lluis Sanchez Gual  <lluis@novell.com> 

	* MonoDevelop.Ide.Gui.Pads.ProjectPad/LinkedFilesFolderNodeBuilder.cs:
	  Fix warning.
	* MonoDevelop.Ide.Tasks/UserTasksView.cs: Don't use CellRendererCombo
	  since it's gtk 2.6.
	* MonoDevelop.Ide.Tasks/TaskService.cs: Disabled loading of tasks
	  since it hangs when loading the MD solution. Fixed warning.
	  Make sure OnCommentTasksChanged is called asynchronously to
	  avoid deadlocks in the parser service.

2006-11-13 David Makovský (Yakeen) <yakeen@sannyas-on.net>
	
	* MonoDevelop.Ide.Tasks/CommentTasksView.cs:
	* MonoDevelop.Ide.Tasks/UserTasksView.cs: added

2006-11-13 David Makovský (Yakeen) <yakeen@sannyas-on.net>
	
	* Makefile.am:
	* MonoDevelop.Ide.mdp:
	* Base.glade: updated
	* MonoDevelop.Ide.addin.xml: renamed Task List pad -> Error List pad, added Task List pad, added User and Comments Task List Pad Views
	* MonoDevelop.Ide.Gui.Pads/OpenTaskView.cs: removed (renamed to ErrorView)
	* MonoDevelop.Ide.Gui.Pads/ErrorListPad.cs:
	* MonoDevelop.Ide.Gui.Pads/TaskListPad.cs:
	* MonoDevelop.Ide.Codons/TaskListViewCodon.cs:
	* MonoDevelop.Ide.Tasks/UserTask.cs:
	* MonoDevelop.Ide.Tasks/ITaskListView.cs:
	* MonoDevelop.Ide.Tasks/TaskPriority.cs:
	* MonoDevelop.Ide.Gui.OptionPanels/TasksOptionsPanel.cs: added
	* MonoDevelop.Ide.Gui/ProjectOperations.cs: track API changes
	* MonoDevelop.Ide.Tasks/Task.cs: changed TaskType enum, added Priority property, new Constructors
	* MonoDevelop.Ide.Tasks/TaskService.cs: refactored, added User Tasks and Comment Tasks functionality

2006-11-11 David Makovský (Yakeen) <yakeen@sannyas-on.net>

	* /MonoDevelop.Ide.Commands/FileCommands.cs: fix for bug 79410

2006-10-18 Lluis Sanchez Gual  <lluis@novell.com> 

	* MonoDevelop.Ide.Gui.Pads.ProjectPad/ShowAllFilesBuilderExtension.cs:
	* MonoDevelop.Ide.Gui.Pads.ProjectPad/ProjectFileNodeBuilder.cs:
	* MonoDevelop.Ide.Gui.Pads.ProjectPad/ProjectNodeBuilder.cs: 
	* MonoDevelop.Ide.Gui.Pads.ProjectPad/FolderNodeBuilder.cs:
	* MonoDevelop.Ide.Gui.Pads.ProjectPad/LinkedFilesFolderNodeBuilder.cs:
	* MonoDevelop.Ide.Gui.Pads.ProjectPad/LinkedFilesFolder.cs:
	* icons/Icons.16x16.LinkOverlay.png:
	* MonoDevelop.Ide.addin.xml:
	  Implemented support for files outside of a project directory.
	  Fixes bug #79296. FolderNodeBuilder.cs code contributed by Chris Morgan.
	
	* Makefile.am:
	* MonoDevelop.Ide.mdp: Updated.

2006-10-17 Lluis Sanchez Gual  <lluis@novell.com> 

	* MonoDevelop.Ide.Gui/ProjectOperations.cs: Make sure combine events
	  are dispatched in the GUI thread.

2006-10-06 Andrés G. Aragoneses <knocte@gmail.com>

	* MonoDevelop.Ide.Gui.Dialogs/ReplaceDialog.cs: Improved string.

2006-09-26 Jacob Ilsø Christensen <jacobilsoe@gmail.com>

	* MonoDevelop.Ide.Commands/ViewCommands.cs:
	* MonoDevelop.Ide.Gui.Pads/TreeViewPad.cs:
	* MonoDevelop.Ide.addin.xml:
	Added functionality to expand all nodes.

2006-09-25 Jacob Ilsø Christensen <jacobilsoe@gmail.com>

	* MonoDevelop.Ide.Commands/RefactoryCommands.cs:
	Re-enabled "Find Derived Classes" functionality.

2006-09-24 Jacob Ilsø Christensen <jacobilsoe@gmail.com>

	* MonoDevelop.Ide.Gui.Pads/SearchResultPad.cs:
	* MonoDevelop.Ide.Gui.Search/SearchReplaceManager.cs:
	* MonoDevelop.Ide.Gui.Search/SearchReplaceInFilesManager.cs:
	Fixed some pluralization issues.

2006-09-21 Lluis Sanchez Gual  <lluis@novell.com> 

	* MonoDevelop.Ide.Gui.Pads/OpenTaskView.cs: Track API changes.
	* MonoDevelop.Ide.Gui/ProjectOperations.cs: Fire the
	  Begin/End build events in the GUI thread.
	  
	* MonoDevelop.Ide.Gui/Ide.cs:
	* MonoDevelop.Ide.Gui/DefaultWorkbench.cs: Fire the OnExiting
	  and OnExited events when closing the IDE.

2006-09-19 Jacob Ilsø Christensen <jacobilsoe@gmail.com>

	* MonoDevelop.Ide.Gui.Dialogs/GotoClassDialog.cs:
	Added caching of icons. Removed namespace column
	and added the namespace to the class column instead.

2006-09-19 Jacob Ilsø Christensen <jacobilsoe@gmail.com>

	* MonoDevelop.Ide.Gui.Dialogs/GotoClassDialog.cs:
	Added icons.

2006-09-19 Jacob Ilsø Christensen <jacobilsoe@gmail.com>

	* MonoDevelop.Ide.Gui.Dialogs/GotoClassDialog.cs:
	Fixed problem which occurred when the main solution
	has multiple subsolutions.

2006-09-19 Jacob Ilsø Christensen <jacobilsoe@gmail.com>
	
	* .: Added svn:ignore for MonoDevelop.Ide.pidb

	* gtk-gui/generated.cs:
	* gtk-gui/gui.stetic:
	GUI code for GotoClassDialog.

	* MonoDevelop.Ide.mdp:
	* Makefile.am:
	Added GotoClassDialog.

	* MonoDevelop.Ide.Commands/SearchCommands.cs:
	Added GotoClassCommand.

	* MonoDevelop.Ide.Gui.Dialogs/GotoClassDialog.cs:
	The GotoClassDialog.

	* MonoDevelop.Ide.addin.xml:
	Added menu item for the GotoClassDialog.

2006-09-12 Levi Bard  <taktaktaktaktaktaktaktaktaktak@gmail.com>

	* MonoDevelop.Ide.Gui/ProjectOperations.cs: Win32 URI workaround.
	* MonoDevelop.Ide.Gui/Workbench.cs: Win32 URI workaround.
	* MonoDevelop.Ide.Gui/IdeStartup.cs: Autoinitialize VFS, TCP IPC fixes.
	* MonoDevelop.Ide.Gui/DefaultWorkbench.cs: Win32 URI workaround.

2006-09-12 Lluis Sanchez Gual  <lluis@novell.com> 

	* MonoDevelop.Ide.Gui.Pads.ProjectPad/ShowAllFilesBuilderExtension.cs:
	  Don't show files which are not under the project directory.

2006-09-11 Jacob Ilsø Christensen <jacobilsoe@gmail.com>

	* MonoDevelop.Ide.addin.xml: A few minor HIG updates.

2006-09-07 Andrés G. Aragoneses  <knocte@gmail.com>

	* MonoDevelop.Ide.Templates/CombineDescriptor.cs:
	* MonoDevelop.Ide.Templates/CombineEntryDescriptor.cs:
	* MonoDevelop.Ide.Templates/SingleFileDescriptionTemplate.cs:
	* MonoDevelop.Ide.Templates/ProjectDescriptor.cs:
	* MonoDevelop.Ide.Gui.Pads.ProjectPad/ShowAllFilesBuilderExtension.cs:
	* MonoDevelop.Ide.Gui.Pads.ProjectPad/FolderNodeBuilder.cs:
	* MonoDevelop.Ide.addin.xml:
	* MonoDevelop.Ide.Gui/Workbench.cs: Improved strings and fixed typo.

2006-08-30 Lluis Sanchez Gual  <lluis@novell.com> 

	* MonoDevelop.Ide.Gui.Search/SearchReplaceManager.cs: Fix the build.
	
2006-08-30 Lluis Sanchez Gual  <lluis@novell.com>

	* MonoDevelop.Ide.Gui/Workbench.cs: Properly report file open errors.
	* MonoDevelop.Ide.Gui.Search/SearchReplaceManager.cs: Don't crash if
	  a file can't be opened.
	
	* MonoDevelop.Ide.Gui.Search/FileDocumentInformation.cs:
	* MonoDevelop.Ide.Gui.Search/ForwardTextFileIterator.cs: Use Read file
	  share for reading the file.

2006-08-29 Lluis Sanchez Gual  <lluis@novell.com>

	* MonoDevelop.Ide.Gui.Pads/OpenTaskView.cs: Make the toolbar smaller
	  and add some spacing.
	* MonoDevelop.Ide.mdp: Removed unused file.
	* MonoDevelop.Ide.Gui/Document.cs: Unsubscribe ActiveViewContentChanged
	  event when the window is closed.
	* MonoDevelop.Ide.Gui/Workbench.cs: Fixed error message.
	* MonoDevelop.Ide.Gui/SdiWorkspaceWindow.cs: Added some missing Destroys().
	* MonoDevelop.Ide.Gui/SdiWorkspaceLayout.cs: Unsubscribe events to avoid
	  memory leaks.

2006-08-22 Lluis Sanchez Gual  <lluis@novell.com>

	* MonoDevelop.Ide.Gui.Pads.ClassPad/NamespaceNodeBuilder.cs: Fixed
	  exception when trying to update an empty tree.
	* MonoDevelop.Ide.Gui/Workbench.cs: Don't crash if a file load fails.
	* MonoDevelop.Ide.Gui/SdiWorkspaceWindow.cs: Route commands through
	  the view, before routing to the parent.
	  
	* MonoDevelop.Ide.Gui.Dialogs/SelectReferenceDialog.cs:
	* MonoDevelop.Ide.Gui.Dialogs/AssemblyReferencePanel.cs:
	* MonoDevelop.Ide.Gui.Dialogs/GacReferencePanel.cs:
	* MonoDevelop.Ide.Gui.Dialogs/ProjectReferencePanel.cs: Several fixes
	  and code refactoring that closes bug #79099.

2006-08-10 Lluis Sanchez Gual  <lluis@novell.com>

	* MonoDevelop.Ide.Gui.Dialogs/FileSelectorDialog.cs: Don't show
	  the encoding selector when a folder is selected.

2006-08-10  Scott Ellington  <scott.ellington@gmail.com>

	* MonoDevelop.Ide.Gui/IViewContent.cs: add StockIconId property
	* MonoDevelop.Ide.Gui/AbstractViewContent.cs: implement ^^
	* MonoDevelop.Ide.Gui/SdiWorkspaceWindow.cs: use StockIconId
	* MonoDevelop.Ide.Gui/SdiWorkspaceLayout.cs: use StockIconId

2006-08-08 Lluis Sanchez Gual  <lluis@novell.com>

	* MonoDevelop.Ide.Commands/ProjectCommands.cs: Added deploy command.
	  Build the project before deploying.
	* MonoDevelop.Ide.Gui.Pads/TreeViewPad.cs: Set the pad as command
	  target when showing the context menu. Fixes bug #76141.
	* MonoDevelop.Ide.Gui.Pads/OpenTaskView.cs: Added null check.
	* MonoDevelop.Ide.addin.xml: Added deploy command.
	* MonoDevelop.Ide.Gui/ProjectOperations.cs: Added Deploy method.

2006-08-04 Lluis Sanchez Gual  <lluis@novell.com>

	* MonoDevelop.Ide.Gui.Content/IEncodedTextContent.cs: New interface.
	* Base.glade: Added dialog for managing encodings.
	* MonoDevelop.Ide.Commands/FileCommands.cs: Moved most of the code
	  to FileSelectorDialog.
	* MonoDevelop.Ide.Gui/FileViewer.cs: Track api changes.

	* MonoDevelop.Ide.Gui/Workbench.cs:
	* MonoDevelop.Ide.Gui/Document.cs: Implemented support for saving
	  and loading files using a specific text encoding.
	  
	* MonoDevelop.Ide.Gui.BrowserDisplayBinding/BrowserDisplayBinding.cs:
	  Track api changes. CreateContentForFile should only create the
	  view, not load it.
	  
2006-07-30 Matej Urbas <matej.urbas@gmail.com>

	* MonoDevelop.Ide.Gui.Pads.ClassPad/ClassNodeBuilder.cs: Removed a trace
	  message.

2006-07-26 Lluis Sanchez Gual  <lluis@novell.com>

	* MonoDevelop.Ide.Gui.Pads.ClassPad/ClassData.cs:
	* MonoDevelop.Ide.Gui.Pads.ClassPad/NamespaceData.cs:
	  Added some null checks.
	  
	* MonoDevelop.Ide.Gui.Pads.ClassPad/CombineNodeBuilder.cs: 
	  In OnEntryAdded, delay the tree update a bit, since the parser
	  database is updated using the same event, so we have to wait
	  until it is updated.
	* MonoDevelop.Ide.Gui.Pads.ProjectPad/FolderNodeBuilder.cs:
	  When adding files, set the current selected folder as
	  default directory.
	* MonoDevelop.Ide.Gui.Pads/TreeViewPad.cs: Removed unused column.
	* MonoDevelop.Ide.Gui/ProjectOperations.cs: When adding a combine
	  entry to a combine, use the combine folder as default directory.

2006-07-21 Michael Hutchinson <m.j.hutchinson@gmail.com>

	* MonoDevelop.Ide.Templates/SingleFileDescriptionTemplate.cs:
	  Improve name file generation. Use defaultExtension for filenames 
	  that specify neither a language nor a name pattern.
	* MonoDevelop.Ide.Gui.BrowserDisplayBinding/BrowserDisplayBinding.cs:
	  Make browser preview more robust (missed earlier).

2006-07-21 Lluis Sanchez Gual  <lluis@novell.com>

	* MonoDevelop.Ide.Templates/SingleFileDescriptionTemplate.cs: Don't ctash
	  for file which don't have a language.
	  method to ProjectOperations.
	* MonoDevelop.Ide.Gui.Dialogs/NewFileDialog.cs: When disposing the dialog,
	  destroy it.
	* MonoDevelop.Ide.Gui/ProjectOperations.cs:
	* MonoDevelop.Ide.Commands/RefactoryCommands.cs: Moved GoToDeclaration

2006-07-20 Michael Hutchinson <m.j.hutchinson@gmail.com> 

	* MonoDevelop.Ide.Gui.BrowserDisplayBinding/HtmlViewPane.cs: Make 
	  independent of SourceEditor by using ITextBuffer instead; re-enable 
	  live secondary view of html pages.
	  
	* MonoDevelop.Ide.Gui/SdiWorkspaceWindow.cs: Re-enable and re-work 
	  support for secondary ViewContents.
	  
	* MonoDevelop.Ide.Gui/SdiWorkspaceWindow.cs:
	* MonoDevelop.Ide.Gui/IWorkbenchWindow.cs: Add an event to detect when 
	  the active ViewContent changes.
	  
	* MonoDevelop.Ide.Gui/IBaseViewContent.cs:
	* MonoDevelop.Ide.Gui/AbstractBaseViewContent.cs:
	* MonoDevelop.Ide.Gui/AbstractViewContent.cs:
	* MonoDevelop.Ide.Gui/Workbench.cs: New method bool CanReuseView (string 
	  fileName), used to determine whether an existing ViewContent can be 
	  used instead of re-opening a file.
	  
	* MonoDevelop.Ide.Gui/IBaseViewContent.cs:
	* MonoDevelop.Ide.Gui/ISecondaryViewContent.cs:
	* MonoDevelop.Ide.Gui/IViewContent.cs: Move TabPageLabel back into into 
	  the base interface, as it is duplicated in both deriving interfaces.
	  
	* MonoDevelop.Ide.Gui/Document.cs: Add a property to retrieve the active
	  IViewContent, and an event to detect when it changes.

2006-07-20 Lluis Sanchez Gual  <lluis@novell.com>

	* MonoDevelop.Ide.Gui.Pads.ProjectPad/FolderNodeBuilder.cs:
	  Removed call to StealFocus, since StartLabelEdit already does it.
	* MonoDevelop.Ide.Gui.Pads/TreeViewPad.cs: Removed StealFocus
	  method and merged into StartLabelEdit.
	* MonoDevelop.Ide.Gui/SdiWorkspaceLayout.cs: Removed workaround
	  for showing a dock item, since it now works.

2006-07-18 Lluis Sanchez Gual  <lluis@novell.com>

	* MonoDevelop.Ide.Gui/SdiWorkspaceLayout.cs: Fix some problems
	  with tab reordering.

2006-07-17 Lluis Sanchez Gual  <lluis@novell.com>

	 * MonoDevelop.Ide.Templates/SingleFileDescriptionTemplate.cs: 
	   In IsValidName, don't crash if the language name is not provided.
	 * MonoDevelop.Ide.Gui.Pads.ProjectPad/ProjectFileNodeBuilder.cs:
	   The IncludeInDeploy command now sets the new BuildAction.FileCopy flag.
	 * MonoDevelop.Ide.Gui.Pads.ProjectPad/ProjectNodeBuilder.cs: Removed
	   unused command.
	 * MonoDevelop.Ide.Gui.Dialogs/GacReferencePanel.cs: Track api changes.
	 * MonoDevelop.Ide.Gui.Dialogs/NewFileDialog.cs: Removed unused treeview.
	   Renamed some fields for clarity. Catch some exceptions.
	 * MonoDevelop.Ide.mdp: Updated.
	 * MonoDevelop.Ide.Gui/ProjectOperations.cs: Removed unused method.

2006-07-12 Lluis Sanchez Gual  <lluis@novell.com>

	* Base.glade: Fix some accelerators in the new project dialog.
	* MonoDevelop.Ide.Commands/RefactoryCommands.cs: Add support for
	  "Go to declaration" for local variables.
	* MonoDevelop.Ide.Commands/ProjectCommands.cs: Added command for
	  configuring deploy targets.
	  
	* MonoDevelop.Ide.Gui.Pads.ProjectPad/CombineNodeBuilder.cs:
	* MonoDevelop.Ide.Gui.Pads.ProjectPad/ProjectNodeBuilder.cs: Moved
	  handling of command ProjectCommands.Options to a global handler,
	  so it can be used in the main menu.
	  
	* MonoDevelop.Ide.addin.xml: Added new ConfigureDeployTargets command.
	  Renamed Run menu to Project, which I think makes more sense.
	  Commented out currently unused debugger commands.
	* MonoDevelop.Ide.Gui/ProjectOperations.cs: In ShowOptions, support
	  showing a specific options panel.

2006-07-11 Lluis Sanchez Gual  <lluis@novell.com>

	* MonoDevelop.Ide.Gui.Pads.ProjectPad/ProjectNodeBuilder.cs: Show startup
	  projects in bold.
	* MonoDevelop.Ide.Gui.Pads.ProjectPad/CombineNodeBuilder.cs: Update the
	  tree when the startup project changes.
	* MonoDevelop.Ide.Gui.Pads/DefaultMonitorPad.cs: Use the LeftMargin
	  property for indenting, this fixes bug #78387.

2006-07-11 Lluis Sanchez Gual  <lluis@novell.com> 

	* MonoDevelop.Ide.Gui.Dialogs/AssemblyReferencePanel.cs: Show errors
	  in a modal dialog.
	* MonoDevelop.Ide.Gui.Dialogs/SelectReferenceDialog.cs: Added getter
	  for the window.

2006-07-10 Lluis Sanchez Gual  <lluis@novell.com> 

	* MonoDevelop.Ide.Gui.Dialogs/ProjectReferencePanel.cs: Don't allow
	  selecting projects which can cause cyclic dependencies.
	* MonoDevelop.Ide.Gui/IdeStartup.cs: Remove debug message.
	* MonoDevelop.Ide.Gui/SdiWorkspaceLayout.cs: When loading a layout,
	  make sure the documents dock item is always shown.
	* MonoDevelop.Ide.Tasks/Task.cs: Added null check.
	* MonoDevelop.Ide.Gui.Pads.ProjectPad/SystemFileNodeBuilder.cs: Fix
	  warning. Use a darker color for the label.
	  
	* MonoDevelop.Ide.Gui.Dialogs/NewProjectDialog.cs:
	* MonoDevelop.Ide.Gui.Dialogs/AssemblyReferencePanel.cs: Fix warnings.
	  
	* MonoDevelop.Ide.Gui/ProjectOperations.cs:
	* MonoDevelop.Ide.addin.xml: Added icon for background parsing.

	* Makefile.am:
	* MonoDevelop.Ide.mdp: Updated.

2006-07-10 Alejandro Serrano  <trupill@yahoo.es> 

	* MonoDevelop.Ide.Gui.Pads.ClassPad/ClassNodeBuilder.cs:
	  Show generic parameters on class nodes.

2006-07-06 Lluis Sanchez Gual  <lluis@novell.com> 

	* MonoDevelop.Ide.Gui.Pads.ProjectPad/SystemFileNodeBuilder.cs:
	  Show system files in grey color.
	* MonoDevelop.Ide.Gui.Pads.ProjectPad/ProjectNodeBuilder.cs:
	  Show a warning message in the label when a language binding
	  of a project can't be found.
	* MonoDevelop.Ide.Gui.Pads/TreeViewPad.cs: Allow markup in a tree view.

2006-07-05 Michael Hutchinson <m.j.hutchinson@gmail.com
 
	* MonoDevelop.Ide.Templates/SingleFileDescriptionTemplate.cs: Fix name 
	generation for templates that don't have "name" attribute but have 
	"DefaultName" attribute set.
 
2006-07-05 Matej Urbas <matej.urbas@gmail.com>
 
	* MonoDevelop.Ide.Commands/RefactoryCommands.cs: Updated to use ReturnType
	as BaseTypes in IType instances.
 
2006-07-04  Michael Hutchinson <m.j.hutchinson@gmail.com>

	* Core/src/MonoDevelop.Ide/MonoDevelop.Ide.addin.xml:
	* Core/src/MonoDevelop.Ide/Makefile.am:
	* Core/src/MonoDevelop.Ide/MonoDevelop.Ide.mdp:
	* MonoDevelop.Ide.Templates/CodeTranslationFileDescriptionTemplate.cs:
	New file. Template translates source code from any CodeDom-parseable 
	language to any CodeDom language.
	
	* MonoDevelop.Ide.Templates/SingleFileDescriptionTemplate.cs: Add support 
	for templated filenames. Reduced complexity of name determination code.

2006-07-04 Lluis Sanchez Gual  <lluis@novell.com> 

	* MonoDevelop.Ide.Gui/AbstractPadContent.cs: Made Initialize
	  method virtual.
	* MonoDevelop.Ide.Gui/IPadContainer.cs: Don't fire the PadShown
	  and PadHidden events here, the workspace layuot takes care
	  of that now.
	* MonoDevelop.Ide.Gui/SdiWorkspaceLayout.cs: Fire the PadShown
	  and PadHidden events.
	* MonoDevelop.Ide.Gui/Pad.cs: Change visibility of the pad
	  using the internal IPadWindow.

2006-07-03 Lluis Sanchez Gual  <lluis@novell.com> 

	* MonoDevelop.Ide.Templates/ProjectTemplate.cs:
	* MonoDevelop.Ide.Templates/CombineDescriptor.cs: Added support
	  for Combine sublasses in templates.
	  
	* MonoDevelop.Ide.addin.xml:
	  Updated add-in and references versions.
	* MonoDevelop.Ide.Commands/ViewCommands.cs: 
	* MonoDevelop.Ide.Gui.Pads/TreeViewPad.cs: Implemented Refresh
	  command for tree pads. Allow changing the set of node builders
	  at run time (to support run-time assembly loading).
	  
	* MonoDevelop.Ide.Commands/ProjectCommands.cs: Run the deploy
	  command in a background thread.
	
	* MonoDevelop.Ide.Commands/HelpCommands.cs: Destroy the about
	  dialog when done.
	  
	* MonoDevelop.Ide.Gui.Pads.ProjectPad/SystemFile.cs:
	* MonoDevelop.Ide.Gui.Pads.ProjectPad/SystemFileNodeBuilder.cs: Added
	  flag to SystemFile to make the semi-transparent icon optional.
	  
	* MonoDevelop.Ide.Gui.Dialogs/SelectReferenceDialog.cs:
	* MonoDevelop.Ide.Gui.Pads.ProjectPad/ProjectReferenceNodeBuilder.cs:
	  Track api changes in ProjectReference.
	  
	* MonoDevelop.Ide.Gui.Dialogs/SplashScreen.cs: Destroy the dialog
	  when done.
	* MonoDevelop.Ide.Gui/Workbench.cs: Avoid switching layout when not
	  necessary.
	* MonoDevelop.Ide.Gui/SdiWorkspaceLayout.cs: Explicitely route commands
	  coming from pads to the main frame. It makes commands work for detached
	  pads.
	* MonoDevelop.Ide.Codons/SolutionPadCodon.cs: Update tree pads when loading
	  assemblies which add new node builders.

2006-06-29  Michael Hutchinson <m.j.hutchinson@gmail.com>

	* MonoDevelop.Ide.Templates/FileTemplate.cs:
	* MonoDevelop.Ide.Templates/FileDescriptionTemplate.cs:
	* MonoDevelop.Ide.Templates/SingleFileDescriptionTemplate.cs:
	Add IsValidName hook for new file dialogue to check filename validity.
	
	* MonoDevelop.Ide.Templates/SingleFileDescriptionTemplate.cs:
	Add virtual ModifyTags method for deriving classes to hook into tag 
	substitution.
	Make GetFileName virtual, correct extension-checking logic.
	
	* MonoDevelop.Ide.Templates/ProjectTemplate.cs:
	Allow project templates to specify multiple supported languages (comma-
	separated, 	with "*" as a wildcard for all .NET langauges.
	Logic is a little odd, but public API is unchanged.
	
	* MonoDevelop.Ide.Gui.Dialogs/NewFileDialog.cs:
	Allow file templates to specify multiple supported languages (comma-
	separated, 	with "*" as a wildcard for all .NET langauges.
	Use tempates' IsValidName method to check for valid filenames.
	
	* MonoDevelop.Ide.Gui/ProgressMonitors.cs:
	Fix build command -- current SVN mcs seems to treat monitorId++ as null.
	
	*MonoDevelop.Ide.Gui.Dialogs/CommonAboutDialog.cs: Add my name.

2006-06-15 Lluis Sanchez Gual  <lluis@novell.com> 

	* MonoDevelop.Ide.addin.xml:
	* MonoDevelop.Ide.Commands/ProjectCommands.cs: Implemented
	  DeployTargetList command.

2006-06-15 Lluis Sanchez Gual  <lluis@novell.com>

	* MonoDevelop.Ide.Gui/DisplayBindingService.cs:
	* MonoDevelop.Ide.Templates/FileDescriptionTemplate.cs:
	* MonoDevelop.Ide.Templates/ProjectTemplate.cs:
	* MonoDevelop.Ide.Gui/Ide.cs:
	* MonoDevelop.Ide.Templates/FileTemplate.cs: Use the new extension
	  listeners to read extensions.
	  
	* MonoDevelop.Ide.Gui.Pads/TreeViewPad.cs: Added null check.
	
	* MonoDevelop.Ide.Gui/AddinUpdateHandler.cs: After running the
	  add-in manager, load newly activated add-ins.
	  
	* MonoDevelop.Ide.Gui/SdiWorkspaceLayout.cs:
	* MonoDevelop.Ide.Gui/DefaultWorkbench.cs: Create new toolbars and
	  main menu when new items are added by add-ins.

2006-06-08 Matej Urbas <matej.urbas@gmail.com>

	* Monodevelop.Ide.Gui/Document.cs: Fixed the way ViewOnly documents
	  influence save operations. One cannot save ViewOnly documents anymore.
	* Monodevelop.Ide.Gui/ViewCommandHandlers.cs: Added OnUpdateSaveFileAs
	  handler and fixed OnUpdateSaveFile.

2006-06-05 Scott Ellington <scott.ellington@gmail.com>

	* MonoDevelop.Ide.Gui.Dialogs/CommonAboutDialog.cs:
	Added my name.

2006-06-03 John Luke  <john.luke@gmail.com>

	* MonoDevelop.Ide.Gui.Dialogs/NewProjectDialog.cs:
	use Path.GetInvalidPathChars to fix obsolete warning
	
2006-06-02 Lluis Sanchez Gual  <lluis@novell.com>

	* MonoDevelop.Ide.Gui/StatusProgressMonitor.cs: Added an option
	  for not showing the task titles in the status bar (will always 
	  show the initial title in this case).
	* MonoDevelop.Ide.Gui/ProgressMonitors.cs: Use the previous option
	  for the save progress monitor.

2006-05-31 Lluis Sanchez Gual  <lluis@novell.com>

	* MonoDevelop.Ide.Gui/Ide.cs: Moved field initialization to
	  the Initialize method, to make sure child objects are
	  not created before the whole infrastructure is ready.

2006-05-30 Lluis Sanchez Gual  <lluis@novell.com>

	* MonoDevelop.Ide.Commands/ViewCommands.cs:
	* MonoDevelop.Ide.addin.xml:
	* MonoDevelop.Ide.Gui.Pads.ProjectPad/ProjectFileNodeBuilder.cs:
	* MonoDevelop.Ide.Gui.Pads.ProjectPad/SystemFileNodeBuilder.cs:
	  Implemented OpenWith command for project files.
	  
	* MonoDevelop.Ide.Gui/DisplayBindingService.cs:
	* MonoDevelop.Ide.Gui/Workbench.cs: Implemented GetFileViewers
	  command, which returns all available viewers (internal or
	  external) for a file.
	  
	* MonoDevelop.Ide.Codons/IDisplayBinding.cs:
	* MonoDevelop.Ide.Gui.BrowserDisplayBinding/BrowserDisplayBinding.cs:
	  Added DisplayName property to IDisplayBinding.
	
	* MonoDevelop.Ide.mdp:
	* Makefile.am: Updated.
	
2006-05-29  David Makovský (Yakeen) <yakeen@sannyas-on.net> 

	* MonoDevelop.Ide.Gui.Content/ICodeStyleOperations.cs: reverted interface changes
	* MonoDevelop.Ide.Gui/ViewCommandHandlers.cs: implemented upper/lower functionality here

2006-05-23  David Makovský (Yakeen) <yakeen@sannyas-on.net> 

	* MonoDevelop.Ide.Gui.Content/ICodeStyleOperations.cs: enhanced interface for new editor actions
	* MonoDevelop.Ide.Commands/EditCommands.cs: added new enum members for these actions
	* MonoDevelop.Ide.addin.xml: included in edit menu
	* MonoDevelop.Ide.Gui/ViewCommandHandlers.cs: default handlers

2006-05-12 Lluis Sanchez Gual  <lluis@novell.com>

	* MonoDevelop.Ide.Gui/ProjectOperations.cs: Track api changes.

2006-05-05 Lluis Sanchez Gual  <lluis@novell.com>

	* MonoDevelop.Ide.Codons/WorkbenchContextCodon.cs:
	* MonoDevelop.Ide.Codons/SolutionPadCodon.cs: Use the new ChildCodons
	  attribute instead of Category.
	* MonoDevelop.Ide.addin.xml: Added application description.

2006-05-04 Lluis Sanchez Gual  <lluis@novell.com>

	* MonoDevelop.Ide.addin.xml: Updated versions.
	* MonoDevelop.Ide.mdp: Updated.
	* MonoDevelop.Ide.Gui/IdeStartup.cs: Do check for bug 77135 only
	  in suse 10.

2006-04-21 Lluis Sanchez Gual  <lluis@novell.com>

	* MonoDevelop.Ide.Gui.Dialogs/GacReferencePanel.cs:
	* MonoDevelop.Ide.Gui.Dialogs/SelectReferenceDialog.cs: 
	  Show only assemblies valid for the target runtime version
	  of the project.

2006-04-20  Jacob Ilsø Christensen <jacobilsoe@gmail.com>

	* MonoDevelop.Ide.Gui/ProjectOperations.cs: Save solution
	preferences in the actual solution directory instead of in
	.config/MonoDevelop/CombinePreferences. Fixed bug #78036.

2006-04-19 Andrés G. Aragoneses  <knocte@gmail.com>

	* Base.glade: improved string.

2006-04-19 Lluis Sanchez Gual  <lluis@novell.com>

	* MonoDevelop.Ide.Gui.Pads.ProjectPad/FolderNodeBuilder.cs: When
	  adding files to a project, don't save the project until
	  all files have been added. Also show a progress monitor
	  when adding many files.

2006-04-19 Lluis Sanchez Gual  <lluis@novell.com> 

	* MonoDevelop.Ide.Gui.Pads/TreeViewPad.cs: Fixed crash after
	  renaming a folder (bug #78134).

2006-04-18 Andrés G. Aragoneses  <knocte@gmail.com>

	* MonoDevelop.Ide.Gui.Pads/DefaultMonitorPad.cs:
	* MonoDevelop.Ide.Gui/ProgressMonitors.cs: Added strings to l10n.
	* MonoDevelop.Ide.Gui/IdeStartup.cs: Fixed typo.

2006-04-18 Lluis Sanchez Gual  <lluis@novell.com> 

	* MonoDevelop.Ide.Templates/SingleFileDescriptionTemplate.cs:
	  If the template provides a file name with extension, don't
	  replace it. Fixes bug #78040.

2006-04-18 Lluis Sanchez Gual  <lluis@novell.com>

	* MonoDevelop.Ide.Gui.Dialogs/SplashScreen.cs: Don't create the
	  splash window in the static initializer, since it may be created
	  before GTK is initialized.

2006-04-18 Lluis Sanchez Gual  <lluis@novell.com> 

	* MonoDevelop.Ide.Gui.BrowserDisplayBinding/BrowserDisplayBinding.cs:
	  Fix null ref exception in Ubuntu. Fix by Sebastian Dröge.

2006-04-17  Jacob Ilsø Christensen <jacobilsoe@gmail.com>

	* Base.glade: Fixed typo.

2006-04-07  David Makovský (Yakeen) <yakeen@sannyas-on.net>

	* MonoDevelop.Ide.Commands/FileCommands.cs: Added filtering in File dialog
	* MonoDevelop.Ide.addin.xml: renamed attribute in FileFilter Extension

2006-04-07 Lluis Sanchez Gual  <lluis@novell.com> 

	* MonoDevelop.Ide.Codons/NodeBuilderCodon.cs:
	* MonoDevelop.Ide.Codons/PadOptionCodon.cs:
	* MonoDevelop.Ide.Codons/DisplayBindingCodon.cs:
	* MonoDevelop.Ide.Codons/SolutionPadCodon.cs:
	* MonoDevelop.Ide.Codons/ProjectTemplateCodon.cs:
	* MonoDevelop.Ide.Codons/PadCodon.cs:
	* MonoDevelop.Ide.Codons/ContextPadCodon.cs:
	* MonoDevelop.Ide.Codons/FileTemplateCodon.cs:
	* MonoDevelop.Ide.Codons/FileTemplateTypeCodon.cs:
	* MonoDevelop.Ide.Codons/WorkbenchContextCodon.cs:
	* MonoDevelop.Ide.addin.xml: Add documentation.
	
	* Makefile.am:
	* MonoDevelop.Ide.mdp: Removed unused file.

2006-04-04 Lluis Sanchez Gual  <lluis@novell.com> 

	* MonoDevelop.Ide.Gui.Dialogs/CommonAboutDialog.cs: Minor fix.

2006-04-04 Lluis Sanchez Gual  <lluis@novell.com>

	* MonoDevelop.Ide.Gui.Search/AllOpenDocumentIterator.cs:
	  Skip documents which are not text buffers while iterating
	  through all open files.

2006-04-04 Lluis Sanchez Gual  <lluis@novell.com>   

	* MonoDevelop.Ide.addin.xml: Removed cshrp.net.
	* icons/SplashScreen.png: Minor update.

2006-04-03 Lluis Sanchez Gual  <lluis@novell.com>   

	* MonoDevelop.Ide.Gui.Dialogs/SharpDevelopAboutPanels.cs:
	  Add some spacing and make the first column of the
	  assembly list rezisable.
	* MonoDevelop.Ide.Gui.Dialogs/SplashScreen.cs: Embed the
	  progress bar into the bitmap.
	* MonoDevelop.Ide.Gui.Dialogs/CommonAboutDialog.cs: Improved.
	* Makefile.am: Added new bitmap.
	* icons/Icons.AboutImage:
	* icons/SplashScreen.png: Use the current logo for the about
	  box and splash window.

2006-03-31 Lluis Sanchez Gual  <lluis@novell.com>   

	* MonoDevelop.Ide.addin.xml: Break compatibility
	  with old versions.

2006-03-30 Lluis Sanchez Gual  <lluis@novell.com> 

	* MonoDevelop.Ide.Gui/IdeStartup.cs: Added option for
	  using the tcp channel for IPC, instead of the unix channel. 

2006-03-29  Jacob Ilsø Christensen <jacobilsoe@gmail.com>

	* MonoDevelop.Ide.addin.xml:
	* MonoDevelop.Ide.mdp:
	* Makefile.am:
	* MonoDevelop.Ide.Gui/TipOfTheDayStartupHandler.cs:
	Added a startup handler to ensure that the tip of the day
	window is showed at startup if configured to do so.

2006-03-23 Lluis Sanchez Gual  <lluis@novell.com> 

	* MonoDevelop.Ide.Templates/ProjectDescriptor.cs: ProjectReference
	  doesn't have a setter for ReferenceType anymore.
	* Makefile.am: Removed unused file.

2006-03-23 Lluis Sanchez Gual  <lluis@novell.com>

	* MonoDevelop.Ide.Gui.Dialogs/SelectReferenceDialog.cs:
	  Renamed the GAC tab to Packages tab. The references dialog don't
	  show assemblies in the gac, but from properly registered packages.
	* MonoDevelop.Ide.Gui/IdeStartup.cs: Added a better explanation for
	  a common crash.

2006-03-22 Lluis Sanchez Gual  <lluis@novell.com>

	* MonoDevelop.Ide.Gui.Dialogs/AddinLoadErrorDialog.cs: 
	  Don't show the stack trace for exceptions of type
	  MissingDependencyException.
	* MonoDevelop.Ide.Gui/IdeStartup.cs: Added a check for
	  bug #77135.

2006-03-21  Jacob Ilsø Christensen <jacobilsoe@gmail.com>

	* MonoDevelop.Ide.Gui.OptionPanels/CodeGenerationPanel.cs:
	Apply one Glade.Widget per field. Fixes bug 77715.	

2006-03-16  Jacob Ilsø Christensen <jacobilsoe@gmail.com> 

	* MonoDevelop.Ide.Gui/SdiWorkspaceLayout.cs: If a pad
	is iconified remember to uniconify it before showing it.
	Fixes bug 77604.

2006-03-16  Jacob Ilsø Christensen <jacobilsoe@gmail.com> 

	* MonoDevelop.Ide/Services.cs:
	* MonoDevelop.Ide.Gui.Pads/MonodocTreePad.cs:
	* MonoDevelop.Ide.Gui/Ide.cs:
	* MonoDevelop.Ide.Gui/HelpViewer.cs:
	Use new DocumentationService.

2006-03-12  David Makovský (Yakeen) <yakeen@sannyas-on.net>

	* Base.glade: Marking some strings not to be translated. Not include 
	balast in pot file.

2006-03-14 Levi Bard <taktaktaktaktaktaktaktaktaktak@gmail.com>

	* MonoDevelop.Ide.Gui.Search/SearchReplaceInFilesManager.cs: Trim
	search results.  Also strip ^M from source.

2006-03-14 Michael Hutchinson  <m.j.hutchinson@gmail.com>

	* MonoDevelop.Ide.Gui.Dialogs/IncludeFilesDialog.cs:
	  Make sure that Glade looks for the resource file in
	  the correct assembly

2006-03-08 Lluis Sanchez Gual  <lluis@novell.com>

	* MonoDevelop.Ide.Commands/RefactoryCommands.cs: Don't show
	  the enclosing item if it is the same as the identified item.
	  Implemented FindDerivedClasses.
	* MonoDevelop.Ide.Gui.Pads.ProjectPad/CombineNodeBuilder.cs:
	  Update the entry count when solution entries change.
	* MonoDevelop.Ide.Gui.Pads/TreeViewPad.cs: Update the node
	  label after renaming.
	* MonoDevelop.Ide.Gui/ProjectOperations.cs: Added CodeRefactorer
	  property.

2006-03-07  Jacob Ilsø Christensen <jacobilsoe@gmail.com> 

	* MonoDevelop.Ide.Gui.Pads/OpenTaskView.cs: Added fix for
	bug 77449. Thanks to David Makovský.

2006-03-07 Lluis Sanchez Gual  <lluis@novell.com>   

	* MonoDevelop.Ide.Templates/SingleFileDescriptionTemplate.cs:
	* MonoDevelop.Ide.Templates/ResourceFileDescriptionTemplate.cs:
	  Implemented template for adding resources to a project.
	  
	* MonoDevelop.Ide.Gui.Pads.ProjectPad/ResourceFolderNodeBuilder.cs:
	  When adding a resource to a project, if the file is already
	  present in the project, just change the build action.
	* MonoDevelop.Ide.Gui/ProjectOperations.cs:
	* MonoDevelop.Ide.Gui.Pads.ProjectPad/ProjectNodeBuilder.cs: Update
	  the tree when the properties of a project file change.
	* MonoDevelop.Ide.addin.xml: Registered some templates moved
	  from the c# binding.
	  
	* Makefile.am:
	* MonoDevelop.Ide.mdp: Updated.

2006-03-06 Lluis Sanchez Gual  <lluis@novell.com>    

	* MonoDevelop.Ide.Gui.Pads/TreeViewPad.cs: If text editing
	  is cancelled, restore the original text. Also avoid
	  editing the name if it is already being edited.
	* MonoDevelop.Ide.Gui/Workbench.cs:
	* MonoDevelop.Ide.Gui/Ide.cs: Don't exit if the user cancels
	  the operation.

2006-03-05 Lluis Sanchez Gual  <lluis@novell.com>    

	* MonoDevelop.Ide.Gui.Pads/TreeViewPad.cs: 

2006-03-03  Jacob Ilsø Christensen <jacobilsoe@gmail.com> 

	* MonoDevelop.Ide.Gui.Pads/FileScout.cs: Added fix for
	bug 77600. Thanks to Levi Bard.

2006-03-03 Lluis Sanchez Gual  <lluis@novell.com>    

	* MonoDevelop.Ide.Gui.Pads.ClassPad/ClassNodeBuilder.cs: Wrap
	  inner classes with a ClassData object when adding them to the
	  tree. Fixes bug #77695.

2006-03-02 Lluis Sanchez Gual  <lluis@novell.com>    

	* MonoDevelop.Ide.Gui/IViewContent.cs:
	* MonoDevelop.Ide.Gui/Document.cs:
	* MonoDevelop.Ide.Gui/AbstractViewContent.cs:
	* MonoDevelop.Ide.Gui/Workbench.cs:
	* MonoDevelop.Ide.Gui/SdiWorkspaceLayout.cs:
	* MonoDevelop.Ide.Gui.Dialogs/DirtyFilesDialog.cs: 
	Removed HasProject property from IViewContent.

2006-03-02 Lluis Sanchez Gual  <lluis@novell.com>   

	* MonoDevelop.Ide.Templates/ProjectDescriptor.cs:
	* MonoDevelop.Ide.Templates/FileTemplate.cs: Added
	  directory parameter to AddToProject.

	* MonoDevelop.Ide.Templates/FileDescriptionTemplate.cs:
	  Same as previous. Also added Show method.
	* MonoDevelop.Ide.Templates/SingleFileDescriptionTemplate.cs:
	  Create the file in the correct directory. Implemented Show ().

2006-02-28  Jacob Ilsø Christensen <jacobilsoe@gmail.com> 

	* MonoDevelop.Ide.Gui.Dialogs/CommonAboutDialog.cs: Updated
	authors.

2006-02-28  Jacob Ilsø Christensen <jacobilsoe@gmail.com> 

	* MonoDevelop.Ide.Gui.Pads/OpenTaskView.cs: Fixed update
	of buttons.

2006-02-28  Jacob Ilsø Christensen <jacobilsoe@gmail.com> 

	* MonoDevelop.Ide.Gui/ProjectOperations.cs: Fixed plural
	issues.

2006-02-24 Lluis Sanchez Gual  <lluis@novell.com> 

	* MonoDevelop.Ide.Templates/FileTemplate.cs: Changed
	  the extensio model for file templates. Now all work
	  is done by FileDescriptionTemplate.
	* MonoDevelop.Ide.Templates/FileDescriptionTemplate.cs:
	  this is now a base class for different types of file
	  templates. It has several overridable methods for
	  generating file content.
	* MonoDevelop.Ide.Templates/ProjectDescriptor.cs:
	  Most of the funcionality of creating and adding files
	  to the project has been moved to FileDescriptionTemplate.
	* MonoDevelop.Ide.Commands/RefactoryCommands.cs: Added 
	  null check.
	* MonoDevelop.Ide.Gui.Pads.ClassPad/ClassNodeBuilder.cs:
	  Don't show members for classes of type Delegate.
	* MonoDevelop.Ide.Gui.Dialogs/NewFileDialog.cs: Track
	  api changes.
	  
	* templates/EmptyStruct.xft.xml: 
	* templates/EmptyClass.xft.xml:
	* templates/EmptyInterface.xft.xml:
	* templates/EmptyEnum.xft.xml: Use the new syntax for
	  specifying CodeDom file templates.
	  
	* MonoDevelop.Ide.addin.xml: Added new extension point
	  for registering new FileDescriptorTemplates.
	  
	* Makefile.am:
	* MonoDevelop.Ide.mdp: Updated.

	* MonoDevelop.Ide.Codons/IDisplayBinding.cs:
	* MonoDevelop.Ide.Gui.BrowserDisplayBinding/BrowserDisplayBinding.cs:
	* MonoDevelop.Ide.Gui/Workbench.cs: Use a Stream paramenter
	  instead of a String for providing the content for a document. 
	
	* MonoDevelop.Ide.Templates/TextFileDescriptionTemplate.cs:
	* MonoDevelop.Ide.Templates/CodeDomFileDescriptionTemplate.cs:
	* MonoDevelop.Ide.Templates/SingleFileDescriptionTemplate.cs:
	* MonoDevelop.Ide.Codons/FileTemplateTypeCodon.cs: New files.

2006-02-24 Lluis Sanchez Gual  <lluis@novell.com>

	* MonoDevelop.Ide.Gui.Dialogs/NewProjectDialog.cs: Use one
	line per field, in order to get attributes properly applied.

2006-02-19 Andrés G. Aragoneses  <knocte@gmail.com>

        * Base.glade: improved a string.
        * MonoDevelop.Ide.Gui/SdiWorkspaceLayout.cs: fixed a
        typo in a comment.
        * MonoDevelop.Ide.addin.xml: improved some strings and
        added other ones to l10n (changed to fix bug #77516).

2006-02-16 Lluis Sanchez Gual  <lluis@novell.com>

	* MonoDevelop.Ide.Gui.Pads.ProjectPad/ProjectSolutionPad.cs:
	Delay file selection in the tree when switching documents.
	* MonoDevelop.Ide.Gui/Document.cs: Notify file changes when
	saving documents.
	* MonoDevelop.Ide.Gui/Ide.cs: Added new Services member to
	IdeApp which provides access to most of services used in
	the Ide.

2006-02-14  Jacob Ilsø Christensen  <jacobilsoe@gmail.com>

	* MonoDevelop.Ide.Gui.Pads/OpenTaskView.cs: Fixed plural
	issues with labels. Removed code duplication.

2006-02-11 Lluis Sanchez Gual  <lluis@novell.com>

	* MonoDevelop.Ide.Gui.Pads/TreeViewPad.cs: Honor the
	AllowRename flag.
	* MonoDevelop.Ide.Gui.OptionPanels/ExternalToolPanel.cs:
	* MonoDevelop.Ide.Gui/SdStatusBar.cs: Remove Gnome reference.

2006-02-01 Lluis Sanchez Gual  <lluis@novell.com>

	* MonoDevelop.Ide.Gui.Pads/OpenTaskView.cs: Implement filtering
	in tasklist by item types. Patch by David Makovský.

2006-01-31  Jacob Ilsø Christensen <jacobilsoe@gmail.com> 

	* MonoDevelop.Ide.Gui/Document.cs: Make sure that a null ContentName
	is handled in IsBuildTarget. Fixes bug 77361.

2006-01-30 Lluis Sanchez Gual  <lluis@novell.com>

	* MonoDevelop.Ide.Commands/RefactoryCommands.cs: When selecting
	a field or property, add refactoring submenu for the member type.
	
	* MonoDevelop.Ide.Gui.Pads.ClassPad/NamespaceNodeBuilder.cs:
	* MonoDevelop.Ide.Gui.Pads.ClassPad/ProjectNodeBuilder.cs: Track
	changes in parser api.

2006-01-25  Jacob Ilsø Christensen  <jacobilsoe@gmail.com>

	* Base.glade: Fixed spelling of add-in.

2006-01-25  Jacob Ilsø Christensen  <jacobilsoe@gmail.com>

	* MonoDevelop.Ide.Gui/SdiWorkspaceWindow.cs:
	Make sure the correct tab is removed. Fixes bug 76900.

2006-01-24  Muthiah Annamalai  <gnumuthu@users.sf.net> 

	* Monodevelop.Core.Gui.Dialogs/NewFileDialog.cs:
	Added double-click response to expand category tree or  
	collapse tree, a toggle effect.

2006-01-24  Jacob Ilsø Christensen  <jacobilsoe@gmail.com>

	* Base.glade: Fixed spelling mistake.

2006-01-24 Lluis Sanchez Gual  <lluis@novell.com>

	* MonoDevelop.Ide.Templates/CombineDescriptor.cs: Added getter for
	the list of entry descriptors. Take the combine name from the new
	ProjectCreateInformation.CombineName property.
	* MonoDevelop.Ide.Templates/ProjectTemplate.cs: Added Id property
	(taken from the codon ID). Added CreateCombine method, which does
	what CreateProject was doing until now. CreateProject now creates
	a project but not a combine.
	
	* Base.glade:
	* MonoDevelop.Ide.Gui.Dialogs/NewProjectDialog.cs:  Some improvements
	in the new project dialog.
	
	* MonoDevelop.Ide.addin.xml: Use some new icons for new project and
	new solution. Moved here the BlankSolution template from the CSharpBinding.
	* Makefile.am: Added BlankSolution.
	
	* MonoDevelop.Ide.Gui/ProjectOperations.cs:
	* MonoDevelop.Ide.Commands/FileCommands.cs: Track api changes.

2006-01-23  Jacob Ilsø Christensen  <jacobilsoe@gmail.com>

	* MonoDevelop.Ide.Codons/PadOptionCodon.cs:
	* MonoDevelop.Ide.Codons/PadCodon.cs:
	Added internationalization.

2006-01-22 Lluis Sanchez Gual  <lluis@novell.com>

	* MonoDevelop.Ide.Gui/Workbench.cs: In CloseAllDocuments,
	the active document is now the last one to close. It avoids firing too
	many ActiveDocumentChanged events.
	* MonoDevelop.Ide.Gui/SdiWorkspaceWindow.cs:
	* MonoDevelop.Ide.Gui/IWorkbenchWindow.cs: Removed unused events.
	* MonoDevelop.Ide.Gui/SdiWorkspaceLayout.cs: Make sure the active
	window changed event is fired only when really necessary.

2006-01-18 Lluis Sanchez Gual  <lluis@novell.com>

	* MonoDevelop.Ide.Commands/ProjectCommands.cs: Disable build and
	run commands if the current file is not a valid build target.
	* MonoDevelop.Ide.Gui/Document.cs: Added IsBuildTarget property.

2006-01-18 Lluis Sanchez Gual  <lluis@novell.com>   

	* MonoDevelop.Ide.Templates/FileTemplate.cs: Added an Id property,
	which stores the codon Id.
	
	* MonoDevelop.Ide.Gui.Pads.ProjectPad/ProjectReferenceFolderNodeBuilder.cs:
	* MonoDevelop.Ide.Gui.Pads.ProjectPad/ResourceFolderNodeBuilder.cs:
	* MonoDevelop.Ide.Gui.Pads.ProjectPad/ProjectReferenceNodeBuilder.cs:
	* MonoDevelop.Ide.Gui.Pads.ProjectPad/ProjectFileNodeBuilder.cs:
	* MonoDevelop.Ide.Gui.Pads.ProjectPad/ProjectNodeBuilder.cs:
	* MonoDevelop.Ide.Gui.Pads.ProjectPad/FolderNodeBuilder.cs:
	On project specific commands, save the affected project, not the
	whole combine.
	
	* MonoDevelop.Ide.Gui/ProjectOperations.cs: Added SaveProject method.
	Added a CreateProjectFile overload with a parameter that can be
	the id of the template to select by default in the new file dialog.
	
	* MonoDevelop.Ide.Gui.Dialogs/NewFileDialog.cs: Allow selecting
	a template.
	
	* MonoDevelop.Ide.Gui/Workbench.cs: Added null check.

2006-01-14 Andrés G. Aragoneses  <knocte@gmail.com>

	* MonoDevelop.Ide.Gui.Dialogs/NewProjectDialog.cs: Replaced 'Combine'
	by 'Solution'.
	* MonoDevelop.Ide.Gui/ProjectOperations.cs: Replaced 'Combine' by
	'Solution'.

2006-01-13 Lluis Sanchez Gual  <lluis@novell.com>   

	* MonoDevelop.Ide.Gui/Workbench.cs: WrapDocument() does not create
	a Document if it already exists. In ActiveDocument use WrapDocument
	instead of FindDocument since the document may not yet exist.
	* MonoDevelop.Ide.Gui/SdiWorkspaceWindow.cs: Set the name of the file
	as a tooltip of the tab.

2006-01-10 Lluis Sanchez Gual  <lluis@novell.com>   

	* MonoDevelop.Ide.Templates/FileTemplate.cs: Make FileTemplate public
	since now it can be subclassed. LoadFileTemplate is now static.
	Split the Create method in several overridable methods.
	* MonoDevelop.Ide.Templates/FileDescriptionTemplate.cs: Made public for
	the same reason.
	* MonoDevelop.Ide.Templates/INewFileCreator.cs: The only method is
	now CreateItem.
	* MonoDevelop.Ide.Gui.Dialogs/NewFileDialog.cs: Catch and show error
	messages.
	
	* MonoDevelop.Ide.Gui/DisplayBindingService.cs: Made public some of its
	methods.
	
	* MonoDevelop.Ide.Gui/ProjectOperations.cs: When closing the combine, close
	only open files that belong to the combine.
	
	* MonoDevelop.Ide.Gui/Workbench.cs: Added getter for
	the DisplayBindingService.

2006-01-04  Alexandre Miguel Pedro Gomes <alexmipego@gmail.com>
	
	* MonoDevelop.Ide.addin.xml: Added icons to (un)comment lines,
	(un)indent and reload file.

2005-12-16  John Luke  <john.luke@gmail.com> 

	* templates/Empty*.xft.xml:
	* Makefile.am:
	* MonoDevelop.Ide.addin.xml: add EmptyInterface, EmptyStruct, and
	EmptyEnum templates
	
2005-12-13  Lluis Sanchez Gual  <lluis@novell.com> 

	* MonoDevelop.Ide.Gui.Content/IEditable.cs: Renamed to IEditableTextBuffer.
	This interface now inherits from IEditableTextFile. Removed some methods
	that are now inherited.
	* MonoDevelop.Ide.Gui.Content/ITextBuffer.cs: This interface now inherits
	from ITextFile. Moved some methods to the base interface. Removed the
	concept of 'position'. Now everything is handled with offsets.
	* MonoDevelop.Ide.Gui.Content/IBookmarkBuffer.cs: Removed the
	concept of 'position'. Now everything is handled with offsets.
	
	* MonoDevelop.Ide.Templates/FileDescriptionTemplate.cs:
	* MonoDevelop.Ide.Templates/FileTemplate.cs: Added support for CodeDom
	based file templates.
	
	* MonoDevelop.Ide.Gui.Dialogs/NewFileDialog.cs:
	* MonoDevelop.Ide.Commands/FileCommands.cs:
	Group language specific templates in its own tree branch. Added an entry
	for the file name. Templates are now filtered according to the current
	project type and language.
	
	* MonoDevelop.Ide.Gui.Pads.ProjectPad/FolderNodeBuilder.cs: New files
	already have a name, so no need to rename them in the tree.
	
	* MonoDevelop.Ide/MonoDevelop.Ide.addin.xml: Added empty class template.
	* MonoDevelop.Ide/MonoDevelop.Ide.mdp: Updated.
	
	* MonoDevelop.Ide.Codons/IDisplayBinding.cs:
	* MonoDevelop.Ide.Gui/Workbench.cs:
	* MonoDevelop.Ide.Gui.BrowserDisplayBinding/BrowserDisplayBinding.cs:
	* MonoDevelop.Ide.Gui/DisplayBindingService.cs: Display bindings are now
	per mime type, not per language.
	
	* MonoDevelop.Ide.Gui.Search/SearchReplaceManager.cs:
	* MonoDevelop.Ide.Gui/DefaultWorkbench.cs:
	* MonoDevelop.Ide.Gui/ViewCommandHandlers.cs: Track changes in IEditable.
	
	* MonoDevelop.Ide.Gui/ProjectOperations.cs: Simplified CreateProjectFile,
	since now the file comes with a real name and path.
	
	* MonoDevelop.Ide.Gui/SdiWorkspaceWindow.cs:
	* MonoDevelop.Ide.Gui/SdiWorkspaceLayout.cs:
	* MonoDevelop.Ide/MonoDevelop.Ide.Gui/Document.cs:
	Properly show the name of newly created files, since now they have a name.

2005-12-05  Jacob Ilsø Christensen  <jacobilsoe@gmail.com>

	* MonoDevelop.Ide.Gui.Dialogs/ReplaceInFilesDialog.cs:
	Handle empty directories and empty search patterns appropriately.
	Removed redundant fileMask check.
	Do not call SetupSearchReplaceInFilesManager when stopping a search.

2005-12-03  John Luke <john.luke@gmail.com> 

	* AssemblyInfo.cs.in: add back --help output with Mono.GetOptions
	
2005-12-02  Jacob Ilsø Christensen  <jacobilsoe@gmail.com>

	* MonoDevelop.Ide.Gui.Search/SearchReplaceManager.cs:
	Fixed typo.

2005-11-30  David Makovský <yakeen@sannyas-on.net>

	* MonoDevelop.Ide.Gui/IdeStartup.cs:
	* MonoDevelop.Ide.Gui/Workbench.cs: Make some strings translatable.

2005-11-28  Jacob Ilsø Christensen  <jacobilsoe@gmail.com>

	* MonoDevelop.Ide.Gui.Dialogs/SplashScreen.cs:
	Make sure the size of the progress bar stays the same

2005-11-28  Lluis Sanchez Gual  <lluis@novell.com> 

	* MonoDevelop.Ide.Gui.Dialogs/SharpDevelopAboutPanels.cs:
	* MonoDevelop.Ide.Gui.Dialogs/CommonAboutDialog.cs: Make some strings
	translatable. Patch by David Makovský.

2005-11-22  John Luke <john.luke@gmail.com> 

	* MonoDevelop.Ide.Gui/DisplayBindingService.cs:
	percent escape files before getting the mimetype,
	fixes bug #75256
	* MonoDevelop.Ide.Gui/Workbench.cs: unescape some files
	before opening them
	
2005-11-21  Lluis Sanchez Gual  <lluis@novell.com> 

	* MonoDevelop.Ide.Gui.Pads.ProjectPad/FolderNodeBuilder.cs: Make some
	sentences more translatable.

2005-11-18  Lluis Sanchez Gual  <lluis@novell.com> 

	* MonoDevelop.Ide.addin.xml: Added separator in context menu.

2005-11-18  Lluis Sanchez Gual  <lluis@novell.com>

	* MonoDevelop.Ide.Gui.Pads.ProjectPad/SystemFileNodeBuilder.cs: Save the
	project after including a file.
	* MonoDevelop.Ide.Gui.Search/SearchReplaceManager.cs: Fixed bug in Replace.

2005-11-17  Lluis Sanchez Gual  <lluis@novell.com>

	* MonoDevelop.Ide.CodeTemplates/CodeTemplateLoader.cs:
	* MonoDevelop.Ide.ExternalTools/ToolLoader.cs:
	* MonoDevelop.Ide.Gui.Dialogs/DirtyFilesDialog.cs:
	* MonoDevelop.Ide.Gui/Document.cs:
	* MonoDevelop.Ide.Gui/ProjectOperations.cs:
	* MonoDevelop.Ide.Gui/Workbench.cs:
	* MonoDevelop.Ide.Gui/DefaultWorkbench.cs: 
	  Removed useless Observed* calls.
	
	* MonoDevelop.Ide.Gui.Search/ForwardTextIterator.cs: Place the position
	after the replaced text. Fixes bug #76728.

2005-11-16  Lluis Sanchez Gual  <lluis@novell.com>

	* options/DefaultEditingLayout.xml: Updated with the new pad names.

2005-11-15  Lluis Sanchez Gual  <lluis@novell.com>

	* MonoDevelop.Ide.addin.xml:
	* AddInsOptionsPanel.cs:
	* Base.glade: Added options dialog for the add-in manager.
	
	* MonoDevelop.Ide.Commands/ToolsCommands.cs: Moved some code to
	AddinUpdateHandler.
	* MonoDevelop.Ide.Gui/AddinUpdateHandler.cs: Take into account the
	update check periodicity configured by the user.
	
	* Makefile.am:
	* MonoDevelop.Ide.mdp: Added new file.
	
	* MonoDevelop.Ide.Gui/Document.cs:
	* MonoDevelop.Ide.Gui/ViewCommandHandlers.cs:
	* MonoDevelop.Ide.Gui/ProjectOperations.cs:
	* MonoDevelop.Ide.Gui/IPadContainer.cs:
	* MonoDevelop.Ide.Gui/PadCollection.cs:
	* MonoDevelop.Ide.Gui/Workbench.cs:
	* MonoDevelop.Ide.Gui/IdeStartup.cs:
	* MonoDevelop.Ide.Gui/DocumentCollection.cs:
	* MonoDevelop.Ide.Gui/HelpOperations.cs:
	* MonoDevelop.Ide.Gui/ProgressMonitors.cs:
	* MonoDevelop.Ide.Gui/Ide.cs:
	* MonoDevelop.Ide.Gui/Pad.cs: Added some missing license headers.

2005-11-14  Lluis Sanchez Gual  <lluis@novell.com>

	* MonoDevelop.Ide.Gui.Dialogs/NewProjectDialog.cs: Catch and show
	errors raised while creating the project.

2005-11-11  Lluis Sanchez Gual  <lluis@novell.com>

	* MonoDevelop.Ide.Gui.Search/SearchReplaceInFilesManager.cs:
	* MonoDevelop.Ide.Commands/SearchCommands.cs: Factorized some code
	into SearchReplaceInFilesManager.
	
	* MonoDevelop.Ide.Gui.Dialogs/ReplaceInFilesDialog.cs: Created method
	for loading search options in the dialog.
	
	* MonoDevelop.Ide.addin.xml:
	* MonoDevelop.Ide.Gui.Pads.ProjectPad/FolderNodeBuilder.cs:
	* MonoDevelop.Ide.Gui.Pads.ProjectPad/CombineNodeBuilder.cs:
	Added Find In Files option in the context menu of the project pad,
	which takes the selected folder as search directory.

2005-11-10  Lluis Sanchez Gual  <lluis@novell.com>

	* MonoDevelop.Ide.Gui.Content/IEditable.cs:
	* MonoDevelop.Ide.Gui.Content/ITextBuffer.cs: Added some new methods.
	* MonoDevelop.Ide.Gui.Dialogs/SelectReferenceDialog.cs: Don't crash if
	a project is not found.
	* MonoDevelop.Ide.addin.xml: Added undo/redo to the toolbar.
	* MonoDevelop.Ide.Gui/Document.cs: Added Closed and Saved events.
	* MonoDevelop.Ide.Gui/StatusProgressMonitor.cs: Make sure the status
	bar is updated.
	
2005-11-04  Lluis Sanchez Gual  <lluis@novell.com>    
	
	* MonoDevelop.Ide.Gui.Content/IEditable.cs: Added InsertText method.
	* MonoDevelop.Ide.Gui.Content/ITextBuffer.cs: Added
	GetPositionFromLineColumn method.
	
	* MonoDevelop.Ide.Gui/IdeStartup.cs:
	* MonoDevelop.Ide.Gui.Dialogs/SplashScreen.cs:
	* MonoDevelop.Ide.Gui.OptionPanels/ExternalToolPanel.cs: Fixed warnings.
	
	* MonoDevelop.Ide.Gui/Workbench.cs: Fix NRE when opening a file in an
	external editor.
	
2005-10-25  Lluis Sanchez Gual  <lluis@novell.com>    
	
	* MonoDevelop.Ide.Gui/Workbench.cs: Don't show the main window until
	all stored sizes have been restored.
	* MonoDevelop.Ide.Gui/IdeStartup.cs: Remove unnecessary progress steps.
	* MonoDevelop.Ide.Gui/SdiWorkspaceLayout.cs: It is not the responsibility
	of the layout to Show the workbench. Don't load the stored layout when
	attaching, since the pads won't restore to the correct size if the
	workbench does not already have the original size.
	* MonoDevelop.Ide.Gui/Ide.cs: Minor progress monitoring fixes.
	* MonoDevelop.Ide.Gui.Dialogs/SplashScreen.cs: Update the current task
	name in IProgressMonitor.EndTask ().
	
2005-10-20  Lluis Sanchez Gual  <lluis@novell.com>    
	
	* MonoDevelop.Ide.Gui/DefaultWorkbench.cs: Use icons-only toolbars in
	the IDE. There are too many buttons for icons-and-text.
	
2005-10-20  Lluis Sanchez Gual  <lluis@novell.com>  
	
	* MonoDevelop.Ide.Gui.OptionPanels/ExternalToolPanel.cs: Get the
	command name directly from the Gtk.Entry, since GNome.FileEntry
	adds the default namespace to it. Also update the tool data when
	the command changes. This fixes bug #75627.
	
2005-10-20  Lluis Sanchez Gual  <lluis@novell.com> 
	
	* MonoDevelop.Ide.Commands/ProjectCommands.cs:
	* MonoDevelop.Ide.Gui.Pads.ProjectPad/ProjectReferenceNodeBuilder.cs:
	* MonoDevelop.Ide.addin.xml:
	Added LocalCopyReference command for toggling the Local Copy property
	of references. Fixes bug #75409.
	
2005-10-20  Lluis Sanchez Gual  <lluis@novell.com>
	
	* MonoDevelop.Ide.Gui.Dialogs/NewProjectDialog.cs: Create the solution
	in the same folder as the project. Fixes bug #60314. 
	
2005-10-19  Lluis Sanchez Gual  <lluis@novell.com>
	
	* MonoDevelop.Ide.Gui/Ide.cs: Execute auto-start commands.
	
	* MonoDevelop.Ide.addin.xml:
	* MonoDevelop.Ide.Commands/ToolsCommands.cs: Added command
	for showing the Add-in manager.
	
	* Makefile.am:
	* MonoDevelop.Ide/MonoDevelop.Ide.mdp: Added new files.
	
	* MonoDevelop.Ide.Gui/DefaultStatusBarService.cs:
	* MonoDevelop.Ide.Gui/IStatusBarService.cs:
	* MonoDevelop.Ide.Gui/IStatusIcon.cs:
	* MonoDevelop.Ide.Gui/BackgroundProgressMonitor.cs:
	* MonoDevelop.Ide.Gui/SdStatusBar.cs:
	Icons are now hiden by calling Dispose.
	Added SetAlarmMode to make icons blink in the status bar.
	Use Pixbuf insted of Image for icons.
	
	* MonoDevelop.Ide.Gui/AddinUpdateHandler.cs: New auto-start
	handler that checks for add-in updates.

2005-10-17  Lluis Sanchez Gual  <lluis@novell.com>

	* MonoDevelop.Ide.Gui.Pads.ProjectPad/FolderNodeBuilder.cs:
	When moving or copying a file that is open and modified in
	the text editor, ask whether it should be saved or not.
	Fixes bug #76209.

2005-10-13  Lluis Sanchez Gual  <lluis@novell.com>

	* MonoDevelop.Ide.Gui/ProjectOperations.cs: In CreateCombineEntry,
	only open the combine if we are creating a root combine.

2005-10-11  Lluis Sanchez Gual  <lluis@novell.com>

	* MonoDevelop.Ide.addin.xml: Fixed incorrect class name.

2005-10-11  Lluis Sanchez Gual  <lluis@novell.com> 

	* MonoDevelop.Ide.addin.xml: Fixed addin header information.
	Use "id" attribuet instead of "name" to identify addins.
	* MonoDevelop.Ide.Gui/IdeStartup.cs: MessageService is now registered
	in the config file.

2005-10-10  John Luke  <john.luke@gmail.com> 

	* MonoDevelop.Ide.Gui/IdeStartup.cs: remove call to
	Gdk.Threads.Init
	
2005-10-04  Lluis Sanchez Gual  <lluis@novell.com> 

	* MonoDevelop.Ide.Gui/SdiWorkspaceLayout.cs:
	* MonoDevelop.Ide.Gui/DefaultWorkbench.cs:
	* MonoDevelop.Ide.Gui/ProjectOperations.cs:
	* MonoDevelop.Ide.Commands/EditCommands.cs:
	* MonoDevelop.Ide.Templates/ProjectTemplate.cs:
	* MonoDevelop.Ide.Templates/FileTemplate.cs: Use the new addin API.
	
	* Base.glade: Moved the addin load error dialog here from
	MonoDevelop.Startup.
	* MonoDevelop.Ide.Gui/IdeStartup.cs: Moved here startup code from
	MonoDevelop.Startup.
	  
	* MonoDevelop.Ide.Gui.Dialogs/SplashScreen.cs: Make it implement
	IProgressMonitor.
	* MonoDevelop.Ide.Gui.Dialogs/AddinLoadErrorDialog.cs: Fixed namespace
	name.
	* MonoDevelop.Ide.addin.xml: Added addin dependencies. Registered
	the IDE application.
	* Makefile.am: Added new files.
	
	* MonoDevelop.Ide.Gui/DefaultStatusBarService.cs:
	* MonoDevelop.Ide.Gui/DisplayBindingService.cs: Moved initialization
	code to InitializeService ().
	
	* MonoDevelop.Ide.Gui/Ide.cs:
	* MonoDevelop.Ide.Gui/Workbench.cs: Report progress while initializing
	the workbench.

2005-10-04  Lluis Sanchez Gual  <lluis@novell.com>

	* Makefile.am: Install the assembly in the AddIns directory.

2005-10-04  Lluis Sanchez Gual  <lluis@novell.com>

	* MonoDevelop.Ide.Gui/ProgressMonitors.cs: Fixed wrong cast on
	find in files.
	* MonoDevelop.Ide.Gui.Pads/SearchResultPad.cs: Properly restore the
	tab title. Remove unused code.
	* MonoDevelop.Ide.Gui/Document.cs: Don't save the file if it has not
	been modified.
	* MonoDevelop.Ide.Gui/Workbench.cs: Use the new method for initializing
	the layout.
	* MonoDevelop.Ide.Gui/IWorkbench.cs:
	* MonoDevelop.Ide.Gui/DefaultWorkbench.cs: Merged the setter for
	WorkbenchLayout and UpdateViews in a single method, which does all
	work in the correct order. Layout restore should work again.

2005-09-28  Lluis Sanchez Gual  <lluis@novell.com>

	* Renamed to MonoDevelop.Ide. Changed internal organization of files.
	Many files moved to MonoDevelop.Core.Gui, MonoDevelop.Projects and
	MonoDevelop.Projects.Gui.

2005-09-23  Lluis Sanchez Gual  <lluis@novell.com>

	* Services/File/DefaultFileService.cs: In OpenFile, properly select the
	window when the requested file has not yet been saved.

2005-09-22  Lluis Sanchez Gual  <lluis@novell.com>

	* Services/DispatchService/DispatchService.cs:
	* MonoDevelop.Base/Internal/ProgressMonitoring/BaseProgressMonitor.cs:
	Added new RunPendingEvents method in DispatchService.

2005-09-13  Todd Berman  <tberman@off.net>

	* Gui/Dialogs/ReferenceDialog/AssemblyReferencePanel.cs:
	Patch from Brion Vibber <brion AT pobox DOT com> to fix bug
	#76080. Automagically adds references from the
	AssemblyReferencePanel's FileChooser in a sane fashion.

2005-09-10  John Luke  <john.luke@gmail.com>

	* Makefile.am: remove old reference to perl
	
2005-09-05  Todd Berman  <tberman@off.net>

	* Services/MessageService.cs: Add a new overload that allows a parent
	Window to be passed in.
	* Gui/Dialogs/NewProjectDialog.cs: Fix bug #75981

2005-08-23  Lluis Sanchez Gual  <lluis@novell.com>

	* Gui/Dialogs/CommonAboutDialog.c: Load the image for the About dialog
	from resources.
	* Gui/Pads/ProjectPad/ProjectFolderNodeBuilder.cs:
	* Gui/Pads/ProjectPad/ProjectFolder.cs: do not subscribe to the
	file change events by default. Only do it when the new TrackChanges
	property is set to true. This avoids unneeded subscriptions when using
	temporary ProjectFolder objects.
	* Gui/CommandService.cs: Enable idle toolbar update for the main
	command manager.
	* Makefile.am: Added about image resource.

2005-08-22  Lluis Sanchez Gual  <lluis@novell.com>

	* Commands/ViewCommands.cs: Implemented delete layout command.
	* Gui/Workbench/Layouts/SdiWorkspaceLayout.cs: Properly load saved
	layouts. Added DeleteLayout method.
	* Gui/IWorkbenchLayout.cs: Added DeleteLayout method.
	* MonoDevelopCore.addin.xml: Added Delete Layout command.

2005-08-20  John Luke  <john.luke@gmail.com>

	* Gui/Pads/OpenTaskView.cs:
	* Gui/Pads/FileScout/FileList.cs: fix some warnings
	with the new gtk#
	
2005-08-19  Lluis Sanchez Gual  <lluis@novell.com>

	* Gui/Completion/CompletionListWindow.cs: Improved the declaration
	window. Now it will wrap the member declaration if it doesn't fit in
	the screen.
	* Gui/Completion/DeclarationViewWindow.cs: Indent the member declaration
	if it doesn't fit one line. Reduced the size of the the documentation
	text.

2005-08-19  Lluis Sanchez Gual  <lluis@novell.com> 

	* Gui/Completion/CompletionListWindow.cs: Avoid crash is something
	goes wrong while showing the completion window.

2005-08-12  Lluis Sanchez Gual  <lluis@novell.com> 

	* Internal/Codons/Commands/LinkItemCodon.cs:
	* Gui/Dialogs/WordCountDialog.cs:
	* Gui/Dialogs/NewProjectDialog.cs:
	* Gui/Dialogs/NewFileDialog.cs:
	* Services/Project/ProjectService.cs: Use stock icon id instead of
	file name.
	
	* Gui/Pads/ProjectPad/ProjectFolderNodeBuilder.cs: Track changes
	in Stock.cs.
	
	* Services/ResourceService.cs: Add stock icons registered in the addin
	extension file.

	* Internal/Codons/Commands/CommandCodon.cs:
	* Internal/Codons/Commands/ItemSetCodon.cs:
	* Services/IconService.cs: Provide the AddIn when calling GetStockId,
	so resource icons are properly loaded.
	
	* Makefile.am: Embed icon and templates as resources.
	
	* Internal/Templates/FileTemplate.cs:
	* Internal/Templates/ProjectTemplates/ProjectTemplate.cs:
	* Internal/Codons/Templates/FileTemplateCodon.cs:
	* Internal/Codons/Templates/ProjectTemplateCodon.cs: templates are now
	loaded from resources.
	
	* MonoDevelopCore.addin.xml: Register base stock icons. Always use stock
	icon id instead of file name.
	
	* Services/ParserService/DefaultParserService.cs: Fix potential deadlock
	in UnloadDatabase.

2005-08-10  Lluis Sanchez Gual  <lluis@novell.com> 

	* Internal/Project/Project/ProjectReference.cs: Find referenced projects
	looking at the root combine that contain this reference.
	* Internal/Project/Project/Collections/ProjectReferenceCollection.cs:
	Set the owner project of the references being added.
	* Internal/Project/Combine/Combine.cs: Added method for finding projects
	in the combine hierarchy.
	* Internal/Project/Combine/CombineEntry.cs: Added property for getting
	the root combine of a project.
	* Internal/Project/Project/Project.cs: Make sure to always set the
	owner project to the references collection.
	Use RootCombine to find referenced projects, instead of the project
	service. Perform a topological sort of the referenced projects to build.
	* Internal/Project/Combine/CombineEntryCollection.cs: Added Contains
	method.

2005-08-10  Lluis Sanchez Gual  <lluis@novell.com>

	* Commands/EditCommands.cs:
	* Services/Project/ProjectService.cs:
	* Gui/Dialogs/ProjectOptionsDialog.cs:
	* Gui/Dialogs/TreeViewOptions.cs:
	* Gui/Dialogs/CombineOptionsDialog.cs: TreeViewOptions now takes the
	parent window as first parameter of the constructor.

	* Services/Language/LanguageService.cs: Commented out some unused stuff.

2005-08-10  Lluis Sanchez Gual  <lluis@novell.com> 

	* Services/ProcessService/ProcessHostController.cs: Avoid unneeded
	reference to GLib. Added id parameter that is added as argument
	to the process. This helps identifying the process in the
	process list.
	* Services/ProcessService/ProcessService.cs: Provide a meaningful
	id to the ProcessHostController instances.

2005-08-10  Peter Johanson  <latexer@gentoo.org>

	* Services/ILoggingService.cs:
	* Services/DefaultLoggingService.cs: Add support for for logging to
	arbitrarily named loggers. Allows for easy filtering/control of
	logging.
	* Services/ResourceService.cs: Report to logger named by service type.

2005-08-10  Ben Motmans  <ben.motmans@gmail.com>

    * MonoDevelop.Base.mdp: references update + missing/added files

2005-08-09  Lluis Sanchez Gual  <lluis@novell.com> 

	* MonoDevelopCore.addin.xml:
	* Commands/AutostartCommands.cs: Remove useless autostart command.
	
	* Services/Project/IProjectService.cs:
	* Services/Project/ProjectService.cs: Added a parser database to store
	information about the opened combine.
	
	* Internal/Project/Project/ProjectReference.cs:
	* Services/SystemAssemblyService.cs: Added GetAssemblyLocation method,
	which returns the path to an assembly by loading it out-of-process.
	
	* Internal/Parser/IParser.cs:
	* Services/ParserService/IParserService.cs:
	* Services/ParserService/CodeCompletionDatabase.cs:
	* Services/ParserService/AssemblyCodeCompletionDatabase.cs:
	* Services/ParserService/SimpleCodeCompletionDatabase.cs:
	* Gui/Pads/ClassPad/ProjectNodeBuilder.cs:
	* Gui/Pads/ClassPad/NamespaceNodeBuilder.cs:
	* Services/ParserService/DefaultParserService.cs:
	* Services/ParserService/ProjectCodeCompletionDatabase.cs:
	Use the new IParserContext API.
	
	* Gui/ContentInterfaces/IEditable.cs: Added TextChanged event.
	* Gui/Workbench/DefaultWorkbench.cs: Reparse the active file when
	the text changes.
	
	* Gui/Completion/CommentCompletionDataProvider.cs:
	* Gui/Completion/ICompletionDataProvider.cs:
	* Gui/Completion/CodeCompletionDataProvider.cs:
	* Gui/Completion/TemplateCompletionDataProvider.cs:
	* Gui/Completion/CompletionListWindow.cs: Project and FileName have
	now been moved into ICompletionDataProvider, so there is no need
	to pass them to all methods.

2005-08-08  Lluis Sanchez Gual  <lluis@novell.com> 

	* Services/File/DefaultFileService.cs: Properly jump to the requested
	line after opening a file.
	* Services/DispatchService/SyncContextAttribute.cs: Some optimizations.
	* Internal/ProgressMonitoring/BaseProgressMonitor.cs: Apply the
	FreeDispatch attribute to the Log getter.
	
	* Services/ProcessService/ProcessHostController.cs: Send the object
	reference using the process pipe. No more huge base64 strings in
	the process command line.
	
	* Services/Project/ProjectService.cs:
	* Services/DebuggerService/IDebuggerService.cs: Moved implementation of
	DebugExecutionHandlerFactory to the debugger addin. 
	
	* Gui/Components/MenuButtonEntry.cs: Fix warnings.
	* Search/DocumentIterator/DirectoryDocumentIterator.cs: Don't get the
	whole directory structure at the beginning. Do it incrementally.
	
	* Services/Tasks/ISearchProgressMonitor.cs:
	* Services/Tasks/SearchProgressMonitor.cs:
	* Gui/Pads/SearchResultPad.cs:
	* Gui/Search/SearchReplaceInFilesManager.cs:
	* Services/Tasks/TaskService.cs: Added progress monitor and Pad specific
	for search results.

2005-08-06  John Luke  <john.luke@gmail.com>

    * MonoDevelop.Base.mdp: update

2005-08-03  Lluis Sanchez Gual  <lluis@novell.com> 

	* MonoDevelop.Base.mdp: Removed unused file.
	* Services/MessageService.cs:
	* Gui/Dialogs/ErrorDialog.cs: Added Show method. Removed debug code.

2005-08-03  Lluis Sanchez Gual  <lluis@novell.com>

	* Gui/Search/SearchOptions.cs: Store options at the correct property set.
	
	* Gui/Pads/SolutionPad/TreeViewPad.cs:
	* Gui/Dialogs/OptionPanels/ExternalToolPanel.cs:
	* Gui/Dialogs/ProjectOptionsDialog.cs:
	* Commands/HelpCommands.cs:
	* Commands/VBConverter/ConvertBuffer.cs:
	* Commands/VBConverter/ConvertProject.cs: Use the new command system.
	
	* Gui/CommandService.cs: Added method for showing context menus.
	* Gui/GuiService.cs: Removed Old menu and toolbar services.
	
	* Gui/Dialogs/TreeViewOptions.cs: Provide a CommandManager that can
	be used to show a context menu.
	* Internal/Codons/Commands/CommandCodon.cs: Allow commands that use
	a string as ID (prefixed with @).
	
	* Internal/CollectionUtilities/Comparers.cs:
	* Gui/Components/SdMenu.cs:
	* Gui/Components/SdMenuCheckBox.cs:
	* Gui/Components/SdMenuCommand.cs:
	* Gui/Components/SdToolbarCommand.cs:
	* Gui/Components/SdMenuSeparator.cs:
	* Gui/Pads/PropertyPad/PropertyPadCommands.cs:
	* Gui/Pads/TreeViewMemento.cs:
	* Services/Toolbar/ToolbarService.cs:
	* Services/MenuService/MenuService.cs:
	* Commands/ProjectOptionsCommands.cs:
	* Internal/Codons/MenuItems/AbstractCheckableMenuCommand.cs:
	* Internal/Codons/MenuItems/ISubmenuBuilder.cs:
	* Internal/Codons/MenuItems/IMenuCommand.cs:
	* Internal/Codons/MenuItems/AbstractMenuCommand.cs:
	* Internal/Codons/MenuItems/ICheckableMenuCommand.cs:
	* Internal/Codons/MenuItems/MenuItemCodon.cs: Removed old code.
	
	* MonoDevelopCore.addin.xml: Removed old elements.

2005-07-30  John Luke  <john.luke@gmail.com>

	* Services/MessageService.cs: remove two unused variables
	
2005-07-29  John Luke  <john.luke@gmail.com>

	* MonoDevelop.Base.mdp: add new files to the project

2005-07-27  Lluis Sanchez Gual  <lluis@novell.com> 

	* Services/Tasks/OutputProgressMonitor.cs: Implement the IConsole
	interface.
	* Services/Tasks/TaskService.cs: Implement IConsoleFactory interface.
	
	* Services/ProcessService/IConsole.cs: New interface.
	* Services/ProcessService/NativePlatformExecutionHandler.cs: Execution
	handler for native applications.
	* Services/ProcessService/ProcessWrapper.cs: make the class implement
	the IProcessAsyncOperation interface.
	* Services/ProcessService/ExternalConsoleFactory.cs: Factory for
	xterm consoles.
	* Services/ProcessService/MintPlatformExecutionHandler.cs: Execution
	handler for running managed applications on the mono interpreter.
	* Services/ProcessService/DefaultExecutionHandlerFactory.cs: The
	execution handler factory for normal non-debug executions.
	* Services/ProcessService/MonoPlatformExecutionHandler.cs: Execution
	handler for running managed applications on the mono jit.
	* Services/ProcessService/ProcessService.cs: Modified StartConsoleProcess
	which now takes a generic IConsole as parameter.
	* Services/ProcessService/DebugExecutionHandlerFactory.cs: The
	execution handler factory for debug executions.
	* Services/ProcessService/ExecutionContext.cs: New class.
	* Internal/Codons/ExecutionHandlerCodon.cs: New codon for registering
	execution handlers.
	
	* Services/ProcessService/IExecutionHandlerFactory.cs:
	* Services/ProcessService/IConsoleFactory.cs:
	* Services/ProcessService/IExecutionHandler.cs:
	* Services/ProcessService/IProcessAsyncOperation.cs: New interfaces.
	
	* Services/DebuggerService/IDebuggerService.cs: It now takes an
	IConsole as parameter.
	
	* Internal/Project/Project/DotNetProject.cs:
	* Internal/Project/Project/Project.cs:
	* Internal/Project/Combine/Combine.cs:
	* Internal/Project/Combine/CombineEntry.cs:
	* Services/Project/ProjectService.cs: Removed the Debug method.
	The Execute method now has a ExecutionContext parameter that can be
	used to specify a debugging context or any other kind of execution
	context.
	
	* MonoDevelop.Base/Base.glade:
	* Gui/Dialogs/ErrorDialog.cs:
	* Services/MessageService.cs: GUI improvements.
	
	* Gui/Pads/ClassPad/NamespaceNodeBuilder.cs:
	* Gui/Pads/ClassPad/ProjectNodeBuilder.cs:
	* Gui/Pads/ClassPad/ClassNodeBuilder.cs: Added "Show public members only"
	options.
	
	* Gui/Pads/FileScout/FileScout.cs: Fix warning.
	
	* Internal/ProgressMonitoring/SynchronizedProgressMonitor.cs: New class.
	* Internal/ProgressMonitoring/MessageDialogProgressMonitor.cs: New class.
	* Internal/ProgressMonitoring/AggregatedOperationMonitor.cs: New class.
	
	* Internal/ProgressMonitoring/BaseProgressMonitor.cs:
	* Internal/ProgressMonitoring/NullProgressMonitor.cs:
	* Internal/ProgressMonitoring/IProgressMonitor.cs: Added SyncRoot
	property, to support synchronized progress monitors.
	
	* Internal/ProgressMonitoring/AggregatedProgressMonitor.cs: Support
	filtering of monitor actions to propagate.
	
	* MonoDevelopCore.addin.xml: Registered new execution handlers.

2005-07-27  Lluis Sanchez Gual  <lluis@novell.com>

	* Fix warnings.

2005-07-22  John Luke  <john.luke@gmail.com>

	* MonoDevelop.Base.mdp: add Gui/Completion/* to the project
	
2005-07-20  John Luke  <john.luke@gmail.com>

	* Gui/Dialogs/ReferenceDialog/GacReferencePanel.cs:
	don't display useless Path column and mark it with FIXME
	sort list of gac assemblies by name then version for
	consistency, thanks to Rafael Teixeira for noticing
	
2005-07-20  Lluis Sanchez Gual  <lluis@novell.com>

	* Made internal lots of classes that don't really need to
	be public.

2005-07-20  Peter Johanson  <latexer@gentoo.org>

	* Gui/Completion/*.cs: Migrated here from MonoDevelop.SourceEditor.
	Includes new ICompletionWidget API for completing arbitrary widgets.
	* Makefile.am: Changes for imported completion files.
	* Services/ParserService/DefaultParserService.cs: Connect to events
	for individual Projects, rather than using the project service events.

2005-07-20  Lluis Sanchez Gual  <lluis@novell.com>

	* Gui/Pads/ProjectPad/ProjectFolderNodeBuilder.cs: When a folder is
	renamed, update the whole tree branch starting from the parent node.
	* Gui/Pads/ProjectPad/ProjectFolder.cs: Don't update the path of the
	folder when receiving the Renamed event. Just signal that the name
	has changed.
	* Gui/Pads/ProjectPad/FolderNodeBuilder.cs: ProjectFile objects that
	represent a folder generate ProjectFolder nodes, so the renaming callback
	must be attached to a ProjectFolder object.

2005-07-20  Lluis Sanchez Gual  <lluis@novell.com> 

	* Commands/SearchCommands.cs:
	* Gui/Search/DocumentIterator/AllOpenDocumentIterator.cs:
	* Gui/Search/SearchStrategy/KMPSearchStrategy.cs:
	* Gui/Search/SearchStrategy/ISearchStrategy.cs: 
	* Gui/Search/SearchStrategy/WildcardSearchStrategy.cs:
	* Gui/Search/SearchStrategy/RegExSearchStrategy.cs:
	* Gui/Search/DefaultFind.cs:
	* Gui/Search/IFind.cs:
	* Gui/ContentInterfaces/ITextBuffer.cs:
	* Gui/Search/SearchReplaceManager.cs: Added support for backward search.
	
	* Gui/Search/TextIterator/ForwardTextFileIterator.cs:
	* Gui/Search/SearchStrategy/BruteForceSearchStrategy.cs: Added support
	for backward search and for native search method when available.
	
	* Gui/Search/TextIterator/ITextIterator.cs:
	* Gui/Search/TextIterator/ForwardTextIterator.cs:
	* Gui/Search/SearchReplaceInFilesManager.cs:
	* Gui/Search/SearchResult/DefaultSearchResult.cs:
	* Gui/Search/SearchResult/ISearchResult.cs: Added DocumentOffset
	property to ISearchResult and ITextIterator.
	
	* MonoDevelopCore.addin.xml: Added FindPreviousSelection command.

2005-07-18  Lluis Sanchez Gual  <lluis@novell.com> 

	* Services/Project/ProjectService.cs: Don't fire CurrentProjectChanged
	when setting CurrentProject to the same current project. The same
	for CurrentSelectedCombineChanged.
	* Gui/Workbench/Layouts/SdiWorkspaceLayout.cs: Removed duplicate
	event subscription to tabControl.SwitchPage.
	* Gui/Workbench/Layouts/SdiWorkspaceWindow.cs: There is no need to
	fire the ActiveMdiChanged event in SetTitleEvent, since the active
	window is not changing.
	
	* Gui/Pads/SolutionPad/TypeNodeBuilder.cs: New optional override:
	GetParentObject().
	* Gui/Pads/SolutionPad/TreeViewPad.cs: Added an GetNodeAtObject which
	provides a way of locating a node in the tree, even if the parent nodes
	have not been expanded and filled.
	* Gui/Pads/SolutionPad/SolutionPad.cs: Removed old code.
	
	* Gui/Pads/ProjectPad/CombineNodeBuilder.cs:
	* Gui/Pads/ProjectPad/FolderNodeBuilder.cs:
	* Gui/Pads/ProjectPad/ProjectFileNodeBuilder.cs:
	* Gui/Pads/ProjectPad/ProjectNodeBuilder.cs:
	* Gui/Pads/ProjectPad/ProjectFolder.cs:
	* Gui/Pads/ProjectPad/ProjectFolderNodeBuilder.cs:
	Implement GetParentObject().
	
	* Gui/Pads/ProjectPad/ProjectSolutionPad.cs: Select the active file in
	the tree.

2005-07-18  Lluis Sanchez Gual  <lluis@novell.com>

	* Internal/Project/Combine/Combine.cs: Make sure StartupEntry returns
	the correct value after the deserialization of startEntryName.

2005-07-18  Lluis Sanchez Gual  <lluis@novell.com> 

	* Gui/Dialogs/NewProjectDialog.cs: Don't continue with project creation
	if the project directory can't be created.

2005-07-18  Lluis Sanchez Gual  <lluis@novell.com>

	* Gui/Pads/ProjectPad/FolderNodeBuilder.cs: When adding an existing
	file to the project ask if it needs to be replaced.

2005-07-18  Lluis Sanchez Gual  <lluis@novell.com> 

	* Internal/ProgressMonitoring/BaseProgressMonitor.cs: Store the
	last reported exception object. Added ErrorException property.
	* Services/Tasks/StatusProgressMonitor.cs: Include the exception when
	showing the error dialog.
	* Gui/Dialogs/ErrorDialog.cs: Don't make it modal. There are some
	issues with that.

2005-07-16  John Luke  <john.luke@gmail.com>

	* Gui/Dialogs/ReferenceDialog/ProjectReferencePanel.cs:
	sort by Projet name

2005-07-14  Ben Motmans  <ben.motmans@gmail.com>

	* Gui/Pads/ProjectPad/FolderNodeBuilder.cs:
	#73772, 'remember action' in add files dialog

	* Gui/Pads/OpenTaskView.cs:
	show warnings after errors + sortable column based on task type

	* Services/File/RecentOpen.cs: emit correct event

	* Gui/Pads/SolutionPad/TreeViewPad.cs:
	make sure the parent node of the currently edited node is expanded

	* Services/DefaultLoggingService.cs: make sure log4net is always 
	configured, even if the .config file doesn't exist

2005-07-13  Lluis Sanchez Gual  <lluis@novell.com> 

	* Gui/Workbench/Layouts/SdiWorkspaceLayout.cs:
	* Gui/Workbench/Layouts/SdiWorkspaceWindow.cs:
	* Gui/Workbench/DefaultWorkbench.cs:
	* Commands/AutostartCommands.cs: Don't abuse ShowAll().
	
	* Gui/Dialogs/NewProjectDialog.cs: Use a default icon for the template
	if none is provided.
	
	* Gui/Dialogs/CombineOptionsDialog.cs:
	* Gui/Dialogs/ProjectOptionsDialog.cs: IConfiguration can't be renamed
	anymore, so to change the name, a copy has to be made.
	
	* Gui/Pads/SolutionPad/TreeViewPad.cs: ExpandToNode should not expand
	the current node, only the parents.
	
	* Gui/Pads/SolutionPad/NodeState.cs: Save/restore the selected node in the
	node state tree.
	
	* Gui/Pads/HelpBrowser/HelpViewer.cs:
	* Gui/Pads/HelpBrowser/MonodocTreePad.cs:
	* Gui/Pads/DefaultMonitorPad.cs:
	* Gui/Pads/TerminalPad.cs:
	* Gui/Pads/OpenTaskView.cs: The responsibility of showing the widgets of
	a pad is for the pad. The workbench won't ShowAll any more.
	
	* Gui/ToolWidgets/ConfigurationComboBox.cs: Update the combo when
	configurations are added or removed.
	
	* Internal/Project/Project/IConfiguration.cs: Don't allow renaming of
	configurations.
	
	* Internal/Project/Project/AbstractConfiguration.cs: Make Clone work
	for classes with no default constructor.
	
	* Internal/Project/Combine/Combine.cs: Ignore the
	ActiveConfigurationChanged event while deserializing.
	
	* Internal/Project/Combine/ConfigurationCollection.cs:
	* Internal/Project/Combine/CombineEntry.cs: Added ConfigurationAdded
	and ConfigurationRemoved events.
	
	* Internal/Templates/ProjectTemplates/ICombineEntryDescriptor.cs:
	* Internal/Templates/ProjectTemplates/CombineEntryDescriptor.cs:
	* Internal/Templates/ProjectTemplates/CombineDescriptor.cs: 
	* Internal/Templates/ProjectTemplates/ProjectTemplate.cs:
	* Internal/Templates/ProjectTemplates/ProjectDescriptor.cs:
	Added template support for generic CombineEntry subclasses, which don't
	need to be Projects.

2005-07-11  Lluis Sanchez Gual  <lluis@novell.com> 

	* Services/File/IFileService.cs: 
	* Services/File/DefaultFileService.cs: Added OpenFile overload to open
	a file at place the cursor at a given line at column.
	
	* Services/ProcessService/ProcessService.cs: Provide the assembly location
	when creating an out of process object.
	
	* Services/Project/ProjectService.cs: Use the new combine options dialog.
	Store and restore the active configuration of the root combine.
	
	* Gui/Dialogs/CombineConfiguration/CombineConfigurationPanel.cs:
	Implemented.
	* Gui/Dialogs/CombineConfiguration/CombineEntryConfigurationsPanel.cs:
	new option panel that shows the list of configurations of a combine.
	
	* Gui/Dialogs/TreeViewOptions.cs: Added new overridable methods to
	make costumization easier.
	* Gui/Dialogs/CombineOptionsDialog.cs: New dialog that shows the options
	for a combine.
	* Gui/Workbench/Layouts/SdiWorkspaceLayout.cs: Include the IPadContent
	in the command route.
	* Gui/Pads/SolutionPad/TreeViewPad.cs: Use the new ICommandDelegatorRouter
	interface. Made some methods virtual. The key for GetComposedIcon is now
	an object, instead of an string.
	
	* Gui/Pads/SolutionPad/ITreeBuilderContext.cs:The key for GetComposedIcon
	is now an object, instead of an string.
	
	* Gui/ToolWidgets/ConfigurationComboBox.cs: Toolbar widget that shows
	the active configuration.
	
	* Base.glade: Added new combine configuration dialogs.
	* MonoDevelopCore.addin.xml: Added the ConfigurationSelector command and
	the new combine configuration panels.

2005-07-11  Lluis Sanchez Gual  <lluis@novell.com>

	* Internal/Codons/Commands/CommandCodon.cs: Set the text and description
	for custom commands.
	* Internal/Codons/LanguageBinding/ILanguageBinding.cs:
	CreateCompilationParameters now returns an ICloneable.
	
	* Internal/Project/IConfiguration.cs: Added CopyFrom method.
	* Internal/Project/AbstractConfiguration.cs:
	* Internal/Project/AbstractProjectConfiguration.cs
	* Internal/Project/DotNetProjectConfiguration.cs: Implement CopyFrom.
	
	* Internal/Combine/Combine.cs: Added CreateConfiguration method.
	When the active configuration is changed, propagate the change to all
	children entries. When building a combine, build the child entries which
	have the build flag in the active configuration.
	* Internal/Project/DotNetProject.cs: CreateConfiguration is now defined
	in CombineEntry.
	* Internal/Combine/CombineEntry.cs: Make it extensible by implementing
	IExtendedDataItem. Use the new ConfigurationCollection collection.
	Added CreateConfiguration abtract method. Added ActiveConfigurationChanged
	event. Moved CombineEntryCollection to its own file.
	* Internal/Combine/ConfigurationCollection.cs: New class.
	* Internal/Combine/CombineConfiguration.cs: Renamed the Config class to
	CombineConfigurationEntry and made it public. Implemented CopyFrom.
	* Internal/Combine/ConfigurationEventHandler.cs: New handler.
	* Internal/Combine/CombineEntryCollection.cs: Moved from CombineEntry.cs.
	
	* Internal/Serialization/ClassDataType.cs: Properties dynamically added
	to a class must also be added to its subclasses.
	* Internal/Serialization/ItemProperty.cs: Avoid crash in HasSetter for
	properties not linked to a member (extended properties).

2005-07-11  Lluis Sanchez Gual  <lluis@novell.com> 

	* Services/ParserService/AssemblyCodeCompletionDatabase.cs:
	Load referenced assemblies in an external process. gtk# 1.0 projects
	should work again.
	* Services/ParserService/IParserService.cs:
	* Services/ParserService/DefaultParserService.cs: Added GetProjectContents
	method.
	* Services/ParserService/CodeCompletionDatabase.cs: Added GetClassList
	method (to support GetProjectContents).

2005-07-08  John Luke  <john.luke@gmail.com>

	* Makefile.am: remove MONO_POSIX_OEE defines
	* Internal/Project/Combine/Combine.cs: just use Mono.Unix now
	
2005-07-01  Joshua Tauberer  <tauberer@for.net>

	* Internal/Project/Project/Project.cs: Pre/Post build tasks
	set up the ProcessStartInfo through the same function, set
	the working directory to the project base path.

2005-07-01  Jacob Ils Christensen  <jacobilsoe@gmail.com>

	* Services/Tasks/Task.cs:
	* Gui/Pads/OpenTaskView.cs:
	* Gui/Pads/ClassPad/ClassNodeBuilder.cs:
	* Gui/Pads/ClassPad/MemberNodeCommandHandler.cs:
	* Gui/Search/SearchResult/DefaultSearchResult.cs:
	Make lines and columns 1-based.

2005-06-30  John Luke  <john.luke@gmail.com>

	* Services/ParserService/AssembyInformation.cs: fix possible nullref
	patch from shoehn@web.de (Sebastian)
	fixes bug #75418

2005-06-28  Raja R Harinath  <rharinath@novell.com>

	* Makefile.am (FILES): Move AssemblyInfo.cs ...
	(GENERATED_FILES): ... here.

2005-06-27  Lluis Sanchez Gual  <lluis@novell.com> 

	* Services/ParserService/DefaultParserService.cs: Don't get the current
	file text if we are not going to be able to parse it.
	* Gui/Search/*.cs: Moved here search/replace stuff from the editor addin.
	* Gui/ContentInterfaces.cs: 
	* Base.glade: Added search/replace dialogs.
	* Makefile.am: Added new files.
	* MonoDevelopCore.addin.xml: Registered search/replace commands.
	
2005-06-15  John Luke  <john.luke@gmail.com>

	* Services/File/RecentFiles.cs: catch exception when writing to
	~/.recently-used, fixes bug #75305

2005-06-15  John Luke  <john.luke@gmail.com>

	* MonoDevelopCore.addin.xml: add EditCommands.Rename to F2
	shortcut, fixes bug# 73774

2005-06-15  John Luke  <john.luke@gmail.com>

	* Gui/Dialogs/ReferenceDialog/AssemblyReferencePanel.cs:
	start at $HOME dir
	filter on *.exe and *.dll

2005-06-15  John Luke  <john.luke@gmail.com>

	* Base.glade (AddReferenceDialog):
	change title to Edit References to match menu
	put the selected references section in an expander
	
2005-06-15  John Luke  <john.luke@gmail.com>

	* Services/Project/ProjectService.cs: don't recreate SelectReferenceDialog
	every time, just set the project instead
	* Gui/Dialogs/ReferenceDialog/SelectReferenceDialog.cs: allow it to be
	reused and just change the project to show the correct info
	* Gui/Dialogs/ReferenceDialog/ProjectReferencePanel.cs: add a SetProject
	that updates the info appropriately, remove old code
	* Gui/Dialogs/ReferenceDialog/GacReferencePanel.cs: add Reset method
	to update the info for a new project
	
2005-06-10  Jacob Ils Christensen  <jacobilsoe@gmail.com>

	* Gui/Dialogs/ReferenceDialog/SelectReferenceDialog.cs: Make sure
	that projects are correctly marked as selected.

2005-06-09  Lluis Sanchez Gual  <lluis@novell.com> 

	* Commands/AutostartCommands.cs: Use IWorkbench.CreateMemento to create
	the default memento.
	* Gui/Workbench/WorkbenchMemento.cs:
	* Gui/Workbench/DefaultWorkbench.cs:
	* Gui/IWorkbenchLayout.cs:
	* Gui/Workbench/Layouts/SdiWorkspaceLayout.cs: Use dockable toolbars.
	Load/Save the toolbar layout when starting/exiting. Added support for
	IMementoCapable to IWorkbenchLayout.
	
	* Gui/CommandService.cs: Added CommandManager property.
	
	* Internal/Codons/Commands/CommandCodon.cs: Make sure that configuration
	commands defined by the command system can be found.
	
	* MonoDevelopCore.addin.xml: Added names to the toolbars. Added the
	ToolbarList command.

2005-06-07  Jacob Ils Christensen  <jacobilsoe@gmail.com>

	* Core/src/MonoDevelop.Base/Internal/Project/Project/Project.cs:
	* Core/src/MonoDevelop.Base/Internal/Project/Combine/CombineEntry.cs:
	When a project is renamed make sure that references to it are updated.

2005-06-04  John Luke  <john.luke@gmail.com>

	* MonoDevelopCore.addin.xml: remove workaround
	for Shift|F8 as the dock handles it now

2005-06-03  Jacob Ils Christensen  <jacobilsoe@gmail.com>

	* Internal/Project/Combine/Combine.cs: Remove references
	to a project when it is removed from a combine (57782)

2005-06-02  John Luke  <john.luke@gmail.com>

	* MonoDevelopCore.addin.xml: add Shift|F8 shortcut
	for tip of the day from yvind Neuman (spam@agurk.com)
	workaround for bug 61113

2005-06-02  John Luke  <john.luke@gmail.com>

	* Gui/Dialogs/ReferenceDialog/SelectReferenceDialog.cs:
	check GetIterFirst return value to avoid gtk+ assertions
	might fix bug 74445

2005-06-02  Lluis Sanchez Gual  <lluis@novell.com> 

	* Gui/Pads/SolutionPad/TreeViewPad.cs: Fix warning.
	* Internal/Project/Combine/CombineEntry.cs: Added ParentCombine property.

2005-06-01  John Luke  <john.luke@gmail.com>

	* Core/src/MonoDevelop.Base/Services/ResourceService.cs: remove
	DllImport workaround for rendering an icon
	* Core/src/MonoDevelop.Base/MonoDevelop.Base.dll.config.in: remove
	as we no longer p/invoke
	* Core/src/MonoDevelop.Base/Makefile.am: updated for above
	
2005-06-01  John Luke  <john.luke@gmail.com>

	* Gui/Workbench/Layouts/SdiWorkspaceLayout.cs:
	* Gui/Workbench/Layouts/SdiWorkspaceWindow.cs:
	* Gui/Pads/FileScout/FileListItem.cs: adjust to
	FileIconLoader changes
	
2005-06-01  Jacob Ils Christensen  <jacobilsoe@gmail.com>

	* Services/MessageService.cs: Added methods to ask a question
	with a cancel option.
	* Gui/Workbench/Layouts/SdiWorkspaceWindow.cs: Added a cancel
	option when trying to close a modified file.

2005-06-01  Jacob Ils Christensen  <jacobilsoe@gmail.com>

	* Gui/Dialogs/ReferenceDialog/SelectReferenceDialog.cs:
	* Gui/Dialogs/ReferenceDialog/ProjectReferencePanel.cs:
	* Gui/Dialogs/ReferenceDialog/GacReferencePanel.cs:
	Prevent a project from referencing itself.

2005-05-30  Lluis Sanchez Gual  <lluis@novell.com> 

	* Services/StatusBar/DefaultStatusBarService.cs: Added null checks.
	* Services/MessageService.cs: Use a more convenient dialog for
	displaying errors.
	* Gui/Dialogs/ErrorDialog.cs: New error dialog.
	* Gui/Workbench/Layouts/SdiWorkspaceLayout.cs: Added null checks.
	
	* Base.glade:
	* Gui/Pads/SolutionPad/NodeCommandHandler.cs:
	* Gui/Pads/SolutionPad/TreeViewPad.cs: Notify node command handlers
	when a node is selected.
	
	* Gui/CommandService.cs: Use the Runtime.MessageService api to show
	errors in command execution.
	* Makefile.am: Added ErrorDialog.cs.

2005-05-26  John Luke  <john.luke@gmail.com>

	* Gui/Dialogs/OptionPanels/ProjectOptions/CompileFileProjectOptions.cs:
	don't forget to save the list file in the files to compile list,
	remove some unneccessary code, fixes bug 75043
	
2005-05-19  Jacob Ils Christensen  <jacobilsoe@gmail.com>

	* Gui/Dialogs/WordCountDialog.cs: Fixed problem that numbers were not shown till moused over.

2005-05-17  Jacob Ils Christensen  <jacobilsoe@gmail.com>

	* Gui/IWorkbenchLayout.cs:
	* Gui/Workbench/Layouts/SdiWorkspaceLayout.cs:
	Added methods to go to next/previous tab page.

2005-05-15  Lluis Sanchez Gual  <lluis@novell.com> 

	* Services/File/DefaultFileService.cs: Make the service GUI thread safe.
	* Gui/Dialogs/ReferenceDialog: Cleaned up the dialog.
	* Gui/Workbench/Layouts/SdiWorkspaceWindow.cs: Added IntPtr constructor
	to make gtk# happy.
	* Gui/Pads/DefaultMonitorPad.cs: Don't indent when a task has a null name.
	* Base.glade: Many fixes to make the dialogs more conforming to the HIG.
	* Internal/Project/Project/DotNetProjectConfiguration.cs: Added
	SourceDirectory property.
	* Internal/Project/Project/DotNetProject.cs: Set the sources path before
	building.
	* Internal/Project/Project/Project.cs: In CopyReferencesToOutputPath, copy
	refereces of referenced projects. They are not needed for compiling, but
	they are for running. The Build method now also builds required references.

2005-05-09 Jacob Ils Christensen  <jacobilsoe@gmail.com>
 
 	* Gui/Pads/OpenTaskView.cs: Fixed Gtk warnings by using Clipboard.Text

2005-05-08  John Luke  <john.luke@gmail.com>

	* /Gui/Pads/SolutionPad/TreeViewPad.cs: use DefaultSortFunc property
	
2005-05-03  Lluis Sanchez Gual  <lluis@novell.com> 

	* Commands/ProjectCommands.cs: The Build command should compile the
	current file before running.
	
	* Services/Tasks/TaskService.cs:
	* Gui/Workbench/DefaultWorkbench.cs:
	* Gui/Pads/SolutionPad/TreeViewPad.cs:
	* Gui/Pads/OpenTaskView.cs:
	* Gui/Pads/TerminalPad.cs:
	* Gui/Pads/DefaultMonitorPad.cs:
	* Gui/Pads/FileScout/FileScout.cs:
	* Gui/AbstractPadContent.cs:
	* Gui/IWorkbench.cs:
	* Gui/IPadContent.cs:
	Removed BringToFront from IPadContent, and moved to IWorkbench.
	
	* Services/SystemAssemblyService.cs: Lazy load system assembly
	information. This speeds up MD startup time.
	
	* Services/ProcessService/ProcessService.cs:
	* Services/ProcessService/IProcessHost.cs:
	* Services/ProcessService/IProcessHostController.cs:
	* Services/ProcessService/ProcessHostController.cs:
	* Services/ProcessService/RemoteProcessObject.cs:
	* Makefile.am:
	Added new api for creating out-of-process objects.
	
	* Gui/Pads/FileScout/FileList.cs: Fix warnings.
	
	* Internal/Project/Project/DotNetProjectBinding.cs: Set the correct
	paths for single file projects.

2005-04-30  Lluis Sanchez Gual  <lluis@novell.com> 

	* Commands/ProjectCommands.cs: Added new build and run commands.
	* Services/DebuggerService/IDebuggerService.cs: Added some methods.
	* Services/Project/ProjectService.cs: Allow building a project even
	if there isn't an open combine.
	* Gui/Workbench/DefaultWorkbench.cs: Gui safe subscription to debugger
	events.
	* Makefile.am: added DebugCommands.
	* MonoDevelopCore.addin.xml: Added some missing descriptions. Registered
	new project and debug commands.

2005-04-27  Lluis Sanchez Gual  <lluis@novell.com> 

	* Commands/ViewCommands.cs: Use markup for the view list menu.
	* Commands/ProjectCommands.cs: Implemented Debug Application command.
	* Services/File/DefaultFileService.cs: In OpenFile, don't create a
	progress monitor if the file is already open.
	* Services/DebuggerService/IDebuggerService.cs: Added events that notify
	when breakpoints are added/removed. Added methods for getting the
	active breakpoints.
	
	* MonoDevelopCore.addin.xml:
	* Services/Project/IProjectService.cs:
	* Services/Project/ProjectService.cs:
	Added DebugApplication method. In the Debug methods, make sure the
	context switch is done in the gui thread.
	
	* Gui/Workbench/Layouts/SdiWorkspaceLayout.cs: Don't use ShowItem() to
	show a hidden pad, since it is not working properly.
	
	* Gui/Workbench/DefaultWorkbench.cs: Removed most of code related to
	debugging, since it is handled by the editor itself.
	
	* Makefile.am: Added some new files.

2005-04-27  Lluis Sanchez Gual  <lluis@novell.com>

	* Makefile.am
	* Services/DebuggerService/IDebuggerService.cs:
	Moved IDebuggerService.cs to its own directory.

2005-04-25  Lluis Sanchez Gual  <lluis@novell.com>

	* Commands/MenuItemBuilders.cs: Removed. Menu builders are now
	implemented as command arrays and handled in the following files.
	* Commands/RunCommands.cs: Removed. Moved to ProjectCommands.
	* Commands/EditCommands.cs: Most of code moved to 
	MonoDevelop.Gui.ViewCommandHandlers.
	
	* Commands/ClassBrowserCommands/ClassBrowserCommands.cs
	* ProjectBrowserCommands/*:
	Removed. Handlers for tree commands are handled by NodeCommandHandler
	objects.
	
	* Commands/FileCommands.cs:
	* ProjectCommands.cs:
	* WindowCommands.cs:
	* HelpCommands.cs:
	* ViewCommands.cs:
	Added enums with IDs for the commands.
	Use the new CommandHandler base class for global commands.
	Removed commands that are not global.
	
	* Gui/ViewCommandHandlers.cs: Implements edit commands for workspace
	windows.
	
	* Services/File/IFileService.cs:
	* Services/File/DefaultFileService.cs: Moved here the code that shows
	the UI for saving files.
	
	* Services/IDebuggerService.cs: The Run method now takes a progress
	monitor, and will (should) stop if the monitor notifies a cancel request.
	
	* Services/Project/IProjectService.cs:
	* Services/Project/ProjectService.cs:
	Factorized the Build* methods into a single Build method which takes
	as parameter what you want to build. The same for Execute* methods.
	Moved here several operations previously implemeted in commands, to
	make it easier to reuse code. This includes: Debug(), Deploy(),
	ShowOptions(), CreateProject(), CreateCombine(),
	AddCombineEntry(), CreateProjectFile(), AddReferenceToProject().
	
	* Gui/Dialogs/NewFileDialog.cs:
	* Gui/Dialogs/NewProjectDialog.cs: Added Run method to show the window
	as a modal dialog.
	
	* Gui/Workbench/Layouts/SdiWorkspaceLayout.cs:
	* Gui/IWorkbench.cs:
	* Gui/Dialogs/TreeViewOptions.cs: Removed old menu code.
	
	* Gui/Workbench/Layouts/SdiWorkspaceWindow.cs: Removed obsolete code.
	Plug the handler class for generic Edit commands into the window.
	
	* Gui/Workbench/DefaultWorkbench.cs: Use the new command service.
	
	* Gui/Components/SdMenu.cs: Moved here the ISubmenuItem interface, 
	which was implemented in MenuItemBuilders.cs.
	
	* Gui/Pads/SolutionPad/NodeCommandHandler.cs:
	* Gui/Pads/SolutionPad/TreeViewPad.cs: Plug node command handlers into
	the new command system.

	* Gui/Pads/SolutionPad/NodeBuilder.cs: Don't reuse command handlers
	since they may store command state information.
	* Gui/Pads/SolutionPad/SolutionPad.cs: Made OnOpenCombine and
	OnCloseCombine virtual.
	* Gui/Pads/ProjectPad/ProjectSolutionPad.cs: Subclass of SolutionPad
	which keeps track of the current selected project.
	
	* Gui/Pads/ProjectPad/*:
	Moved here the handlers for commands previously implemented in
	MonoDevelop.Commands.
	
	* Gui/CommandService.cs:
	* Gui/GuiService.cs: Added the new command service.
	
	* Internal/Codons/Pads/SolutionPadCodon.cs: Subclasses of SolutionPad
	can now be specified in the "class" attribute.
	
	* Internal/Project/Project/DotNetProject.cs: Made the Debug method
	synchronous.
	
	* Internal/Conditions/WorkbenchContextCondition.cs: Set the correct
	class name.
	
	* Internal/Codons/Commands/*: Codons for the new command infrastructure.
	
	* MonoDevelopCore.addin.xml: Defined the new menu and toolbar
	structure.

2005-04-25	John Luke	<john.luke@gmail.com>

	* Gui/Dialogs/NewProjectDialog.cs
	* Gui/Dialogs/NewFileDialog.cs: disambiguate IconView
	in gtk# head, based on patch by Fredrik Nilsson <jymdman@home.se>

2005-04-19  Ben Motmans <ben.motmans@gmail.com>

	* Gui/Pads/DefaultMonitorPad.cs
	* Services/StatusBar/DefaultStatusBarService.cs:
	Clear the output when a combine closes.
	* GUI/Pads/OpenTaskView.cs
	Reorder of some columns for better view on small resolutions.

2005-04-17	John Luke	<john.luke@gmail.com>

	* Makefile.am: fix distcheck

2005-04-17	John Luke	<john.luke@gmail.com>

	* Gui/Pads/SolutionPad/TreeViewPad.cs: use new AppendNode
	and SetDefaultSortFunc API

2005-04-14  Lluis Sanchez Gual  <lluis@novell.com>

	* Internal/ProgressMonitoring/BaseProgressMonitor.cs: Don't crash
	when reporting an error with a null exception.

2005-04-10	John Luke	<john.luke@gmail.com>

	* Internal/Project/Project/AbstractProjectConfiguration.cs:
	set RunWithWarnings = true by default, because newer compiler
	versions may add warnings, etc.
	* options/MonoDevelopProperties.xml: remove a bunch of old SharpDevelop
	prefs and add some defaults for what we use

2005-04-09	Christian Hergert	<christian.hergert@gmail.com>

	* Services/DefaultLoggingService.cs: Fix the log4net error by
	checking for the .config before configuring.

2005-04-08	Christian Hergert	<christian.hergert@gmail.com>

	* Services/DefaultLoggingService.cs: Add missing event firing for Error
	method. Attempt to fix the constructor to be more like  log4net examples.

2005-04-07  Lluis Sanchez Gual  <lluis@novell.com>

	* Commands/ProjectBrowserCommands/FolderNodeCommands.cs: Implemented
	IncludeFileToProject command.
	* Commands/ProjectBrowserCommands/GeneralNodeCommands.cs:
	New copy/cut/paste commands for tree nodes.
	* Services/File/DefaultFileService.cs:
	IFileService.cs: Use a progress monitor when opening files. OpenFile now
	return an IAsyncOperation object that can be used to track the status
	of the operation. Added methods for copying and moving files.
	* Services/DispatchService/DispatchService.cs: Dispatch all pending
	messages at once in the GUI thread. It gives better performance.
	* Services/Tasks/Task.cs: Track changes in IFileService.
	
	* Services/Project/IProjectService.cs:
	* Services/Project/ProjectService.cs: Implemented method for copying
	files between projects.
	
	* Gui/Pads/SolutionPad/TreeViewPad.cs: Implemented support for
	drag&drop and copy/paste. Some other internal improvements.
	* Gui/Pads/SolutionPad/ITreeNavigator.cs,
	* Gui/Pads/SolutionPad/TypeNodeBuilder.cs: Some API adjustments.
	* Gui/Pads/SolutionPad/NodeState.cs: New class that can store the
	status of a tree.
	
	* Gui/Pads/ProjectPad/ProjectFolder.cs:
	* Gui/Pads/ProjectPad/ProjectNodeBuilder.cs:
	* Gui/Pads/ProjectPad/ProjectFolderNodeBuilder.cs:
	* Gui/Pads/ProjectPad/ProjectFileNodeBuilder.cs:
	* Gui/Pads/ProjectPad/FolderNodeBuilder.cs:
	* MonoDevelopCore.addin.xml:
	Implemented support for drag&drop of files and folders. Moved all code
	that handles the ShowAllFiles option to its own node builder extension.
	
	* Gui/Pads/ProjectPad/SystemFile.cs:
	* Gui/Pads/ProjectPad/ShowAllFilesBuilderExtension.cs:
	* Gui/Pads/ProjectPad/SystemFileNodeBuilder.cs:
	New classes that implement the ShowAllFiles option.
	
	* Gui/Pads/ProjectPad/CombineNodeBuilder.cs:
	* Gui/Pads/ProjectPad/ProjectReferenceNodeBuilder.cs:
	* Gui/Pads/ProjectPad/ResourceFolderNodeBuilder.cs:
	* Gui/Pads/ProjectPad/ProjectReferenceFolderNodeBuilder.cs:
	* Gui/Pads/ClassPad/ClassNodeBuilder.cs:
	* Gui/Pads/ClassPad/ProjectNodeBuilder.cs:
	* Gui/Pads/ClassPad/MemberNodeBuilder.cs:
	* Gui/Pads/ClassPad/CombineNodeBuilder.cs:
	* Gui/Pads/ClassPad/NamespaceNodeBuilder.cs:
	* Gui/Pads/ClassPad/MemberNodeCommandHandler.cs:
	* Gui/Pads/ClassPad/EventNodeBuilder.cs: Track api changes.
	
	* Gui/Pads/ProjectPad/ResourceFolder.cs: Implemented Equals().
	
	* Internal/Project/Project/Project.cs: Set the project as dirty when its
	files change.
	
	* Internal/Project/Project/Collections/ProjectFileCollection.cs: new
	method for getting all files in a path.
	
	* Commands/MenuItemBuilders.cs: Removed debug code.

2005-04-06  Chris Toshok  <toshok@ximian.com>

	* Services/IDebuggerService.cs: remove the CurrentFrame property,
	as it's only used by the stuff inside the DebuggerAddIn anyway,
	and the object typed property was bogus.

2005-05-04	John Luke	<john.luke@gmail.com>

	* Internal/Conditions/WorkbenchContextCondition.cs:
	use Id so we can see the debugger menu again, it was
	comparing the wrong thing

2005-04-01	Christian Hergert	<christian.hergert@gmail.com>

	* Commands/FileCommands.cs: Add Andrew's patch to ask if we want to
	overwrite an existing file before actually doing it.

2005-04-01	Christian Hergert	<christian.hergert@gmail.com>

	* Services/ILoggingService.cs: Update the LogAppendedArgs and remove the
	category.
	* Services/DefaultLoggingService.cs: Remove the need for the StackTrace.
	We dont really need that in depth of information currently. Will look to
	find this feature directly in log4net and update soon.

2005-04-01	Christian Hergert	<christian.hergert@gmail.com>

	* Commands/VBConverter/ConvertBuffer.cs: Convert to use new Logging
	framework.
	* Commands/MenuItemBuilders.cs
	* Commands/AutostartCommands.cs
	* Services/DefaultLoggingService.cs
	* Services/DispatchService/DispatchService.cs
	* Services/ILoggingService.cs: New logging service to help make debugging
	and information logging easy.
	* Services/Runtime.cs: Add logging service to Runtime.
	* Services/DisplayBinding/DisplayBindingService.cs: Convert to new Logging
	framework.
	* Services/ResourceService.cs
	* Services/ParserService/DefaultParserService.cs
	* Services/ParserService/AssemblyInformation.cs
	* Services/ParserService/AssemblyCodeCompletionDatabase.cs
	* Services/ParserService/CodeCompletionDatabase.cs
	* Gui/Workbench/Layouts/SdiWorkspaceLayout.cs
	* Gui/Workbench/DefaultWorkbench.cs
	* Gui/Dialogs/Wizard/WizardDialog.cs
	* Gui/Dialogs/Wizard/AbstractWizardPanel.cs
	* Gui/Dialogs/WordCountDialog.cs
	* Gui/Dialogs/NewFileDialog.cs
	* Gui/Dialogs/ReferenceDialog/AssemblyReferencePanel.cs
	* Gui/Dialogs/ReferenceDialog/GacReferencePanel.cs
	* Gui/Pads/SolutionPad/TreeViewPad.cs
	* Gui/Pads/PropertyPad/PropertyPad.cs
	* Gui/Pads/ProjectBrowser/BrowserNode/ProjectBrowserNode.cs
	* Gui/Pads/ProjectBrowser/BrowserNode/DirectoryNode.cs
	* Gui/Pads/ProjectBrowser/NodeBuilder/DefaultDotNetNodeBuilder.cs
	* Gui/Pads/HelpBrowser/MonodocTreePad.cs
	* Gui/Pads/HelpBrowser/HelpViewer.cs
	* Gui/Pads/FileScout/FileList.cs
	* Gui/BrowserDisplayBinding/HtmlViewPane.cs
	* Gui/HtmlControl/HtmlControl.cs
	* Gui/HtmlControl/MozillaControl.cs
	* Makefile.am: Add new LoggingService files to build files
	* Internal/ExternalTool/ToolLoader.cs: Update to new Logging Service
	framework.
	* Internal/Project/Project/DotNetProject.cs
	* Internal/Project/Project/IncludeFilesDialog.cs
	* Internal/Project/Project/Project.cs
	* Internal/Project/Combine/Combine.cs
	* Internal/ProgressMonitoring/ConsoleProgressMonitor.cs
	* Internal/ProgressMonitoring/BaseProgressMonitor.cs
	* Internal/Parser/SharpAssemblyLayer/SharpAssemblyParameter.cs
	* Internal/Parser/SharpAssemblyLayer/SharpAssemblyMethod.cs
	* Internal/Parser/SharpAssemblyLayer/SharpAssemblyReturnType.cs
	* Internal/Parser/SharpAssemblyLayer/SharpAssemblyEvent.cs
	* Internal/Parser/SharpAssemblyLayer/SharpAssemblyAttribute.cs
	* Internal/Parser/SharpAssemblyLayer/SharpAssemblyField.cs
	* Internal/Parser/SharpAssemblyLayer/SharpAssemblyProperty.cs
	* Internal/Parser/SharpAssemblyLayer/SharpAssemblyClass.cs
	* Internal/Templates/CodeTemplateLoader.cs

2005-03-31  Christian Hergert  <christian.hergert@gmail.com>

	* MonoDevelopCore.addin.xml: Use proper stock icon names for
	solution and class pads.

2005-03-22  John Luke  <john.luke@gmail.com>

	* Internal/Project/Project/DotNetProject.cs: Release configuration
	should not enable debugmode
	* Internal/Project/Combine/CombineConfiguration.cs: no need to have
	configurationname on the Entry node, build=true by default

2005-03-20  Todd Berman  <tberman@off.net>

	* Gui/Pads/FileScout/FileScout.cs: dispatch to the gui thread.

2005-03-19	Christian Hergert	<christian.hergert@gmail.com>

	* /Gui/Pads/FileScout/FileScout.cs: Change directories in the FileScout
	to the base directory of a opened combine. Return to home directory
	upon close of the combine.

2005-03-19  Lluis Sanchez Gual  <lluis@novell.com>

	* Commands/MenuItemBuilders.cs: Fixed Include/Compile and Deploy options.
	* Commands/ProjectOptionsCommands.cs:
	* Commands/ClassBrowserCommands/ClassBrowserCommands.cs:
	* Internal/CollectionUtilities/Comparers.cs:
	Removed reference to old project pad.
	* Commands/ProjectBrowserCommands/ProjectNodeCommands.cs: 
	* Gui/Dialogs/CombineConfiguration/CombineStartupPanel.cs:
	Use new StartupEntry property instead of SingleStartProjectName.
	* Gui/Pads/ProjectPad/ProjectFileNodeBuilder.cs: Use the correct
	menu path.
	* Makefile.am: Removed old solution pads.
	* Internal/Project/Combine/Combine.cs: Added StartupEntry property
	which replaces SingleStartProjectName. Storing the name made project
	renaming complex to handle.
	* Internal/Project/Combine/CombineExecuteDefinition.cs:
	* Internal/Project/Combine/CombineConfiguration.cs: Serialize the
	real entry name, which may have changed.

2005-03-19  Lluis Sanchez Gual <lluis@novell.com>

	* Commands/MenuItemBuilders.cs: Removed wrong check.
	* Gui/Pads/SolutionPad/NodeBuilder.cs: Removed unused method.

2005-03-15  John Luke  <john.luke@gmail.com>

	* Gui/Workbench/Layout/SdiWorkspaceLayout.cs: add NoGrip flags
	to the documents section to match new dock API

2005-03-15  Lluis Sanchez Gual <lluis@novell.com>

	* Pads/SolutionPad/TreeViewPad.cs: implemented ITreeBuilder.UpdateAll()
	  method in TreeBuilder.
	* Pads/SolutionPad/ITreeBuilder.cs: Added UpdateAll method and some
	  documentation.
	* Pads/ProjectPad/ProjectNodeBuilder.cs: Don't remove files from the
	  tree if ShowAllFiles option is set.
	* Pads/ProjectPad/ProjectFileNodeBuilder.cs: Removed unused class.
	* Pads/ProjectPad/FolderNodeBuilder.cs: When adding a file, don't
	  duplicate nodes if ShowAllFiles option is set.
	* Internal/Project/Project/Collections/ProjectFileCollection.cs:
	  When removing a file, unset the ProjectFile's project. Removed 
	  indexer setter. Nobody uses it and it adds complexity.

2005-03-14  Lluis Sanchez Gual <lluis@novell.com>

	* Commands/MenuItemBuilders.cs
	* Gui/Components/SdMenuCheckBox.cs
	* Gui/Components/SdMenuCommand.cs:
	  Avoid subscribing self events since it can be a source of memory leaks.
	
	* Commands/ProjectBrowserCommands/ResourceFolderNodeCommands.cs,
	  Commands/ProjectBrowserCommands/ProjectNodeCommands.cs,
	  Commands/ProjectBrowserCommands/ReferenceFolderNodeCommands.cs,
	  Commands/ProjectBrowserCommands/FolderNodeCommands.cs,
	  Commands/ProjectBrowserCommands/CombineNodeCommands.cs,
	  Commands/ProjectBrowserCommands/GeneralNodeCommands.cs:
	  Modified to use the new tree navigation api.
	  
	* Services/Project/ProjectService.cs: call RestoreCombinePreferences
	  in the gui thread.
	* IconService.cs: Added helper method for changing the alpha of a pixbuf.
	* PadContentCollection.cs: Pads now have an Id. Use it.
	* SelectReferenceDialog.cs: Use a ProjectReferenceCollection instead
	  of an array list to return the results.
	* Gui/Workbench/Layouts/SdiWorkspaceLayout.cs: Name dock items after
	  pad's ids. Read the list of pads for the context from the addin xm
	  file. Use the new IPadContent.DefaultPlacement property to put pads
	  in the right place.
	* Gui/Workbench/Layouts/SdiWorkspaceWindow.cs: Properly dispose the
	  window.
	* Gui/Workbench/DefaultWorkbench.cs: Read pads declarations from the
	  new addin tree path, and using the new codons.
	* Gui/AbstractPadContent.cs: Added Id and DefaultPlacement properties.
	
	* Gui/Pads/SolutionPad/*: The new generic solution pad.
	* Gui/Pads/ClassPad/*: Node builders for the new class pad.
	* Gui/Pads/ProjectPad/*: Node builders for the new project pad.
	
	* Gui/Pads/ClassScout/ClassScout.cs:
	* Gui/Pads/OpenTaskView.cs:
	* Gui/Pads/TerminalPad.cs:
	* Gui/Pads/DefaultMonitorPad.cs:
	* Gui/Pads/ProjectBrowser/ProjectBrowserView.cs:
	* Gui/Pads/FileScout/FileScout.cs:
	  Track API changes.
	  
	* Gui/IWorkbench.cs: WorkbenchContext is now a class instad of an
	  enum. New context can be dynamically created.
	* Gui/IPadContent.cs: Added Id and DefaultPlacement properties.
	* options/DefaultEditingLayout.xml: Use new pad Ids.
	
	* Internal/Codons/ContextPadCodon.cs: New codon for defining pads
	  in a workbench context.
	* Internal/Codons/Pads/NodeBuilderCodon.cs: New codon for defining
	  node builders.
	* Internal/Codons/Pads/PadOptionCodon.cs: New codon for defining
	  pad options.
	* Internal/Codons/Pads/SolutionPadCodon.cs: New codon for defining
	  solution pads.
	* Internal/Codons/Pads/PadCodon.cs: New codon for defining
	  pads.
	* Internal/Codons/WorkbenchContextCodon.cs: New codon for defining
	  workbench contexts.
	  
	* Internal/Project/Project/ProjectReference.cs: Implemented Equals().
	* Internal/Project/Project/IncludeFilesDialog.cs: Doesn't need to be modal.
	* Internal/Project/Project/Project.cs: Enable include files dialog.
	* Internal/Project/Combine/Combine.cs: Fixed some wrong events.
	
	* MonoDevelopCore.addin.xml: Use the new codons for defining pads and
	  contexts.

2005-03-13  Todd Berman  <tberman@off.net>

	* Gui/Workbench/Layouts/SdiWorkspaceWindow.cs: Don't use a dock, this
	is insane, and it always was.

2005-03-12  John Luke  <john.luke@gmail.com>

	* Makefile.am: use MonoDevelop.Dock.dll
	* Gui/Workbench/Layouts/SdiWorkspaceLayout.cs:
	minor API changes for C# version of dock

2005-03-11  Lluis Sanchez Gual <lluis@novell.com>

	* Internal/Project/Combine/Combine.cs: Fixed wrong event subscriptions.

2005-03-11  Lluis Sanchez Gual  <lluis@novell.com>

	* Services/Project/ProjectService.cs: Search for new files after the
	whole combine has been loaded.
	* Internal/Project/Project/Project.cs: Don't show the include file
	dialog because it doesn't work. It will work with the new solution
	pad. All this partially fixes bug #71688.

2005-03-10  Todd Berman  <tberman@off.net>

	* Gui/Dialogs/SplashScreen.cs: Use an alignment, not labels.

2005-03-10	Christian Hergert	<christian.hergert@gmail.com>

	* Gui/Dialogs/SplashScreen.cs: Add progress bar with status
	message support. Will help users with slow initial startup
	times.

2005-03-09  John Luke  <john.luke@gmail.com>

	* Gui/Workbench/Layouts/SdiWorkspaceLayout.cs:
	remove toolbarContainer that was causing an assertion
	and was no longer used

2005-03-08  Todd Berman  <tberman@off.net>

	* Gui/AbstractViewContent.cs: only emit an event when the name
	actually changes.

2005-03-07  Lluis Sanchez Gual  <lluis@novell.com>

	* Commands/MenuItemBuilders.cs: Added null check.
	
	* Services/MenuService/MenuService.cs: Added new ShowContextMenu
	method.
	* Services/Tasks/OutputProgressMonitor.cs: Fixed namespace.
	* Services/Tasks/TaskService.cs: The id of output pads are now
	like "OutputPad1".
	
	* Services/Project/IProjectService.cs,
	* Services/Project/ProjectService.cs: Added FileRenamedInProject event.
	  
	* Services/ParserService/ClassInformationEventHandler.cs: Added a
	Project property to ClassInformationEventArgs.
	
	* Services/ParserService/ProjectCodeCompletionDatabase.cs: Handle the
	new FileRenamedInProject event.
	
	* Services/ParserService/DefaultParserService.cs,
	* Services/ParserService/CodeCompletionDatabase.cs,
	* Services/ParserService/IParserService.cs: Added GetClassList method
	and added a new includeReferences parameter to GetNamespaceList.
	
	* Gui/Workbench/Layouts/SdiWorkspaceWindow.cs: Avoid memory leaks.
	* Gui/Pads/DefaultMonitorPad.cs: Set the correct namespace.
	* Internal/Project/Project/ProjectFileEventArgs.cs: Added new
	handler for file rename events.
	* Internal/Project/Project/ProjectFile.cs: Use the new file renamed
	event. Fixed RelativePath property.
	* Internal/Project/Project/Project.cs: Use the new file renamed event.
	Moved find code to ProjectFileCollection.
	* Internal/Project/Project/Collections/ProjectReferenceCollection.cs:
	improved handling of events.
	* Internal/Project/Project/Collections/ProjectFileCollection.cs:
	Added file find method.
	* Internal/Project/Combine/Combine.cs: Use the new file renamed event.
	Other minor fixes.
	* Internal/Project/Combine/CombineEntry.cs: Notify the combine when
	an entry is removed.

2005-03-04	Christian Hergert	<christian.hergert@gmail.com>

	* Gui/Pads/FileScout/FileScout.cs: Fix race condition when adding files
	to the pad.

2005-02-26  Poul Andersen  <pba@mailme.dk>
	* Services/MessageService.cs: Added ShowMessage(string message, Gtk.Window parent )
	to ensure modal messagebox as window on top.

2005-02-20  John Luke  <john.luke@gmail.com>

	* Gui/Components/SharpMessageBox.cs
	* Gui/Components/StatusBar/AxStatusBarPanel.cs
	* Gui/Components/StatusBar/AxStatusBar.cs
	* Gui/Components/SideBar
	* Gui/Components/SideBar/AxSideBar.cs
	* Gui/Components/SideBar/AxSideTabItem.cs
	* Gui/Components/SideBar/AxSideTab.cs
	* Gui/Components/SideBar/SharpDevelopSideBar.cs
	* Gui/Components/SideBar/SharpDevelopSideTabItem.cs
	* Commands/SideBarCommands.cs:
	* Gui/Pads/SideBarView.cs:
	* Gui/ErrorDialogs:
	* Gui/ErrorDialogs/LoadingError.cs:
	* Makefile.am: remove unused stuff from SD

2005-02-11  Todd Berman  <tberman@off.net>

	* Services/Project/ProjectService.cs:
	* Internal/Project/Combine/CombineEntry.cs:
	Make sure the filename is valid for the format.

2005-02-11  Lluis Sanchez Gual  <lluis@novell.com>

	* Services/Project/ProjectService.cs: Fix default file formats.

2005-02-11  Ben Motmans <ben.motmans@gmail.com>

	* Internal/ProgressMonitoring/BaseProgressMonitor.cs:
	moved cancelRequestedEvent inside MbrWrapper
	* Services/Tasks/TaskService.cs
	* Services/Tasks/OutputProgressMonitor
	* Services/ProcessService/ProcessService.cs
	* Gui/Pads/DefaultMonitorPad.cs:
	Added kill and clear button

2005-02-10  Todd Berman  <tberman@off.net>

	* Internal/Project/Combine/Combine.cs: Don't generate makefiles on
	Save.

2005-02-10  Todd Berman  <tberman@off.net>

	* Services/Project/DefaultProjectService.cs: Moved, see below.
	* Services/Project/ProjectService.cs:
	* Makefile.am:
	* MonoDevelopCore.addin.xml:

	Moved DefaultProjectService to ProjectService.

2005-02-10  Todd Berman  <tberman@off.net>

	* Commands/FileCommands.cs:
	* Services/Project/DefaultProjectService.cs:
	* Services/IconService.cs:
	* Gui/Dialogs/NewProjectDialog.cs:
	* Makefile.am:
	* Internal/Project/PrjxFileFormat.cs:
	* Internal/Project/MdsFileFormat.cs:
	* Internal/Project/Project/Project.cs:
	* Internal/Project/CmbxFileFormat.cs:
	* Internal/Project/Combine/Combine.cs:
	* Internal/Project/MdpFileFormat.cs:
	* Internal/Templates/ProjectTemplates/CombineDescriptor.cs:
	* Internal/Templates/ProjectTemplates/ProjectDescriptor.cs:
	* MonoDevelopCore.addin.xml:
	
	Changes to make the default file extensions .mds and .mdp. Your
	projects will be converted to this fileformat by default.

	Also a lot of misc changes across the codebase to make this work
	properly with other bad code that checks for .CMBX and .PRJX.

2005-02-09  John Luke  <john.luke@gmail.com>

	* Gui/Dialogs/TreeViewOptions.cs
	* Gui/Dialogs/NewFileDialog.cs: dont ref XmlForms

	* Gui/Dialogs/TabbedOptions.cs
	* Gui/Dialogs/InputBox.cs
	* Gui/Dialogs/FusionNative.cs
	* Gui/XmlForms
	* Gui/XmlForms/BaseSharpDevelopForm.cs
	* Gui/XmlForms/SharpDevelopPropertyValueCreator.cs
	* Gui/XmlForms/SharpDevelopObjectCreator.cs
	* Gui/XmlForms/SharpDevelopStringValueFilter.cs
	* Gui/XmlForms/BaseSharpDevelopUserControl.cs
	* Makefile.am: kill some unused stuff

2005-02-02  Lluis Sanchez Gual  <lluis@novell.com>

	* Gui/Dialogs/CombineConfiguration/CombineStartupPanel.cs: 
	Fix nullref exception when saving. 'store' wasn't being set.

2005-02-02  John Luke  <john.luke@gmail.com>

	* Commands/MenuItemBuilders.cs: only use RecentItem.Private
	if it contains something, should fix disappearing labels

2005-02-02  John Luke  <john.luke@gmail.com>

	* Gui/Dialogs/CombineConfiguration/CombineBuildOptions.cs
	* Gui/Dialogs/OptionPanels/ProjectOptions/OutputOptionsPanel.cs
	* Gui/Dialogs/OptionPanels/ProjectOptions/DeployFileOptions.cs
	* Gui/Dialogs/OptionPanels/ExternalToolPanel.cs
	* Gui/Dialogs/OptionPanels/IDEOptions/LoadSavePanel.cs
	* Base.glade: use Gnome.FileEntry where appropriate
	remove disabled line endings prefs
	a few other spacing, spelling, capitalization improvements

2005-02-02  John Luke  <john.luke@gmail.com>

	* Parser/ICompilationUnitBase.cs:
	* Parser/Implementations/AbstractCompilationUnit.cs: adjust to ErrorInfo 

2005-01-31  Lluis Sanchez Gual  <lluis@novell.com>

	* Services/Project/DefaultProjectService.cs: In BuildActiveCombine(),
	show the output window even if compilation is not needed.
	Register file formats defined in the configuration file.
	
	* Services/ParserService/CodeCompletionDatabase.cs:
	* Services/ParserService/ProjectCodeCompletionDatabase.cs: Use project
	events to detect when project files are modified/added/removed.
	* Services/ParserService/DefaultParserService.cs: Remove subscription
	to projectService.FileAddedToProject. This is now handled in the
	ProjectCodeCompletionDatabase.
	
	* Gui/Components/SdMenuSeparator.cs: Separators are visible by default.
	* Gui/Components/SdMenuCommand.cs: If the command is not visible,
	avoid the ShowAll() call at the end.
	* Services/MenuService/MenuService.cs: Don't use ShowAll() to show
	the menu since it will also show hidden menu items.
	
	* Gui/Pads/OpenTaskView.cs: The Description, Path and File columns
	are now resizable.
	
	* Gui/Pads/DefaultMonitorPad.cs: Only reposition the cursor when a line
	of text is complete.
	
	* Makefile.am: Added new file format codon.
	
	* Internal/Project/Project/ProjectFile.cs: Removed the
	FileSystemWatcher from ProjectFile. File changes are now detected at
	project level. This saves lots of resources for big projects.
	
	* Internal/Project/Project/Project.cs: Properly detect when a project
	needs to be built.
	
	* Internal/Project/Combine/CombineEntry.cs:
	* Internal/Project/Combine/Combine.cs: Removed GetOutputFileName()
	method. It does not make sense in Combine.
	
	* Internal/ProgressMonitoring/LogTextWriter.cs: Added method for
	chaining several text writers.
	
	* MonoDevelopCore.addin.xml: Defined extension path for custom
	file formats.

2005-01-31  John Luke  <john.luke@gmail.com>

	* Gui/Components/SdToolbarCommand.cs:
	* Services/Toolbar/ToolbarService.cs:
	use newer gtk toolbar API, and simplify it a little

2005-01-30  John Luke  <john.luke@gmail.com>

	* Internal/Project/Project/DotNetProject.cs: pass fileName
	to the LangaugeBinding to determine if it is compilable
	fixes bug# 71694

2005-01-28  John Luke  <john.luke@gmail.com>

	* Services/ParserService/DefaultParserService.cs:
	* Parser/IParser: use CanParse () instead of HandlesFileExtension
	to be consistent with what SD did upstream

2005-01-27  John Luke  <john.luke@gmail.com>

	* Gui/Dialogs/CommonAboutDialog.cs: use a timeout
	to make scrolling a more constant speed
	* Gui/Dialogs/SharpDevelopAboutPanels.cs: remove
	a bunch of stale code

2005-01-27  John Luke  <john.luke@gmail.com>

	* Base.glade: update to newer glade format

	* Commands/ToolsCommands.cs:
	* Commands/FileCommands.cs:
	* Gui/Workbench/Layouts/SdiWorkspaceLayout.cs:
	* Gui/Dialogs/CombineConfiguration/CombineStartupPanel.cs:
	* Gui/Dialogs/OptionPanels/IDEOptions/SelectStylePanel.cs:
	* Base.glade:
	* Internal/Parser/SharpAssemblyLayer/SharpAssemblyAttribute.cs:
	* Internal/Templates/ProjectTemplates/ProjectTemplate.cs:
	use ComboBox instead of OptioMenu and fix a bunch of little warnings

2005-01-27  Lluis Sanchez Gual  <lluis@novell.com>

	* Services/ParserService/CodeCompletionDatabase.cs: Moved classes to
	their own files, which are the following:
	
	* Services/ParserService/AssemblyCodeCompletionDatabase.cs:
	* Services/ParserService/ClassEntry.cs:
	* Services/ParserService/FileEntry.cs:
	* Services/ParserService/NamespaceEntry.cs:
	* Services/ParserService/ProjectCodeCompletionDatabase.cs:
	* Services/ParserService/SimpleCodeCompletionDatabase.cs:
	* Services/ParserService/ReferenceEntry.cs: New files.

2005-01-27  Christian Hergert <chris@mosaix.net>

	* Gui/Pads/HelpBrowser/MonodocTreePad.cs: Fix to use new ShowView in
	DefaultWorkbench.

2005-01-27  John Luke  <john.luke@gmail.com>

	* Makefile.am: 
	* Services/File/RecentOpen.cs:
	* Services/File/DefaultFileService.cs:
	* Gui/BrowserDisplayBinding/BrowserDisplayBinding.cs: use Gnome.Vfs

2005-01-27  Lluis Sanchez Gual  <lluis@novell.com>

	* Gui/IWorkbench.cs:
	* Gui/Workbench/DefaultWorkbench.cs:
	* Services/File/IFileService.cs: 
	* Services/File/DefaultFileService.cs: Added BringToFront parameter
	in OpenFile.
	
	* IProjectService.cs:
	* Services/Project/DefaultProjectService.cs: Return IAsyncOperation
	in OpenCombine, so the load operation can be controlled.
	Use the new BringToFront parameter set to false when opening the
	files of a combine. No more window dances.
	
	* Internal/Templates/ProjectTemplates/ProjectTemplate.cs: Wait for
	the combine to be completely loaded before opening the project
	files. This fixes #61028.

2005-01-26  Lluis Sanchez Gual  <lluis@novell.com>

	* Services/Tasks/StatusProgressMonitor.cs: Forgot to save the
	showErrorDialogs parameter.
	* Services/Project/DefaultProjectService.cs: Catch and report combine
	load errors.
	* Internal/Project/CmbxFileFormat.cs:
	* Internal/Project/PrjxFileFormat.cs: Version '1' is the same as '1.0.
	* Internal/Project/Project/UnknownProjectVersionException.cs: Improved
	error message.
	* Internal/ProgressMonitoring/BaseProgressMonitor.cs: \n is not nice
	in the status bar.

2005-01-25  Todd Berman  <tberman@off.net>

	* Gui/Workbench/Layouts/SdiWorkspaceWindow.cs: Add ShowNotification
	and use it to make the tablabel blue.
	* Gui/Components/SdMenuCheckBox.cs: Use markup instead of text, this
	will allow the view menu item builder to show things properly.
	* Gui/IWorkbenchWindow.cs: Add ShowNotification get; set;
	* Commands/MenuItemBuilders.cs: Use ShowNotification to properly show
	the open contents menu.

2005-01-25  Lluis Sanchez Gual  <lluis@novell.com>

	* Internal/Project/Project/Project.cs: Honor ExternalConsole option
	when running an execution script.

2005-01-25  Lluis Sanchez Gual <lluis@novell.com>
	
	* Services/DispatchService/DispatchService.cs: Don't set the gui sync
	context here. The default context won't be always a safe context.
	* Services/DispatchService/SyncContextAttribute.cs: Set the target
	context when switching to a new context.
	* Internal/ProgressMonitoring/BaseProgressMonitor.cs:
	* Services/Tasks/OutputProgressMonitor.cs: OnWriteLog is now only called
	internally, so no need for async.
	* Services/ProcessService/ProcessService.cs: Added parameter to
	StartConsoleProcess to allow running a console process inside MD.
	* Services/ProcessService/ProcessWrapper.cs: More than one thread may
	want to wait for the process, so use ManualResetEvent instead of
	AutoResetEvent.
	* Services/Project/DefaultProjectService.cs: Don't use output monitors
	for project execution, since the project will create the output panel
	when needed.
	* Internal/Project/Project/DotNetProject.cs: Start processes using the
	new StartConsoleProcess method.
	* Internal/Project/Combine/Combine.cs: For multiple startup combines, run
	all projects in parallel.
	* Internal/ProgressMonitoring/NullProgressMonitor.cs: Set the wait event
	when all is done.

	* Commands/ProjectBrowserCommands/ReferenceFolderNodeCommands.cs:
	* Commands/ProjectBrowserCommands/FolderNodeCommands.cs:
	* Commands/HelpCommands.cs:
	* Services/ParserService/DefaultParserService.cs:
	* Services/ParserService/CodeCompletionDatabase.cs:
	* Gui/Dialogs/DirtyFilesDialog.cs:
	* Gui/Dialogs/ProjectOptionsDialog.cs:
	* Gui/Dialogs/OptionPanels/ProjectOptions/CompileFileProjectOptions.cs:
	* Gui/Dialogs/OptionPanels/ProjectOptions/DeployFileOptions.cs:
	* Gui/Dialogs/NewFileDialog.cs:
	* Gui/Dialogs/ReferenceDialog/WebReference.cs:
	* Gui/Workbench/Layouts/SdiWorkspaceLayout.cs:
	* Gui/Pads/ClassScout/NodeBuilder/DefaultDotNetClassScoutNodeBuilder.cs:
	* Gui/Pads/HelpBrowser/MonodocTreePad.cs:
	* Internal/Project/Project/IncludeFilesDialog.cs:
	* Internal/Project/Project/Project.cs:
	* Internal/ProgressMonitoring/ConsoleProgressMonitor.cs:
	* Internal/Parser/SharpAssemblyLayer/SharpAssemblyMethod.cs:
	* Internal/Parser/SharpAssemblyLayer/SharpAssemblyField.cs:
	* Internal/Parser/SharpAssemblyLayer/SharpAssemblyAttribute.cs:
	* Internal/Parser/SharpAssemblyLayer/SharpAssemblyProperty.cs:
	* Internal/Serialization/DataCollection.cs:
	* Internal/Serialization/ItemProperty.cs: Fix warnings.

2005-01-24  Lluis Sanchez Gual <lluis@novell.com>

	* Services/Project/DefaultProjectService.cs: Don't raise the combine
	opened event until all is done.
	* Internal/ProgressMonitoring/BaseProgressMonitor.cs: Add the exception
	message to the log.
	* Internal/Project/Project/DotNetProject.cs: Execute mono through sh.
	This is a workaround to what seems like a bug in mono.

2005-01-24  Lluis Sanchez Gual  <lluis@novell.com>

	* Services/ParserService/DefaultParserService.cs:
	* Services/ParserService/CodeCompletionDatabase.cs:
	* Commands/ProjectBrowserCommands/CombineNodeCommands.cs:
	* Gui/Pads/TerminalPad.cs:
	* Gui/BrowserDisplayBinding/HtmlViewPane.cs:
	* Internal/Codons/LanguageBinding/ILanguageBinding.cs:
	* Internal/Project/PrjxFileFormat.cs:
	* Internal/Project/CmbxFileFormat.cs:
	* Internal/Project/IFileFormat.cs:
	* Internal/Project/Project/DotNetProject.cs:
	* Internal/Project/Project/Project.cs:
	* Internal/Project/Combine/Combine.cs:
	* Internal/Project/Combine/CombineEntry.cs:
	* Internal/Templates/ProjectTemplates/CombineDescriptor.cs:
	* Internal/Templates/ProjectTemplates/ProjectDescriptor.cs:
	* Commands/MenuItemBuilders.cs: Use the new progress monitor API.
	
	* Internal/ProcessMonitoring/*: New progress monitoring classes.
	
	* Commands/RunCommands.cs: Factorized a lot of common code into
	ProjectService.cs.
	
	* Services/DispatchService/DispatchService.cs: Added new ThreadDispatch
	method, which dispatches the call in a new thread (and does not queue the
	call, like BackgroundDispatch).
	
	* Services/ProcessService/ProcessService.cs: StartProcess now returns
	a reference to the started process. Added a StartProcess methods that
	writes the output in a text writer.
	Added StartConsoleProcess method which runs a process in an xterm.
	
	* Services/ProcessService/ProcessWrapper.cs: Added WaitForOutput method
	which blocks until all process output has been read.
	
	* Services/Project/DefaultProjectService.cs: Use the new progress
	monitor API. Factorized here some methods from RunCommands.cs.
	
	* IProjectService.cs: Added new methods for building and running projects.
	Removed some event methods that are now handled internally.
	
	* Services/StatusBar/IStatusBarService.cs:
	* Services/StatusBar/DefaultStatusBarService.cs: Simplified. All progress
	monitoring is now done by TaskService. Added API for managing the progress
	bar and showing and hiding the icons.
	
	* Gui/Workbench/Layouts/SdiWorkspaceLayout.cs: Allow dynamic addition of
	new pads.
	
	* Gui/Workbench/Layouts/SdiWorkspaceWindow.cs: Sanity fix.
	
	* Base.glade:
	* Internal/Project/Project/AbstractProjectConfiguration.cs:
	* Gui/Dialogs/OptionPanels/ProjectOptions/OutputOptionsPanel.cs: Added
	option for chosing bewteen internal or external output window.
	
	* Gui/Components/StatusBar/SdStatusBar.cs: Don't use AppBar any more, and
	use something that allows more flexibility. Added support for icons.
	
	* Internal/Codons/LanguageBinding/DefaultCompilerResult.cs: Added new
	properties: WarningCount, ErrorCount, BuildCount, FailedBuildCount.
	
	* Internal/Project/ProjectPathItemPropertyAttribute.cs: Minor fix.
	
	* Internal/Project/Project/ProjectReference.cs: Added new useful
	constructors.
	
	* Gui/Pads/ProjectBrowser/BrowserNode/FileNode.cs:
	* Gui/Pads/ProjectBrowser/ProjectBrowserView.cs:
	* Gui/Pads/ProjectBrowser/NodeBuilder/DefaultDotNetNodeBuilder.cs:
	* Gui/Pads/OpenTaskView.cs: Fix warnings.
	
	* Makefile.am: Added new files.

2005-01-18  Lluis Sanchez Gual  <lluis@novell.com>

	* Internal/Project/CmbxFileFormat.cs: Fix hang when the entry list
	is empty.

2005-01-17  Todd Berman  <tberman@off.net>

	* Gui/Pads/FileScout/FileList.cs: This is a ListStore, not a
	TreeStore.

2005-01-17  Lluis Sanchez Gual  <lluis@novell.com>

	* Internal/Serialization/ItemProperty.cs: Added workaround for a bug
	in mono 1.0 (enum values are encoded as ints in attributes).

2005-01-14  Christian Hergert <chris@mosaix.net>

	* Commands/FileCommands.cs: Added a Close All menu item.
	* Gui/Dialogs/CommonAboutDialog.cs: Added Christian to authors array.
	* MonoDevelopCore.addin.xml: Removed Close Solution shortcut. Added Close File
	shortcut.

2005-01-14  Lluis Sanchez Gual  <lluis@novell.com>

	* Makefile.am, AbstractProject.cs, Project.cs: Renamed AbstractProject.cs.
	* Internal/Project/ProjectPathItemPropertyAttribute.cs: Ignore empty paths.

2005-01-13  Todd Berman  <tberman@off.net>

	* Internal/Project/Project/AbstractProject.cs: Actually start the
	Execute Script.

2005-01-11  Lluis Sanchez Gual  <lluis@novell.com>

	* Services/Project/DefaultProjectService.cs: Added support for custom
	file formats and project types.
	
	* Gui/Dialogs/OptionPanels/ProjectOptions/OutputOptionsPanel.cs:
	* Base.glade: Moved here the OutputOptionsPanel dialog from the c#
	binding.
	
	* Internal/Codons/LanguageBinding/ILanguageBinding.cs: Moved some methods
	to the new IProjectBinding interface, since they are language independent.
	Actually, ILanguageBinding is now a "dot net language binding". Support for
	non-.net languages should be implemented by extending IProjectBinding.
	
	* Internal/Project/Project/AbstractProjectConfiguration.cs: Moved some
	properties to the new DotNetProjectConfiguration, and added some others
	from the language bindings.
	
	* Internal/Project/Project/AbstractProject.cs: The IProject interface
	is not used anymore. All serialization code has been removed and
	reimplemented in PrjxFileFormat. Some methods have been moved to the
	new base class CombineEntry, and some others to the DotNetProject
	subclass.
	
	* Internal/Project/Combine/Combine.cs: It is now a subclass of
	CombineEntry. All serialization code has been removed and
	reimplemented in CmbxFileFormat. The class interface has been simplified.
	
	* Internal/Project/Combine/CombineEntry.cs: It is now the base class
	for Combine and Project. Some common properties have been factorized
	here.
	
	* Internal/Templates/ProjectTemplates/ProjectTemplate.cs: LanguageName
	is optional.
	* Internal/Templates/ProjectTemplates/ProjectDescriptor.cs: Use the new
	project type model.
	* MonoDevelopCore.addin.xml: Added extension path for project types.
	
	* Services/Project/FileFormatManager.cs: New file. Class that allows
	to register new types of combine entry files.
	* Internal/Conditions/LanguageActiveCondition.cs: New file. Condition
	that checks the language of the current project.
	* Internal/Codons/ProjectBinding/IProjectBinding.cs: New file.
	Interface that represents a project binding.
	* Internal/Codons/ProjectBinding/ProjectBindingCodon.cs: new codon for
	project bindings.
	* Internal/Project/Attributes/*: Removed. Equivalent funcionality is
	now provided by MonoDevelop.Internal.Serialization.
	
	* Internal/Project/IFileFormat.cs: Base interface for file format
	implementations.
	* Internal/Project/PrjxFileFormat.cs: Implements serialization into the
	prjx file format. 
	* Internal/Project/CmbxFileFormat.cs: Implements serialization into the
	cmbx file format.
	
	* Internal/Project/Project/DotNetProject.cs: 
	* Internal/Project/Project/DotNetProjectBinding.cs:
	* Internal/Project/Project/DotNetProjectConfiguration.cs: A basic .net
	project implementation.
	
	* Internal/Project/Project/IProject.cs: Removed. Not needed anymore.
	* Internal/Project/Combine/CombineEntryRenamedEventArgs.cs: New file.
	
	* Internal/Serialization/*: A generic data serializer.
	
	* Other files: Follow architecture changes.

2004-01-03  Todd Berman  <tberman@off.net>

	* Commands/RunCommands.cs:
	* Services/Project/DefaultProjectService.cs:
	* Services/Project/IProjectService.cs:
	* Gui/Pads/OpenTaskView.cs:
	* Makefile.am:
	* Internal/Project/Project/ProjectCompileEventHandler.cs:
	Change ProjectService.EndBuild to emit a bool variable to denote the
	success or failure of the combine build. Add a new delegate. Patch
	various uses to properly use new delegate.

2004-12-26  Sander Rijken <sr+ximianbugs@d-90.nl>

	* Services/ProcessService/ProcessService: Set property
	"EnableRaisingEvents" to true, to be able to catch the Process.Exited
	event.
	* Internal/ExternalTool/ExternalTool.cs: Load the UseOutputPad setting
	from config file.
	
2004-12-21  Todd Berman  <tberman@off.net>

	* Services/Toolbar/ToolbarService.cs:
	* Gui/Workbench/Layouts/SdiWorkspaceLayout.cs:
	* Gui/Dialogs/CommonAboutDialog.cs:
	* Gui/Pads/ProjectBrowser/ProjectBrowserView.cs:
	* Gui/BrowserDisplayBinding/HtmlViewPane.cs:
	* Internal/Project/Project/ConvertXml.cs:
	* Internal/Project/Combine/CombineEntry.cs: Remove/Fix code causing
	warnings.

2004-12-21  Sander Rijken  <sr+ximianbugs@d-90.nl>

	* Services/ProcessService/ProcessService.cs: 
	* Services/ProcessService/ProcessWrapper.cs:
	* Services/Runtime.cs: Add new ProcessService property.
	* Makefile.am: Add new files.
	* Commands/MenuItemBuilders.cs: Wire the console output of external
	tools to the output pad.

2004-12-21  Lluis Sanchez Gual  <lluis@novell.com>

	* Services/DispatchService/DispatchService.cs: Removed unneded check
	for empty queue in QueueMessage. Not needed since all changes are now
	done inside a lock.
	* Services/DispatchService/SyncContext.cs: Fixed the delegate generator.
	The implementation was wrong. Also added a sample generated class to
	help understand what it does.
	* Gui/Pads/OpenTaskView.cs: Keep track of added tasks. TaskService
	events can be sent asynchronously, so when the event is handled,
	there is no	guarantee that the state of the task service is the same
	as when the event was raised.
	
2004-12-16  Lluis Sanchez Gual  <lluis@novell.com>

	* Services/DispatchService/SyncContext.cs: Dispatch delegate calls
	asynchronously, no minimize the risk of deadlocks.

2004-12-16  Lluis Sanchez Gual <lluis@novell.com>

	* Services/DispatchService/DispatchService.cs: added a locks for accessing
	the message queue. In synchronous calls, don't use gui dispatch if the
	calling thread is already the gui thread.
	* Services/ParserService/DefaultParserService.cs: Removed unneeded lock
	that was causing deadlocks.

2004-12-15  Sander Rijken  <sr+ximianbugs@d-90.nl>

	* Commands/CustomStringTagProvider.cs: Patch to have COMBINEDIR return
	the actual directory instead of the filename, COMBINEFILENAME already
	does that.

2004-12-14  John Luke  <john.luke@gmail.com>

	* Gui/Dialogs/CommonAboutDialog.cs:
	only redraw the right-half on scrolling
	use an array and a stringbuilder to build CreditText
	remove the old SD quotes

2004-12-13  Lluis Sanchez Gual <lluis@novell.com>

	* Gui/BrowserDisplayBinding/HtmlViewPane.cs:
	StatusBarService.ProgressMonitor is not a StatusBar widget any more.

2004-12-13  Lluis Sanchez Gual  <lluis@novell.com>

	* Services/StatusBar/DefaultStatusBarService.cs: Made it gui thread safe.

2004-12-11  Alexandre Gomes <alexmipego@hotmail.com>
	
	* Commands/EditCommands.cs,
	* Gui/ContentInterfaces/ICodeStyleOperations.cs: Added support and menu
	entries for the already implemented Indent and UnIndent selection.

2004-12-09  Todd Berman  <tberman@off.net>

	* Gui/Pads/HelpBrowser/HelpViewer.cs: gtk# API changed again (thanks
	mikey!)

2004-12-08  Everaldo Canuto  <everaldo_canuto@yahoo.com.br>

	* Internal/Project/Combine/Combine.cs: Add support to multiple runtime
	in Makefiles generated by MonoDevelop.
	
2004-12-07  Alexandre Gomes <alexmipego@hotmail.com>

	*  Gui/ContentInterfaces/ICodeStyleOperations.cs: Added to rule style changes in code like (Un)Comment Code
	* Commands/EditCommands.cs: Changed to handle (Un)CommentCode menu options
	* Internal/Codons/LanguageBinding/ILanguageBinding.cs: Added CommentTag to all language bindings
	* MakeFile.am: Added reference to Gui/ContentInterfaces/ICodeStyleOperations.cs

2004-12-07  Todd Berman  <tberman@off.net>

	* Gui/Pads/HelpBrowser/HelpViewer.cs: Update to new gtk# api.

2004-12-07  Lluis Sanchez Gual  <lluis@novell.com>

	* Services/DispatchService/DispatchService.cs: Made some method non-static.
	* Services/DispatchService/GuiSyncContext.cs: Minor fix.
	* Services/Tasks/TaskService.cs: Added ShowTasks method, which brings
	to the front the task view.
	* Services/Project/DefaultProjectService.cs: It is the resposibility
	of the subscriber to handle the event in the right thread.
	* Services/MessageService.cs: Handle gui-thread transitions automatically
	by deriving from GuiSyncAbstractService.
	* Gui/Workbench/DefaultWorkbench.cs,
	* Gui/Pads/OpenTaskView.cs,
	* Gui/Pads/TerminalPad.cs,
	* Gui/Pads/ProjectBrowser/ProjectBrowserView.cs,
	* Gui/Pads/ClassScout/ClassScout.cs: Subscribe to service events using
	gui-thread aware delegates.
	* Makefile.am: New file.

2004-12-06  Lluis Sanchez Gual  <lluis@novell.com>

	* Services/DispatchService/DispatchService.cs: Added support for
	synchronous dispatch to the gui thread.
	* Services/DispatchService/AsyncDispatchAttribute.cs:
	* Services/DispatchService/SyncContext.cs:
	* Services/DispatchService/SyncObject.cs:
	* Services/DispatchService/FreeDispatchAttribute.cs:
	* Services/DispatchService/SyncContextAttribute.cs:
	* Services/DispatchService/GuiSyncContext.cs:
	* Services/DispatchService/GuiSyncObject.cs: New classes that support
	some new dispatch features.

2004-12-06  Lluis Sanchez Gual  <lluis@novell.com>

	* *.cs: Removed remaining calls to ServiceManager.GetService.

2004-12-06  Lluis Sanchez Gual  <lluis@novell.com>

	* Services/Runtime.cs: Root class that gives access to all services.
	* Gui/GuiService.cs: Root class that gives access to some gui-related
	services.
	* Services/ClassBrowserIcons/ClassBrowserIconsService.cs: Moved to
	IconService.cs.
	* Services/ResourceService.cs: Format.
	* Services/IconService.cs: Moved here methods from ClassBrowserIcons.
	* Makefile.am: Added new files.
	* *.cs: Removed all calls to ServiceManager.GetService (some files
	are still missing).

2004-12-05  John BouAntoun  <jba-mono@optusnet.com.au>

	* Internal/Project/Combine/Combine.cs: made it work with mono svn head Posix OEE

2004-12-03  John Luke  <john.luke@cfl.rr.com>

	* Commands/MenuItemBuilders.cs:
	* Gui/Components/SdMenuCommand.cs: use AccelMap instead of Accel.Map*
	* Gui/Dialogs/SharpDevelopAboutPanels.cs: 
	* Gui/Dialogs/CommonAboutDialog.cs:
	* Gui/Dialogs/WordCountDialog.cs:
	* Gui/Pads/FileScout/FileList.cs:
	* Gui/BrowserDisplayBinding/HtmlViewPane.cs: remove obsolete GType stuff,
	use ComboBox instead of obsolete OptionMenu

2004-12-03  Lluis Sanchez Gual  <lluis@novell.com>

	* Gui/Pads/ClassScout/NodeBuilder/DefaultDotNetClassScoutNodeBuilder.cs:
	UpdateClassTree: Changed parameter parentNode to projectNode,
	since this is what it is. DropPhantomNamespaces now deletes
	unexpanded namespaces if they are empty. This fixes bug #70149.

2004-12-01  John Luke  <john.luke@gmail.com>

	* Gui/Pads/FileScout.cs: use ShadowType.In so the
	FileBrowser doesn't look funny when it is the only pad

2004-11-16  Todd Berman  <tberman@off.net>

	* Internal/Project/Project/AbstractProject.cs: Make sure that
	references of references are copied in properly. This code needs to
	be refactored. However, this does work. We should basically be walking
	through the references, for Project references, and calling out
	to a helper function. I will rewrite this soon to be more robust
	and less insane.

2004-11-12  Todd Berman  <tberman@off.net>

	* Gui/HtmlControl/MozillaControl: No gtype registration, fixes
	jba's bug.

2004-11-11  Todd Berman  <tberman@off.net>

	* Makefile.am: Add $(MONO_POSIX_OEE)
	* Internal/Project/Combine/Combine.cs: #ifdef around
	FileMode using. This should fix cvs HEAD users.

2004-11-05  Levi Bard  <taktaktaktaktaktaktaktaktaktak@gmail.com>

	* Internal/Parser/IParser.cs: Added
	HandlesFileExtension() for selection among multiple parsers
	* Services/ParserService/DefaultParserService.cs: Added
	parser selection using IParser.HandlesFileExtension()

2004-11-02  John Luke  <john.luke@gmail.com>

	* Services/File/RecentOpen.cs: use simpler RecentFiles AddWithLimit
	* Services/File/RecentFiles.cs: sort and return items in the right order
	among some other incremental improvements, should also fix bug #68999
	* Commands/AutoStartCommands.cs: revert Todds workaround from yesterday

	* Services/File/RecentOpen.cs:
	* Services/Project/DefaultProjectService:
	* Commands/MenuItemBuilders.cs: display project name for projects

	* Services/File/DefaultFileService.cs:
	* Services/File/RecentOpen.cs:
	* Commands/MenuItemBuilders.cs:
	* Commands/FileCommand.cs: display File [Project] or just File

2004-11-01	Fawad Halim  <fawad@fawad.net>

	* Internal/Parser/SharpAssemblyLayer/SharpAssemblyParameter.cs
	* Internal/Parser/SharpAssemblyLayer/SharpAssemblyMethod.cs
	* Internal/Parser/SharpAssemblyLayer/SharpAssemblyReturnType.cs
	* Internal/Parser/SharpAssemblyLayer/SharpAssemblyEvent.cs
	* Internal/Parser/SharpAssemblyLayer/SharpAssemblyAttribute.cs
	* Internal/Parser/SharpAssemblyLayer/SharpAssemblyField.cs
	* Internal/Parser/SharpAssemblyLayer/SharpAssemblyProperty.cs:
	Added using aliases for AssemblyReader and SharpCustomAttribute
	to allow compilation with mono HEAD

2004-11-01  Todd Berman  <tberman@off.net>

	* Commands/AutoStartCommands.cs: Open the real last project.

2004-11-01  Todd Berman  <tberman@off.net>

	* Services/File/RecentOpen.cs: Properly handle if the renaming occurs
	on a Directory, or if it is using SourceFile instead of FileName.

	Need to investigate why SourceFile and FileName both exist.

2004-10-29  Todd Berman  <tberman@off.net>

	* Commands/FileCommands: Fix SaveAs.

2004-10-29  Todd Berman  <tberman@off.net>

	* Commands/FileCommands.cs: Patch from Valters Svabe
	<valters@inbox.lv> to close bug #62300

2004-10-28  Todd Berman  <tberman@off.net>

	* Services/File/RecentFiles.cs: Remove C.WL

2004-10-27  Todd Berman  <tberman@off.net>

	* Commands/AutoStartCommands.cs: Fix the Load Previous Project on
	Startup option.

2004-10-27  John Luke  <john.luke@gmail.com>

	* Internal/Parser/SharpAssemblyLayer/SharpAssemblyParameter.cs
	* Internal/Parser/SharpAssemblyLayer/SharpAssemblyMethod.cs
	* Internal/Parser/SharpAssemblyLayer/SharpAssemblyReturnType.cs
	* Internal/Parser/SharpAssemblyLayer/SharpAssemblyEvent.cs
	* Internal/Parser/SharpAssemblyLayer/SharpAssemblyAttribute.cs
	* Internal/Parser/SharpAssemblyLayer/SharpAssemblyField.cs
	* Internal/Parser/SharpAssemblyLayer/SharpAssemblyProperty.cs:
	Add a using alias for SharpAssembly so we can compile with mcs HEAD
	we were taking advantage of a mcs bug it seems

2004-10-27  Levi Bard <taktaktaktaktaktaktaktaktaktak@gmail.com>

	* Services/ParserService/DefaultParserService.cs: comment out code
	to select the VB parser, because we dont actually have one yet.

2004-10-22  Chris Toshok  <toshok@ximian.com>

	* Gui/Workbench/Layouts/SdiWorkspaceLayout.cs: add
	DebuggerThreadPad.

2004-10-22  Chris Toshok  <toshok@ximian.com>

	* Gui/Workbench/Layouts/SdiWorkspaceLayout.cs: add
	MonoDevelop.SourceEditor.Gui.DebuggerStackTracePad to the
	debugPads.

2004-10-21  Chris Toshok  <toshok@ximian.com>

	* Gui/Workbench/DefaultWorkbench.cs: don't try to open
	cur_dbgFilename if it's String.Empty.

2004-10-20  John Luke  <john.luke@gmail.com>

	* Commands/MenuItemBuilders.cs:
	* Commands/FileCommands.cs:
	* Commands/AutostartCommands.cs:
	* Services/File/RecentOpen.cs:
	* Services/File/DefaultFileService.cs:
	* Services/Project/DefaultProjectService.cs: enable new Recent Files stuff,
	and small adjustments for it.

2004-10-20  John Luke  <john.luke@gmail.com>

	* Services/File/RecentFiles.cs: fix a bunch of bugs

2004-10-20  John Luke  <john.luke@gmail.com>

	* Makefile.am: remove RingBuffer, add RecentFiles (not used yet)
	* Services/File/FdoRecentFiles.cs
	* Services/File/RecentItem.cs
	* Services/File/RingBuffer.cs: remove old unused stuff
	* Services/File/RecentFiles.cs: new in-progress implementation

2004-10-15  Todd Berman  <tberman@off.net>

	* Internal/Project/Combine/CombineEntry.cs: Before running, copy
	all dependant output assemblies to the proper place.

2004-10-12  Gert Driesen  <drieseng@users.sourceforge.net>

	* Internal/Parser/SharpAssemblyLayer/SharpAssemblyClass.cs:
	use alias to workaround mcs change

2004-10-07  Todd Berman  <tberman@off.net>

	* Internal/Project/Project/AbstractProject.cs: Make sure to copy the
	.mdb file if it exists when pushing the new dll into the AppBase of
	the executing assembly. This gives debug info for supporting dlls
	under 1.1.x and HEAD when you click 'Run'.

2004-10-07  Todd Berman  <tberman@off.net>

	* Servers/MessageService.cs: Fix a little (but important) bug with
	ShowMessage not properly working. Now you can actually *close* the
	window. Pretty good.

2004-10-06  Todd Berman  <tberman@off.net>

	* Services/ParserService/CodeCompletionDatabase.cs: Check to see if
	the namespace is already in the list before adding.

2004-09-26  Todd Berman  <tberman@off.net>

	* Gui/Components/SdMenu.cs: this should fix i18n for menus

2004-09-25  Peter Johanson  <latexer@gentoo.org>

	* Gui/Components/SdMenuCheckBox.cs: Workaround released gtk# 1.0.2
	interaction with 1.1.1.

2004-08-10  Todd Berman  <tberman@off.net>

	* Gui/Dialogs/CombineConfiguration/CombineStartupPanel.cs: fix left
	over ${RES:} strings.

2004-08-10  Todd Berman  <tberman@off.net>

	* Gui/Dialogs/NewProjectDialog.cs:
	* Gui/Dialogs/OptionPanels/IDEOptions/LoadSavePanel.cs: Patch from
	Samuel Kaufman to change the default project location to ~/Projects.
	<emrysk AT comcast net>

2004-08-09  Todd Berman  <tberman@off.net>

	* Services/SystemAssemblyService.cs: Work w/ cvs HEAD and 1.0.x

2004-08-07  Todd Berman  <tberman@off.net>

	* AssemblyInfo.cs.in: Use new ASSEMBLY_VERSION variable.

2004-07-28  Fawad Halim <fawad@fawad.net>

	* Services/File/DefaultFileService.cs: Added inner class FileInformation as a container for File Opening information. Overloaded OpenFile to accept a delegate to call after File Opening.
	* Services/File/IFileService.cs: Added a delegate FileOpeningFinished for use after File Opening.
	* Services/Tasks/Task.cs: Use OpenFile, having call OnFileOpened after completion.
	* Gui/Pads/ClassScout/ClassScout.cs: Use OpenFile on node activation, having call OnFileOpened after completion.

2004-07-12  John Luke  <jluke@cfl.rr.com>

	* Gui/Dialogs/NewProjectDialog.cs: catch an IOException when
	creating a project with the name of an existing file
	should fix bug #61034

2004-07-05  Todd Berman  <tberman@off.net>

	* Commands/MenuItemBuilders.cs: properly escape filename with
	underscores in them.

2004-07-05  Todd Berman  <tberman@off.net>

	* Gui/Pads/HelpBrowser/HelpViewer.cs: enable images in monodoc.

2004-07-05  Todd Berman  <tberman@off.net>

	* Internal/Codons/MenuItems/MenuItemCodon.cs: allow menuitems with
	a submenu to be translated properly.

2004-07-04  John Luke  <jluke@cfl.rr.com>

	* Gui/Dialogs/OptionPanels/ProjectOptions/DeployFileOptions.cs:
	* Gui/Pads/ProjectBrowser/ProjectBrowserView.cs:
	* Gui/Pads/ProjectBrowser/BrowserNode/AbstractBrowserNode.cs:
	* Gui/Pads/ProjectBrowser/BrowserNode/ReferenceNode.cs:
	* Gui/Pads/ProjectBrowser/BrowserNode/FileNode.cs:
	* Gui/Pads/ProjectBrowser/BrowserNode/CombineBrowserNode.cs:
	* Gui/Pads/ProjectBrowser/BrowserNode/DirectoryNode.cs:   
	* Gui/Pads/ProjectBrowser/NodeBuilder/DefaultDotNetNodeBuilder.cs:
	* Internal/Project/Project/IncludeFilesDialog.cs:
	Use the MessageService everywhere, and cleanup these files a bit

2004-07-02  Todd Berman  <tberman@off.net>

	* Services/MessageService.cs: Convert most of these to be threadsafe.
	Need to do AskQuestion, but this fixes a bug, so I will commit now.

2004-07-02  Todd Berman  <tberman@off.net>

	* Commands/FileCommands.cs: Dont use the FileFilters, as there are
	not functional at the moment.
	* Services/File/DefaultFileService.cs: don't attempt to load a
	directory, as its never valid.

2004-07-01  John Luke  <jluke@cfl.rr.com>

	* Commands/AutoStartCommands.cs: remove old Code generation,
	assembly preload, and tip of the day on start, because they
	are no longer used, and I believe no longer will be
	someone correct me if I am wrong

2004-07-01  Todd Berman  <tberman@off.net>

	* Gui/Worbench/Layouts/SdiWorkspaceLayout.cs: Remove the code that
	hides the tabs when there is only one item.

2004-07-01  Todd Berman  <tberman@off.net>

	* Services/ResourceService.cs: Remove a lot of code associated with
	loading resources at runtime, etc.

2004-06-29  Todd Berman  <tberman@off.net>

	* Internal/Codons/Templates/ProjectTemplateCodon.cs: new codon for
	project templates.
	* Internal/Templates/ProjectTemplates/ProjectTemplate.cs: convert to
	using new codon based system.
	* Makefile.am: add new file.

2004-06-28  Todd Berman  <tberman@off.net>

	* Gui/Workbench/Layouts/SdiWorkspaceWindow.cs: make sure everything is
	being disposed on close.
	* Gui/AbstractViewContent.cs: work around small virtual bug, will file
	this when i can replicate in a smaller test case.

2004-06-28  Todd Berman  <tberman@off.net>

	* Services/Project/DefaultProjectService.cs:
	* Services/Project/IProjectService.cs:
	* Internal/Project/Project/IProject.cs:
	* Internal/Project/Project/AbstractProject.cs:
	* Internal/Project/Project/ProjectFile.cs:
	* Internal/Project/Combine/Combine.cs:
	Patch from Ray Molenkamp <ray@yarvje.dyndns.org> to add a FSW that
	monitors for external changes to any file in a project and emits an
	event on the project service for it.

2004-06-28  Todd Berman  <tberman@off.net>

	* Internal/Codons/Templates/FileTemplateCodon.cs: add new codon for
	handling file templates.
	* Internal/Templates/FileTemplate.cs: Use the new codon based system
	instead of the old find files that end in .xft system. This means
	that you can now specify file templates in the addin.xml files and
	it brings us one step closer to being able to split off the backend
	bindings properly. (You will only see templates for bindings you have
	installed).

2004-06-26  Todd Berman  <tberman@off.net>

	* Gui/Dialogs/DirtyFilesDialog.cs: small layout fixes.

2004-06-26  Lluis Sanchez Gual  <lluis@ximian.com>

	* Commands/RunCommands.cs, Services/Project/DefaultProjectService.cs,
	  Internal/Project/Combine/CombineEntry.cs:
	  reflect changes in the TaskService.
	* Services/Tasks/Task.cs: Set comment type if the task do not refer to
	  a file.
	* Services/Tasks/TaskService.cs: Don't allow direct manipulation of the
	  task list, everything must be done through the TaskService api.
	  Added new TaskAdded event.
	* Gui/Pads/OpenTaskView.cs: Use the new TaskAdded event, instead of loading
	  the full list at every change.

2004-06-25  Todd Berman  <tberman@off.net>

	* Services/Project/DefaultProjectService.cs: When restoring combine
	preferences, if xml document is invalid, just return, closes bug
	#60417.

2004-06-25  Todd Berman  <tberman@off.net>

	* Gui/Dialogs/SharpDevelopAboutPanels.cs: Removing ASP mention at
	the request of Mike Krueger.

2004-06-25  Todd Berman  <tberman@off.net>

	* Gui/AbstractViewContent.cs: Make PathRelativeToProject not store in
	a string, and always be correct, no matter if the file is new, or has
	been moved since being loaded.
	* Gui/Dialogs/DirtyFilesDialog.cs: New dialog to use on close, should
	be working perfectly.
	* Gui/Dialogs/ReferenceDialog/GacReferencePanel.cs: formatting fixes.
	* Gui/IViewContent.cs: No longer all PathRelativeToProject to be set.
	* Gui/Workbench/DefaultWorkbench.cs: remove the old closing code, and
	use the new dirty files dialog.
	* Services/File/FileService.cs: Fix LoadWrapperClass to not set the
	path relative to project, as that is handled differently now. Remove
	a method to make a path relative as there is no need for it now.

2004-06-24  Todd Berman  <tberman@off.net>

	* Commands/ProjectBrowserCommands/CombineNodeCommands.cs: set dialog
	to null after we are done with it.

2004-06-24  Todd Berman  <tberman@off.net>

	* Gui/Dialogs/NewSolutionDialog.cs:
	* Commands/ProjectBrowserCommands/CombineNodeCommands.cs:
	* Commands/FileCommands.cs: convert to using new async dispatcher
	stuff.

2004-06-23  Todd Berman  <tberman@off.net>

	* Gui/Dialogs/NewFileDialog.cs: add an event for when Ok is pressed.
	* Commands/ProjectBrowserCommands/FolderNodeCommands.cs: fix
	new file dialog from here.

2004-06-23  Todd Berman  <tberman@off.net>

	* Gui/CompletionDatabaseWizard: removed directory, as its unused.
	* Makefile.am: updated to reflect above.

2004-06-23  Todd Berman  <tberman@off.net>

	* Services/Project/DefaultProjectService.cs: make solution loading take
	place without any gui locks.
	* Service/File/DefaultFileService.cs: proxy OpenFile to a real method
	that gets called in the idle handler.

2004-06-23  Todd Berman  <tberman@off.net>

	* Services/DispatchService/DispatchService.cs: change up a bit
	to allow a void blah () delegate and a void blah (object) delegate.
	Added overloads to hit those.
	* Gui/Pads/ClassScout/ClassScout.cs: Update to new DispatchService
	API.
	* Gui/Dialogs/NewFileDialog.cs: Update to new DispatchService API.

2004-06-23  Todd Berman  <tberman@off.net>

	* Commands/FileCommands.cs: Cleanup a bit, move some code around.
	* Gui/Dialogs/NewFileDialog.cs: Convert to using DispatchService.
	This also tests the BackgroundDispatch method, which seems to be
	working fine. Now New File will no longer lock up the GUI at all.
	Also cleanup misc code, and unused pieces.

2004-06-23  Todd Berman  <tberman@off.net>

	* Gui/Pads/ClassScout/ClassScout.cs: use DispatchService instead of
	IdleWork stuff.
	* Services/DispatchService/DispatchService.cs: new service, used to
	pass messages to the gui, or a background thread. The gui stuff has
	been tested by the ClassScout above, the background thread dispatching
	has yet to be tested.
	* Makefile.am: Add DispatchService.cs

2004-06-21  John Luke <jluke@cfl.rr.com>

	* Gui/Dialogs/OptionPanels/ProjectOptions/CompileFileProjectOptions.cs:
	use the messageservice for a the error dialog
	don't skip the first item when storing whether files should be	
	included, fixes bug # 60363
	* Commands/ProjectBrowserCommands/FolderNodeCommands.cs:
	Change the title of Add Files to Add Files, so it will be clearer
	you can select more than one file
	put the name of the file in the Copy or Move dialog when adding
	an external file, fixes bug # 59516

2004-06-21  Todd Berman  <tberman@off.net>

	* Commands/AutostartCommands.cs: workaround icewm issue, dont show
	tip of the day dialog automatically under any circumstance.

2004-06-21  John Luke <jluke@cfl.rr.com>

	* Gui/Pads/OpenTaskView.cs: implement a popup menu for copying
	a task to the clipboard, bug #56817

2004-06-20  Todd Berman  <tberman@off.net>

	* Services/ParserService/CodeCompletionDatabase.cs: fix nullref in
	file types that dont have a parser.

2004-06-20  Todd Berman  <tberman@off.net>

	* Gui/Workbench/Layouts/SdiWorkspaceLayout.cs: fix bug #60352.

2004-06-18  Todd Berman  <tberman@off.net>

	* Gui/Workbench/Layouts/SdiWorkspaceLayout.cs: cleanups, and a small
	icon related fixup.

2004-06-18  Todd Berman  <tberman@off.net>

	* Commands/MenuItemBuilders.cs: clean up accel path code.
	* Gui/Workbench/Layouts/SdiWorkspaceLayout.cs: reduce code complexity
	by removing the extra ArrayList. Also properly use the tab reordering
	event, closes bug #60356.

2004-06-17  John Luke  <jluke@cfl.rr.com>

	* Commands/ProjectBrowserCommands/ResourceFolderNodeCommands.cs:
	* Commands/ProjectBrowserCommands/FolderNodeCommands.cs:
	* Commands/ProjectBrowserCommands/CombineNodeCommands.cs:
	* Commands/FileCommands.cs:
	* Gui/Dialogs/OptionPanels/ExternalToolPanel.cs:
	* Gui/Dialogs/ReferenceDialog/AssemblyReferencePanel.cs:
	* Internal/Project/Project/AbstractProject.cs:
	* Internal/Project/Combine/Combine.cs:
	* Gui/Dialogs/OptionPanels/ProjectOptions/DeployFileOptions.cs:
	use MonoDevelop.Gui.Widgets.FileSelector instead of Gtk.FileSelection

	* Gui/Pads/HelpBrowser/HelpViewer.cs: set IsViewOnly property to true
	so we don't crash on save

	* Gui/Pads/ProjectBrowser/BrowserNode/FileNode.cs:
	do not force an extension on renamed files
	fixes bug # 59677

	* Commands/FileCommands.cs: workaround for #59731

2004-06-16  John Luke  <jluke@cfl.rr.com>

	* Gui/Dialogs/NewProjectDialog.cs: guard against unauthorized
	exception when creating the project directory, and display an error
	message and allow the user to fix it.
	fixes bug # 60001

2004-06-13  Todd Berman  <tberman@sevenl.net>

	* Internal/Project/Project/Deployment/ScriptDeploy.cs: string fix

2004-06-11  Todd Berman  <tberman@sevenl.net>

	* Services/SystemAssemblyService.cs: Dont scan the same path twice.

2004-06-10  Lluis Sanchez Gual  <lluis@ximian.com>

	* Commands/ProjectBrowserCommands/FolderNodeCommands.cs: Set the project of
	  newly added files.
	* Services/ParserService/DefaultParserService.cs: Generate and cache code
	  completion databases for opened files that do not belong to any project.
	* Services/ParserService/CodeCompletionDatabase.cs: Added Clear method.
	  Made Write() virtual. 
	  Added new SimpleCodeCompletionDatabase, for storing information for a
	  single file.
	* Internal/Project/Project/AbstractProject.cs: Ignore members with the
	  xml name set to null.
	* Internal/Project/Project/ProjectFile.cs: Added project filed. Notify
	  the project when the file name changes.
	* Internal/Project/Project/Collections/ProjectFileCollection.cs: assign
	  the project to the files in the collection.

2004-06-06  John Luke  <jluke@cfl.rr.com>

	* Gui/Dialogs/CommonAboutDialog.cs: make the scrollbox not expand
	fixes bug #59652

2004-06-02  Todd Berman  <tberman@sevenl.net>

	* Commands/ProjectBrowserCommands/FolderNodeCommands.cs: call new func.
	* Gui/Dialogs/NewFileDialog.cs: remove dead code
	* Gui/Pads/ProjectBrowser/ProjectBrowserView.cs: add function that
	worksaround the gtk+ 2.4 regression workaround.

2004-06-02  Todd Berman  <tberman@sevenl.net>

	* Gui/Dialogs/CommonAboutDialog.cs: This is actually how translator
	credits are supposed to work. Update the po and go ahead and
	translate the string "translator_credits" to include what you want
	it to include. It will then show up properly.

2004-06-02  Todd Berman  <tberman@sevenl.net>

	* MonoDevelop.Base.prjx: fixed ICSharpCode.SharpZipLib reference and
	added new file.
	* Gui/Dialogs/CombineConfiguration/CombineBuildOptions.cs: new dialog
	for the .mdsx relative output build path.
	* Makefile.am: add new file.
	* Internal/Project/Combine/Combine.cs: Add BaseDirectory property.
	* Makefile.MonoDevelop.Base: automagic updates to reflect new file
	(This is good to see).

2004-05-30  Todd Berman  <tberman@sevenl.net>

	* Commands/AutostartCommands: Remove some dead code.
	* Services/ParserService/DefaultParserService.cs: Properly setup
	the pathing so it works without an existing setup.

2004-05-30  Lluis Sanchez Gual  <lluis@ximian.com>

	* Services/ParserService/DefaultParserService.cs: Don't use the "Gac:"
	  prefix to reference gac assemblies, they are handled internally by
	  AssemblyCodeCompletionDatabase.
	  When locating an assembly database, take into account partial names,
	  and avoid loading the same db twice.
	  Perform the modified file check taking into account dependencies
	  between databases. This increases the posibility of resolving all classes
	  of a database in the first parse cycle (since its dependecies will be
	  already parsed).
	  Added parameter to GetClass which allows deep search of a class in all
	  project references.
	  In ResolveTypes, added out parameter to inform if all types could be
	  resolved.
	  In ClassInheritanceEnumerator, use a reference deep search to get base
	  classes.
	  
	* IParserService.cs: Added parameter to GetClass which allows deep search of
	  a class in all project references.
	  
	* CodeCompletionDatabase.cs: Increased db version, since the format has
	  changed a bit. Added an easy way for derived classes to serialize data
	  together with the index.
	  When writing the db, make a byte copy from the old file to the new one
	  for classes not loaded.
	  In ProjectCodeCompletionDatabase, if a file can't be fully resolved,
	  schedule a reparse.
	  In GetClass() support lookup of inner classes. Improved some internal
	  methods to support this.

2004-05-29  Todd Berman  <tberman@sevenl.net>

	* Services/Project/DefaultProjectService.cs: try catch around
	generate makefiles, as some bindings toss exceptions.

2004-05-28  Todd Berman  <tberman@sevenl.net>

	* Gui/Dialogs/CombineConfiguration/CombineStartupPanel.cs:
	* Gui/Dialogs/OptionPanels/ProjectOptions/CompileFileProjectOptions.cs:
	* Gui/Dialogs/OptionPanels/ProjectOptions/DeployFileOptions.cs:
	* Gui/Dialogs/OptionPanels/ExternalToolPanel.cs:
	* Gui/Dialogs/ReferenceDialog/SelectReferenceDialog.cs:
	* Gui/Dialogs/ReferenceDialog/GacReferencePanel.cs:
	* Gui/Pads/HelpBrowser/MonodocTreePad.cs:
	* Internal/Project/Project/IncludeFilesDialog.cs: update to reflect
	gtk-sharp api out -> ref change

2004-05-27  Todd Berman  <tberman@sevenl.net>

	* Services/Project/DefaultProjectService.cs: fix removing files
	from projects via the project browser.

2004-05-27  Todd Berman  <tberman@sevenl.net>

	* Internal/Project/Project/Combine.cs: properly handle spaces in the
	solution and project names.
	* Gui/Pads/ProjectBrowser/BrowserNode/CombineBrowserNode.cs: check
	for invalid characters.

2004-05-27  Todd Berman  <tberman@sevenl.net>

	* Internal/Project/Project/AbstractProject.cs: Properly ignore
	.svn and CVS directories.
	* Gui/Pads/ClassScout/ClassScout.cs: Properly work around potential
	exceptions until we figure out why they are happening.
	* Commands/ProjectBrowserCommands/FolderNodeCommands.cs: start
	the add file dialog in the proper place.

2004-05-26  Todd Berman  <tberman@sevenl.net>

	* Internal/Project/Combine/Combine.cs: fix nullref when you dont
	have a valid single startup project name set.

2004-05-26  Todd Berman  <tberman@sevenl.net>

	* Gui/Dialogs/ReferenceDialog/SelectReferenceDialog.cs: fix up
	per edd's suggestions. Now we select a valid node if possible when
	you remove, and the remove button is only sensitive when an iter is
	selected.

2004-05-26  Todd Berman  <tberman@sevenl.net>

	* Services/ProjectService/DefaultProjectService.cs: move the call to
	GenerateMakefiles when the solution is closed to somewhere that
	actually generates a makefile.

2004-05-26  Todd Berman  <tberman@sevenl.net>

	* Internal/Project/Combine/Combine.cs: actually tested with a solution
	with 2 projects in it, one that references the other. It works now,
	building, cleaning, running, etc.
	* Internal/Templates/ProjectTemplates/CombineDescriptor.cs: setup
	OutputDirectory properly by default.

2004-05-26  Todd Berman  <tberman@sevenl.net>

	* Internal/Project/Project/AbstractProject.cs: ignore .pidb, .mdsx and
	make.sh.

2004-05-26  Todd Berman  <tberman@sevenl.net>

	* Services/Project/DefaultProjectService.cs: auto-generate makefiles
	on changes. I think i hit all the needed events, lets see.

2004-05-26  Todd Berman  <tberman@sevenl.net>

	* Services/ParserService/DefaultParserService.cs: Update Monodoc
	and IsAs resolvers.
	* Services/ParserService/IParserService.cs: Expose new search type
	method for use in Monodoc and IsAs resolvers.
	* Internal/Parser/IParser.cs: Update Monodoc and IsAs resolvers.
	* Gui/Pads/ClassScout/ClassScout.cs: add a null check to workaround
	a *strange* nullref that keeps popping up.

2004-05-26  Lluis Sanchez Gual  <lluis@ximian.com>

	* Services/ParserService/DefaultParserService.cs: Type names for fields,
	  parameters, base classes and so on come unresolved from the parser
	  (without namespace information). They must be resolved before adding them
	  to the database. This is done through the method ResolveTypes.
	* CodeCompletionDatabase.cs: Resolve type names before adding the class to
	  the database.
	* PersistentIndexer.cs, PersistentParameter.cs, PersistentMethod.cs,
	  PersistentReturnType.cs, PersistentEvent.cs, PersistentField.cs,
	  PersistentProperty.cs, PersistentClass.cs: Added method for resolving
	  the type names.

2004-05-25  Todd Berman  <tberman@sevenl.net>

	* Services/ParserService/DefaultParserService.cs: create the directory
	if it doesnt exist.

2004-05-25  Lluis Sanchez Gual  <lluis@ximian.com>

	* Services/File/DefaultFileService.cs: Enabled database regeneration for
	  modified assemblies.

2004-05-25  Lluis Sanchez Gual  <lluis@ximian.com>

	* Commands/ProjectBrowserCommands/ReferenceFolderNodeCommands.cs:
	  Removed call to IParserService.AddReferenceToCompletionLookup. The parser
	  service now receives an event when a reference is added.
	  
	* Commands/AutostartCommands.cs: Disabled generation of initial code
	  completion database.
	  
	* Services/File/DefaultFileService.cs: In LoadFileWrapper, use IProject
	  reference instead of project name.
	
	* Services/Project/DefaultProjectService.cs: Added ReferenceAddedToProject
	  and ReferenceRemovedFromProject events. Changed how event are handled.
	  Now the service just forwards the events received from the open combine.
	  The file events now use a new ProjectFileEventHandler delegate, which
	  provide information about the source project in the args.
	  
	* Services/Project/IProjectService.cs: Added new reference events.
	
	* ParserService/DefaultParserService.cs: Mostly reimplemented. The new
	  implementation uses a unified data structure for storing information
	  from projects and assemblies.
	  
	* Services/ParserService/AssemblyInformation.cs: Added FileName property.
	
	* Services/ParserService/IParserService.cs: Added IProject parameter to
	  most of methods. Added SearchNamespace, SearchType methods (moved
	  from AbstractUnit), and GetClassInheritanceTree (moved from 
	  AbstractClass).
	  Removed ParseInformationAdded and ParseInformationRemoved, and added a
	  new ClassInformationChanged event that provides all change information
	  at once.
	  
	* Gui/Workbench/Layouts/SdiWorkspaceLayout.cs: Take the name of the project
	  from view's IProject property.
	  
	* Gui/IViewContent.cs: Changed ProjectName property to IProject Project
	  property.
	  
	* Gui/Pads/ClassScout/NodeBuilder/DefaultDotNetClassScoutNodeBuilder.cs
	* Gui/Pads/ClassScout/ClassScout.cs: Use the new events and data structures
	  from of parser service. Now, class data is not fully loaded when opening
	  the project, but it is loaded under demand as project nodes are expanded.
	  
	* Gui/Pads/ClassScout/NodeBuilder/IClassScoutNodeBuilder.cs: Use a single
	  method to update the tree from parse event args.
	  
	* Gui/Pads/ProjectBrowser/BrowserNode/ProjectBrowserNode.cs,
	  Gui/Pads/ProjectBrowser/BrowserNode/CombineBrowserNode.cs:
	  Use Combine.RemoveEntry to remove projects from a combine.
	  
	* Gui/AbstractViewContent.cs: Implement new Project property.
	
	* Makefile.am: Added new files: 
	  Services/ParserService/CodeCompletionDatabase.cs,
	  Services/ParserService/ClassInformationEventHandler.cs,
	  Internal/Project/Project/ProjectReferenceEventArgs.cs,
	  Internal/Project/Project/ProjectFileEventArgs.cs,
	  Internal/Project/Combine/CombineEntryEventArgs.cs.
	  
	* Internal/Project/Project/IProject.cs: Added new events for changes in
	  files and references.
	  
	* Internal/Project/Project/Collections/ProjectReferenceCollection.cs
	  Internal/Project/Project/Collections/ProjectFileCollection.cs,
	  AbstractProject.cs,
	  Internal/Project/Combine/Combine.cs:
	  Added support for new events.
	  
	* Internal/Project/Combine/CombineEntry.cs: Created CombineEntryCollection.
	
	* Internal/Parser/PersistenceLayer/PersistentIndexer.cs,
	  Internal/Parser/PersistenceLayer/PersistentParameter.cs,
	  Internal/Parser/PersistenceLayer/PersistentMethod.cs,
	  Internal/Parser/PersistenceLayer/PersistentReturnType.cs,
	  Internal/Parser/PersistenceLayer/PersistentEvent.cs,
	  Internal/Parser/PersistenceLayer/PersistentField.cs,
	  Internal/Parser/PersistenceLayer/PersistentProperty.cs,
	  Internal/Parser/PersistenceLayer/PersistentClass.cs,
	  New implementation of read and write methods based on static methods. In
	  this way it can be used to write instances of any IType and not only
	  PersistentClass. Also use new helper methods for writing strings and
	  object references.
	  
	* Internal/Parser/IType.cs: Moved ClassInheritanceTree to IParserService.
	
	* Internal/Parser/ReflectionLayer/ReflectionClass.cs: Added Null check for
	  MonodocService.
	  
	* Internal/Parser/IRegion.cs: Added FileName property.
	
	* Internal/Parser/Implementations/AbstractUsing.cs,
	  Internal/Parser/IUsing.cs: Moved SearchType and SearchNamespace to
	  IParserService.
	  
	* Internal/Parser/Implementations/AbstractDecoration.cs,
	  Internal/Parser/Implementations/AbstractNamedEntity.cs,
	  Internal/Parser/Implementations/AbstractReturnType.cs: Fixed usage of
	  documentation hashtable. GetHashCode() do not return unique values!
	  
	* Internal/Parser/Implementations/DefaultRegion.cs: Implemented FileName
	  property.
	  
	* Internal/Parser/Implementations/AbstractClass.cs: 
	  Moved ClassInheritanceTree to IParserService.
	  
	* Internal/Parser/Implementations/AbstractParameter.cs: Added null check.
	
	* Internal/Parser/IParser.cs: Added Project parameter to some methods.
	
2004-05-25  Todd Berman  <tberman@sevenl.net>

	* Internal/Project/Combine/Combine.cs: more makefile magic for
	building, outputting semi-properly, and a make run setup.
	* Internal/Project/Combine/CombineEntry.cs: pass the Combine to the
	makefile being generated.
	* Internal/Codons/LanguageBinding/ILanguageBinding.cs: pass the Combine
	on down.
	* Makefile.am: Add Mono.Posix to the build.

2004-05-24  Todd Berman  <tberman@sevenl.net>

	* Gui/Workbench/DefaultWorkbench.cs: Setup text/uri-list DnD.
	Tested with single and multiple files/projects from nautilus.
	* Internal/Parser/ReflectionLayer/ReflectionClass.cs: workaround
	potential nullref.
	* Commands/AutostartCommands.cs: fix focus issue.

2004-05-22  Todd Berman  <tberman@sevenl.net>

	* Gui/Dialogs/NewProjectDialog.cs: Sort properly.

2004-05-19  Todd Berman  <tberman@sevenl.net>

	* Services/ParserService/DefaultParserService.cs: potential nullref
	removed.

2004-05-20  Pawel Rozanski  <tokugawa@afn.no-ip.org>

	* Services/Tasks/Task.cs: add a "COMMENT" ErrorNumber in order to
	show TaskType.Comment in Task List.

2004-05-18  Todd Berman  <tberman@sevenl.net>

	* Internal/Project/Combine/Combine.cs: load/save a new property
	'RelativeOutputPath' on the solution level. Much hilarity ensues.

2004-05-17  Todd Berman  <tberman@sevenl.net>

	* Commands/ProjectBrowserCommands/CombineNodeCommands.cs:
	* Commands/FileCommands.cs:
	* Gui/Dialogs/NewProjectDialog.cs:
	* Gui/Dialogs/OptionPanels/IDEOptions/LoadSavePanel.cs: change from
	SpecialFolder.Personal to getenv ("HOME").

2004-05-16  Todd Berman  <tberman@sevenl.net>

	* Gui/Dialogs/ReferenceDialog/SelectReferenceDialog.cs: fix to use
	the new SystemAssemblySerivce.
	* Gui/Dialogs/ReferenceDialog/GacReferencePanel.cs: ^^
	* Gui/Components/SdMenuCommand.cs: remove useless code, use the proper
	overload.
	* Gui/Pads/ClassScout/ClassScout.cs: revert semi-fix of r1600 and add
	a new fix that might or might not work, but will not cause the speed
	issues of the previous fix.
	* Gui/Pads/ClassScout/NodeBuilder/DefaultDotNetClassScoutNodeBuiler.cs:
	^^
	* Gui/Pads/HelpBrowser/HelpViewer.cs: indenting fix.
	* Services/SystemAssemblyService.cs: new service for identifying
	system assemblies (mono installed + pc'd assemblies)
	* Services/ParserService/DefaultParserService.cs:
	* Services/ParserService/IParserService.cs: passthrough for monodoc
	resolver.
	* Makefile.am: add SystemAssemblyService
	* Internal/Project/Project/ProjectReference.cs: proper reference
	information.
	* Internal/Project/Project/AbstractProject.cs: remove windows .ToUpper
	hack.
	* Internal/Project/Combine/Combine.cs: start of solution level
	makefiles.
	* Internal/Parser/IParser.cs: monodoc resolver addition.

2004-05-10  Todd Berman  <tberman@sevenl.net>

	* Gui/Workbench/DefaultWorkbench.cs: Attempt non-metacity toplevel fix
	* Gui/Dialogs/SplashScreen.cs: explicity set this to popup

2004-05-09  Todd Berman  <tberman@sevenl.net>

	* Gui/Workbench/Layouts/SdiWorkspaceLayout.cs: use DragNotebook

2004-05-07  Todd Berman  <tberman@sevenl.net>

	* Gui/Pads/ClassScout/ClassScout.cs: adding a lock.

2004-05-06  Todd Berman  <tberman@sevenl.net>

	* Gui/Pads/ClassScout/ClassScout.cs: try catch to prevent potentialy
	strange threading interactions.

2004-05-04  John Luke  <jluke@cfl.rr.com>

	* Makefile.am: make Services/StockIcons.cs regen properly
	and pass make distcheck

2004-05-04  Pawel Rozanski  <tokugawa@afn.no-ip.org>

	* Makefile.am: Services/StockIcons.cs update is triggered by a changes
	in build/data/resources/icons dir

2004-05-03  Francisco "Paco" Martinez  <paco@mfcon.com>

	* Gui/Dialogs/CommonAboutDialog.cs: Added Paco Martinez name to the
	list of authors

2004-05-02  Todd Berman  <tberman@sevenl.net>

	* Services/Project/IProjectService.cs
	* Services/Project/DefaultProjectService.cs: Add events for Files being
	added and removed.
	* Gui/Pads/ClassScout/ClassScout.cs: Properly update on files added
	and removed.

2004-05-02  Todd Berman  <tberman@sevenl.net>

	* Services/ParserService/DefaultParserService.cs: expose gac lib
	location finder
	* Services/ParserService/AssemblyInformation.cs: remove previous fix
	* Services/ParserService/IParserService.cs: expose gac lib location
	finder
	* Gui/Dialogs/ReferenceDialog/GacReferencePanel.cs: sort properly
	* Internal/Project/Project/ProjectReference.cs: Use parser method to
	find gac lib location.

2004-05-01  Todd Berman  <tberman@sevenl.net>

	* Gui/Dialogs/TreeViewOptions.cs: notify main window that gui effecting
	changes may have occured, update the menu.

2004-05-01  Todd Berman  <tberman@sevenl.net>

	* Gui/Pads/OpenTaskView.cs: Fix gtk+2.4 regression.
	* Services/ParserService/DefaultParserService.cs: load assemblies
	out of the GAC for indexing.

2004-04-30  Todd Berman  <tberman@sevenl.net>

	* Gui/Pads/HelpBrowser/MonodocTreePad.cs: Hide doc nodes without
	any docs. This is an ugly ugly solution, but it works. Feel free
	to replace it with something better that looks nice.

2004-04-29  Todd Berman  <tberman@sevenl.net>

	* Services/ParserService/DefaultParserService.cs: commenting out
	a GC.Collect () per lluis' instructions, this results in monodevelops
	cpu usage at idle going from 20% to 2%. Good stuff :)

2004-04-29  Todd Berman  <tberman@sevenl.net>

	* Gui/Dialogs/OptionPanels/ExternalToolPanel.cs: fix up to match gtk#
	from cvs.
	* Gui/Dialogs/ReferenceDialog/SelectReferenceDialog.cs:
	* Gui/Dialogs/ReferenceDialog/GacReferencePanel.cs:
	Now we actually pull assemblies from the gac.
	NOTE: Until gtk-sharp, and other libraries actually start using the gac
	it will not be possible to add a proper gac reference to them.
	This will be fixed on their end by beta1 however.

2004-04-28  Todd Berman  <tberman@sevenl.net>

	* Internal/Project/Project/AbstractProject.cs: Actually make that check
	and the others like it work.

2004-04-28  Todd Berman  <tberman@sevenl.net>

	* Internal/Project/Project/AbstractProject.cs: For now, dont ask
	to add new Makefiles.

2004-04-28  Todd Berman  <tberman@sevenl.net>

	* Commands/RunCommands.c:
	* Services/Project/DefaultProjectService.cs: 
	* Services/Project/IProjectService.cs: 
	* Internal/Codons/LanguageBinding/ILanguageBinding.cs:  
	* Internal/Project/Project/IncludeFilesDialog.cs:
	* Internal/Project/Combine/Combine.cs:
	* Internal/Project/Combine/CombineEntry.cs:

	Commit basically sets up the skeleton for the GenerateMakefiles stuff.
	Right now all the real code is in the LanguageBinding, where it
	should be (I think). Anyone looking to add this functionality to their
	LanguageBinding is welcome too, however the api and setup may change
	while the C# implementation is being written, so there are no
	promises at all.


2004-04-27  Todd Berman  <tberman@sevenl.net>

	* Gui/Pads/HelpBrowser/MonodocTreePad.cs: Select the content window
	when you render new docs.

2004-04-27  John Luke  <jluke@cfl.rr.com>

	* Gui/Pads/FileScout.cs: kill
	* Gui/Pads/FileScout/FileScout.cs
	* Gui/Pads/FileScout/FileList.cs
	* Gui/Pads/FileScout/FileListItem.cs: split these up, remove
	unneeded/used code, implement File.Delete popup
	* Makefile.am: account for new files

2004-04-25  John Luke  <jluke@cfl.rr.com>
	
	* Gui/Dialogs/WordCountDialog.cs: use ShadowType.in
	* Gui/Pads/ClassScout/ClassScout.cs:
	* Gui/Pads/ProjectBrowser/ProjectBrowserView.cs:
	implement PopupMenu to show ContextMenus

2004-04-25  Pawel Rozanski  <tokugawa@afn.no-ip.org>
	
	* Gui/Dialogs/CommonAboutDialog.cs: fixed my very Polish name.	

2004-04-25  John Luke  <jluke@cfl.rr.com>
	
	* Gui/Dialogs/CommonAboutDialog.cs:
	update contributors and adjust the scroll slightly	

2004-04-24  Todd Berman  <tberman@sevenl.net>

	* Services/ParserService/DefaultParserService.cs:
	* Services/ParserService/IParserService.cs:
	* Internal/Parser/IParser.cs: add stubbing for IsAsResolver

2004-04-22  Todd Berman  <tberman@sevenl.net>

	* Gui/Components/SdMenu.cs: check for children, if none, hide menu.
	* Gui/Components/SdMenuCheckBox.cs: small change for gtk-sharp from
	future cvs, should work with current cvs though.

2004-04-20  Todd Berman  <tberman@sevenl.net>

	* Commands/AutostartCommands.cs: Move stuff around so workbench memento
	works.
	* Gui/Workbench/DefaultWorkbench.cs: Same as above.

2004-04-19  Todd Berman  <tberman@sevenl.net>

	* Commands/AutostartCommands.cs: Match new ReflectionLayer api.
	* Services/MonodocService.cs: uncomment GetHelpXml
	* Services/AmbienceService/AmbienceReflectionDecorator.cs: match api.
	* Services/ParserService/AssemblyInformation.cs: match api.
	* Internal/Parser/ReflectionLayer/Reflection*.cs:
	Add the start of documentation integration into the actual IDE.
	Now the docs show up on code completion tooltips, just the summary.
	Potentially we should enable the entire doc for the class/method,
	but I havnt seen how it looks yet, as it will most likely be large
	for some methods/classes.

	**NOTE: To get this documentation integration, you have to rebuild
	your code completion database.

2004-04-17  Todd Berman  <tberman@sevenl.net>

	* Services/Toolbar/ToolbarService.cs:
	* Gui/Workbench/Layouts/SdiWorkspaceLayout.cs:
	* Gui/Workbench/DefaultWorkbench.cs:
	* Gui/Components/SdToolbarCommand.cs:
	Fixup the entire toolbar scheme to actually *work* properly.
	This is only temporary, as the entire toolbar setup is going to be
	rewritten again to support arbitrary widgetry, proper saving/loading of
	toolbars tied to layouts, etc, etc.

2004-04-17  Todd Berman  <tberman@sevenl.net>

	* Gui/Components/SdMenu.cs:
	* Commands/MenuItemBuilders.cs:
	Fix the menu system so we dont rebuild the menu's from scratch every
	time you use them. This should speed using the menu's up a lot.
	The only trick is new SubmenuItemBuilders need to create menu types
	with the ISubmenuItem interface so we can tell that they are built
	and not static.

2004-04-16  John Luke  <jluke@cfl.rr.com>

	* Gui/Dialogs/SharpDevelopAboutPanels.cs: align the labels to
	the left and space them a little better

2004-04-14  John Luke  <jluke@cfl.rr.com>

	* Gui/Dialogs/CommonAboutDialog.cs: chain to base (GType)
	so Gtk# cvs is happy

2004-04-14  Nick Drochak  <ndrochak@gol.com>

	* Gui/Pads/ProjectBrowser/ProjectBrowserView.cs: When file is added, 
	put it under the correct folder.

2004-04-14  Pawel Rozanski  <tokugawa@afn.no-ip.org>

	* Commands/RunCommands.cs:
	* Internal/Project/Combine/Combine.cs:
	fix bug #56864.

2004-04-13  John Luke  <jluke@cfl.rr.com>

	* Gui/BrowserDisplayBinding/HtmlViewPane.cs: use Navbar control,
	use StatusBarService for messages and a Progress monitor

2004-04-11  Todd Berman  <tberman@sevenl.net>

	* Gui/Workbench/WorkbenchMemento.cs: ugh, check for valid data too.

2004-04-11  Todd Berman  <tberman@sevenl.net>

	* Gui/Workbench/WorkbenchMemento.cs: fix potential nullrefs.

2004-04-11  Todd Berman  <tberman@sevenl.net>

	* Commands/AutostartCommands.cs: reorganize the SetMemento so it works
	better.
	* Gui/Workbench/WorkbenchMemento.cs: readd windowstate.
	* Gui/Workbench/DefaultWorkbench.cs: now we restore from maximized
	properly.

2004-04-10  Todd Berman  <tberman@sevenl.net>

	* Internal/Project/Project/AbstractProject.cs: fix potentiall nullref

2004-04-10  Todd Berman  <tberman@sevenl.net>

	* Gui/Workbench/Layouts/SdiWorkspaceLayout.cs:
	* Gui/Workbench/Layouts/SdiWorkspaceWindow.cs:
	* Gui/IWorkbenchLayout.cs:
	fix bug #56769.

2004-04-09  John Luke  <jluke@cfl.rr.com>

	* Commands/AutostartCommands: remove dead code
	* Gui/Pads/TerminalPad.cs: update and rename from 'Output' to 'Terminal'
	* Gui/HtmlControl/MozillaControl.cs: remove CWL

2004-04-09  Todd Berman  <tberman@sevenl.net>

	* Gui/Dialogs/SharpDevelopAboutPanels.cs: closing per bug #55955.

2004-04-09  Todd Berman  <tberman@sevenl.net>

	* Gui/Components/SdStatusBar.cs: Add pulsing.

2004-04-09  Pawel Rozanski  <tokugawa@afn.no-ip.org>

	* Services/Tasks/Task.cs: don't show "()" when error.ErrorNumber is 
	empty

2004-04-07  John Luke  <jluke@cfl.rr.com>

	* Gui/Dialogs/CommonAboutDialog.cs:
	* Gui/Dialogs/SharpDevelopAboutPanels.cs: rearrange the copyright, 
	license, sponsorship, and version information.  Add back info about    
	SharpDevelop and AlphaSierraPapa
	* Gui/Dialogs/TipOfTheDay.cs: remove IDisposable and call Hide and 
	Dispose instead of Destroy on the window, remove some unneccesary 
	public things
	* Commands/HelpCommand.cs: revert addition of using () {} to 
	tipoftheday
	* Gui/Workbench/DefaultWorkbench.cs: uncomment memento restoring code

2004-04-07  Todd Berman  <tberman@sevenl.net>

	* Commands/ProjectBrowserCommands/FolderNodeCommands: Incorporate bug
	fix for bug #56275 based on a patch from eddie tejeda
	<eddie AT nailchipper DOT com>. Also fix an exception that could
	occur when the file already exists in the target directory.

2004-04-07  Nick Drochak  <ndrochak@gol.com>

	* Gui/Pads/ProjectBrowser/ProjectBrowserView.cs: Before the actual edit
	have node un-munge the text it wraps around the combine name.
	* Gui/Pads/ProjectBrowser/BrowserNode/CombineBrowserNode.cs: Re-munge
	name with number of entries after the combine name changes.

2004-04-06  Todd Berman  <tberman@sevenl.net>

	* Commands/FileCommands.cs: Combine the open solution/file into one
	open... command
	* Gui/Pads/FileScout.cs: add .ToUpper () to catch .pRjx, etc.

2004-04-06  Todd Berman  <tberman@sevenl.net>

	* Commands/MenuItemBuilders.cs: change to use alt instead of control
	for a more 'gnomey' feel.

2004-04-06  Todd Berman  <tberman@sevenl.net>

	* Gui/Workbench/Layouts/SdiWorkspaceLayout.cs: update the menu
	after a context switch.
	* Gui/Components/SdMenu.cs: remove some junk.
	* Internal/Conditions/WorkbenchContextCondition.cs: new condition
	to allow conditionals on current context state.
	* Makefile.am: add above file to build

2004-04-06  Todd Berman  <tberman@sevenl.net>

	* Commands/ProjectBrowserCommands/CombineNodeCommands.cs: fix bug
	#56429.

2004-04-06  Todd Berman  <tberman@sevenl.net>

	* Gui/Workbench/DefaultWorkbench.cs: register gtype. add message about
	using proper ctor.
	* Gui/BrowserDisplayBinding/HtmlViewPane.cs: remove useless event
	box.

2004-04-04  John Luke  <jluke@cfl.rr.com>

	* Gui/BrowserDisplayBinding/HtmlViewPane.cs:
	* Gui/BrowserDisplayBinding/BrowserDisplayBinding.cs: small cleanups
	* Commands/HelpCommands.cs: make sure dispose is called on the
	tip of the day, about and viewgpl dialogs
	* Commands/ToolsCommands.cs: make sure dispose is called for the
	NewLayoutDialog
	* Gui/Dialogs/NewLayoutDialog.cs: implement IDisposable
	* Gui/Dialogs/ViewGplDialog.cs: implement IDisposable
	* Gui/Dialogs/TipOfTheDayDialog.cs: implement IDisposable

2004-04-04  Todd Berman  <tberman@sevenl.net>

	* Services/ParserService/AssemblyInformation.cs: workaround mono bug
	with Assembly.Load (byte[]). (this fixes radek's bug)
	* Gui/Dialogs/NewProjectDialog.cs: proper string

2004-04-04  Todd Berman  <tberman@sevenl.net>

	* Services/ParserService/DefaultParserService.cs: fix nullref

2004-04-04  John Luke  <jluke@cfl.rr.com>

	* Gui/Pads/FileScout.cs: use Gtk.Stock.Open for the icon
	* Gui/Dialogs/SharpDevelopAboutPanels.cs: call Path.GetFullPath
	on assembly location to get rid of '../AddIn/..' stuff
	send the text to the X clipboard also
	* Gui/BrowserDisplayBinding/HtmlViewPane.cs: register the GType
	to fix weirdness

2004-04-04  Todd Berman  <tberman@sevenl.net>

	* Internal/Codons/MenuItems/MenuItemCodon.cs:
	* Internal/Codons/DialogPanelCodon.cs: change label to _label and
	gettext it

2004-04-04  Nick Drochak  <ndrochak@gol.com>

	* Gui/Dialogs/NewProjectDialog.cs: On double click of icon when there
	is an illegal or empty solution name, do not hide dialog.

2004-04-03  Todd Berman  <tberman@sevenl.net>

	* Gui/Workbench/Layous/SdiWorkspaceLayout.cs: set pref height and width
	on the Documents dockitem to -2 to make gdl-dock attempt to give it
	greedy resizing as much as possible.

2004-04-03  Todd Berman  <tberman@sevenl.net>

	* Services/GettextCatalog.cs: moved to .Core.
	* Makefile.am: reflect above change.

2004-04-02  Todd Berman  <tberman@sevenl.net>

	* Services/File/DefaultFileService.cs:
	* Services/ResourceNotFoundException.cs:
	* Services/DisplayBinding/DisplayBindingService.cs:
	* Services/Project/DefaultProjectService.cs:
	* Services/StatusBar/DefaultStatusBarService.cs:
	* Services/MessageService.cs:
	* Services/ParserService/DefaultParserService.cs:
	Finished gettextifyin the base dll.

2004-04-02  Todd Berman  <tberman@sevenl.net>

	* Gui/Pads/ProjectBrowser/BrowserNode/NamedFolderNode.cs:
	* Gui/Pads/ProjectBrowser/NodeBuilder/DefaultDotNetNodeBuilder.cs:
	phantom commit, no one saw this

2004-04-02  Todd Berman  <tberman@sevenl.net>

	* Commands/RunCommands.cs:
	* Commands/FileCommands.cs:
	* Gui/Pads/ProjectBrowser/NodeBuilder/DefaultDotNetNodeBuilder.cs:
	* Internal/ExternalTool/ExternalTool.cs:
	* Internal/ExternalTool/ToolLoader.cs:
	* Internal/Project/Project/Deployment/FileDeploy.cs:
	* Internal/Project/Project/Deployment/AssemblyDeploy.cs:
	* Internal/Project/Project/Deployment/ScriptDeploy.cs:
	* Internal/Project/Project/IncludeFilesDialog.cs:
	* Internal/Project/Project/AbstractProject.cs:
	* Internal/Project/Combine/Combine.cs:
	* Internal/Project/Combine/CombineEntry.cs:
	* Internal/Templates/FileTemplate.cs:
	* Internal/Templates/CodeTemplateLoader.cs:
	* Internal/Templates/ProjectTemplates/CombineDescriptor.cs:
	* Internal/Templates/ProjectTemplates/ProjectDescriptor.cs:
	gettextify, and actually COMPILE it before checking in this time...

2004-04-02  Todd Berman  <tberman@sevenl.net>

	* Commands/MenuItemBuilders.cs:
	* Commands/RunCommands.cs:
	* Commands/ClassBrowserCommands/ClassBrowserCommands.cs:
	* Commands/ProjectCommands.cs:
	* Commands/ProjectBrowserCommands/ResourceFolderNodeCommands.cs:
	* Commands/ProjectBrowserCommands/FolderNodeCommands.cs:
	* Commands/ProjectBrowserCommands/CombineNodeCommands.cs:
	* Commands/FileCommands.cs:
	* Commands/HelpCommands.cs:
	gettextify all of the in-use Commands/


2004-04-02  Todd Berman  <tberman@sevenl.net>

	* Gui/Dialogs/SharpDevelopAboutPanels.cs:
	* Gui/Dialogs/ProjectOptionsDialog.cs:
	* Gui/Dialogs/WordCountDialog.cs:
	* Gui/Dialogs/TreeViewOptions.cs:
	* Gui/Dialogs/OptionPanels/ProjectOptions/CompileFileProjectOptions.cs:
	* Gui/Dialogs/OptionPanels/ProjectOptions/GeneralProjectOptions.cs:
	* Gui/Dialogs/OptionPanels/ProjectOptions/DeployFileOptions.cs:
	* Gui/Dialogs/ReferenceDialog/SelectReferenceDialog.cs:
	* Gui/Dialogs/ReferenceDialog/AssemblyReferencePanel.cs:
	* Gui/Dialogs/ReferenceDialog/ProjectReferencePanel.cs:
	* Gui/Dialogs/ReferenceDialog/GacReferencePanel.cs:
	gettextify, this finishes Gui/Dialogs/* that we use currently i think.


2004-04-02  Todd Berman  <tberman@sevenl.net>

	* Gui/Dialogs/OptionPanels/ExternalToolPanel.cs:
	* Gui/Dialogs/OptionPanels/IDEOptions/LoadSavePanel.cs:
	* Gui/Dialogs/OptionPanels/IDEOptions/BuildPanel.cs:
	* Gui/Dialogs/OptionPanels/IDEOptions/CodeGenerationPanel.cs:
	* Gui/Dialogs/OptionPanels/IDEOptions/ProjectAndCombinePanel.cs:
	gettextify


2004-04-02  Todd Berman  <tberman@sevenl.net>

	* Gui/Dialogs/NewProjectDialog.cs:
	* Gui/Dialogs/CommonAboutDialog.cs:
	* Gui/Dialogs/OptionPanels/EditTemplateDialog.cs:
	* Gui/Dialogs/NewFileDialog.cs: gettextified

2004-04-02  Todd Berman  <tberman@sevenl.net>

	* Services/GettextCatalog.cs: changed to use static methods.
	* Gui/Dialogs/CommonAboutDialog.cs: reflecting above change.

2004-04-02  Todd Berman  <tberman@sevenl.net>

	* Makefile.am: Added GettextCatalog.cs
	* Services/GettextCatalog.cs: imported from muine, modified a bit.
	* Gui/Dialogs/CommonAboutDialog.cs: added gettext translatable title
	to test .cs translations.
	* Gui/Dialogs/OptionPanels/IDEOptions/LoadSavePanel.cs: modified to 
	test .glade translations 

2004-04-01  John Luke  <jluke@cfl.rr.com>
	
	* Internal/ExternalTool/ExternalTool.cs:
	store UseOutputPad in xml file

2004-04-01  Todd Berman  <tberman@sevenl.net>

	* Gui/Dialogs/TipOfTheDay.cs: make same change here.

2004-04-01  Todd Berman  <tberman@sevenl.net>

	* Commands/AutostartCommands.cs: default to false for ShowToTD

2004-03-31  Todd Berman  <tberman@sevenl.net>

	* Gui/Dialogs/CommonAboutDialog.cs: fixing the string stuff.
	* Makefile.am: adding -codepage:utf8

2004-03-31  Todd Berman  <tberman@sevenl.net>

	* Gui/Dialogs/CommonAboutDialog.cs: adding miguel :)

2004-03-31  Todd Berman  <tberman@sevenl.net>

	* Internal/Project/AbstractProject.cs: dont include *.swp, *~ or .* in
	search for new files. closes bug #56282.

2004-03-31  Todd Berman  <tberman@sevenl.net>

	* Gui/Pads/ProjectBrowser/ProjectBrowserView.cs: fix bug #56273, rename
	Projects tab to Combine.

2004-03-31  John Luke  <jluke@cfl.rr.com>

	* Commands/ProjectBrowserCommands/FolderNodeCommands.cs:
	use stock buttons and put the MessageDialog in a using {}	

2004-03-30  Todd Berman  <tberman@sevenl.net>

	* Gui/Pads/ClassScout/ClassScout.cs: stop using Gdk.Threads.Enter and
	.Leave, as they can cause deadlocks, using a GLib.IdleHandler instead.
	Closes bug #56260

2004-03-29  Todd Berman  <tberman@sevenl.net>

	* Gui/Pads/ClassScout/ClassScout.cs: partial fix to bug with double
	clicking not setting focus properly.

2004-03-29  Todd Berman  <tberman@sevenl.net>

	* Commands/RunCommands.cs: When you run, you need to make sure the
	compile completed properly.
	* Gui/Workbench/Layouts/SdiWorkspaceWindow.cs: Mark file/project dirty
	if it becomes dirty, relying on unsaved files is not acceptable.

2004-03-28  Todd Berman  <tberman@sevenl.net>

	* Services/ParserService/DefaultParserService.cs: re-add try catch to
	prevent exceptions from percolating up and blowing up. closes bug
	#56128

2004-03-28  John Luke  <jluke@cfl.rr.com>

	* Services/ParserService/DefaultParserService.cs:
	if filename == null don't switch on it
	* Gui/Pads/TerminalPad.cs: add but dont build yet

2004-03-27  Todd Berman  <tberman@sevenl.net>

	* Commands/FileCommands: remove save as notification, as its useless
	closes bug #56126

2004-03-27  Todd Berman  <tberman@sevenl.net>

	* Internal/Parser/*: update to new parser from upstream.
	* Gui/ContentInterfaces/IParseInformationListener.cs: update.
	* Gui/Pads/ClassScout/NodeBuilder/DefaultDotNetClassScoutNodeBuilder.cs:
		rework to use SortUtilities and a TreeNodeComparer for removal
		this should fix 99% of those strange class browser bugs.
	* Gui/CompletionDatabaseWizard/CreateDBGenerator.cs:
		update to reflect new parser changes.
	* Services/ParserService/*: update from upstream, add some of our mods
	* Services/ProjectService/ParseInformationEventHandler.cs:
	* Services/ClassBrowserIcons/ClassBrowserIconsService.cs:
	* Services/AmbienceService/*:
	* Commands/AutostartCommands.cs: update to reflect other changes.
	* Makefile.am: update with new files.

2004-03-26  John Luke  <jluke@cfl.rr.com>

	* Gui/Dialogs/SharpDevelopAboutPanels.cs:
	enable copy button for assembly version info
	fixes bug #55955
	* Gui/Pads/ProjectBrowser/BrowserNode/FileNode.cs:
	workaround/fix for #55185, a confusing message when
	removing a file from a project, need to revisit it later
	* Gui/Pads/HelpBrowser/MonodocTreePad.cs:
	expand the first row by default
	* Gui/Pads/ProjectBrowser/ProjectBrowserView.cs:
	expand the first row by default

2004-03-25  Todd Berman  <tberman@sevenl.net>

	* Makefile.am:
	* Gui/HtmlControl/MozillaControl.cs:
	* Gui/BrowserDisplayBinding/HtmlViewPane.cs: updated for gecko-sharp

2004-03-25  Todd Berman  <tberman@sevenl.net>

	* Services/File/DefaultFileService.cs: adding a new method of external
	app launching based on gnome vfs stuff, works around broken gnome
	installs.

2004-03-21  John Luke  <jluke@cfl.rr.com>

	* Commands/ProjectBrowserCommands/FolderNodeCommands.cs:
	set the default of the FileSelector to ~/MonoDevelopProjects
	closes bug #55188

2004-03-21  Todd Berman  <tberman@sevenl.net>

	* Commands/FileCommands: fix bug #55869.

2004-03-21  Todd Berman  <tberman@sevenl.net>

	* Commands/VBConverter/ConvertProject.cs:
	* Commands/VBConverter/ConvertBuffer.cs: Changed to use new parser<|MERGE_RESOLUTION|>--- conflicted
+++ resolved
@@ -80,7 +80,6 @@
 	* MonoDevelop.Ide.Gui/Document.cs: Request file edit permission when
 	  saving a document.
 
-<<<<<<< HEAD
 2008-08-05  Mike Krüger <mkrueger@novell.com> 
 
 	* MonoDevelop.Ide.Commands/RefactoryCommands.cs: worked on refactory
@@ -91,14 +90,11 @@
 	* MonoDevelop.Ide.Commands/RefactoryCommands.cs: Changed parser
 	  interface.
 
-=======
->>>>>>> 02d5e787
 2008-07-31  Michael Hutchinson <mhutchinson@novell.com> 
 
 	* MonoDevelop.Ide.Gui/SdiWorkspaceWindow.cs: Escape < so it doesn't get
 	  handled as GMarkup. Incomplete, but enough for now.
 
-<<<<<<< HEAD
 2008-07-29  Mike Krüger <mkrueger@novell.com> 
 
 	* MonoDevelop.Ide.addin.xml: removed documentation dep.
@@ -148,8 +144,6 @@
 	  MonoDevelop.Ide.Gui/ProjectOperations.cs: Changes for converted
 	  refactoring infrastructure.
 
-=======
->>>>>>> 02d5e787
 2008-07-28  Andrés G. Aragoneses <aaragoneses@novell.com> 
 
 	* MonoDevelop.Ide.Gui.Search/CurrentProjectDocumentIterator.cs: Be more
