<<<<<<< HEAD
2008-08-19  Mike Krüger <mkrueger@novell.com> 

	* MonoDevelop.Ide.Commands/RefactoryCommands.cs,
	  MonoDevelop.Ide.Gui.Dialogs/RenameItemDialog.cs: Fixed some null
	  ref bugs in refactory commands.
=======
2008-08-20  Michael Hutchinson <mhutchinson@novell.com> 

	* MonoDevelop.Ide.Commands/ProjectCommands.cs,
	  MonoDevelop.Ide.Gui.Pads.ProjectPad/ProjectFileNodeBuilder.cs,
	  MonoDevelop.Ide.Gui.Pads.ProjectPad/ProjectNodeBuilder.cs,
	  MonoDevelop.Ide.Gui.Pads.ProjectPad/ResourceFolder.cs,
	  MonoDevelop.Ide.Gui.Pads.ProjectPad/FolderNodeBuilder.cs,
	  MonoDevelop.Ide.Gui.Pads.ProjectPad/ResourceFolderNodeBuilder.cs,
	  MonoDevelop.Ide.Gui.Pads.ProjectPad/ShowAllFilesBuilderExtension.cs,
	  MonoDevelop.Ide.addin.xml, MonoDevelop.Ide.mdp, Makefile.am: Remove
	  the "resources folder" feature. Resources are now shown in the
	  solution tree like any other files. For a detailed explanation see
	  "Bug 381430 - [PATCH] Display resource files in main project tree".
>>>>>>> 385de6af

2008-08-18  Lluis Sanchez Gual <lluis@novell.com> 

	* MonoDevelop.Ide.Gui.Pads.ProjectPad/ProjectNodeBuilder.cs,
	  MonoDevelop.Ide.Gui.Pads.ProjectPad/SolutionFolderNodeBuilder.cs:
	  Fix logic in GetParentObject.
	* gtk-gui/objects.xml: Updated.

2008-08-13  Michael Hutchinson <mhutchinson@novell.com> 

	* MonoDevelop.Ide.Gui/MonoDevelopTreeView.cs: Remove the workaround for
	  "Bug 398353 - Solution pad's state is not restored correctly when
	  opening a solution/workspace" now that it's properly fixed by the
	  deserialisation fixes in r110397.

2008-08-13  Michael Hutchinson <mhutchinson@novell.com> 

	* MonoDevelop.Ide.Gui.Pads/NodeState.cs: Use current node name rather
	  than "Node". Along with changes to XmlReadHelper, fixes errors
	  restoring solution state "Unknown end node: State valid end nodes
	  are: Node".

2008-08-12  Michael Hutchinson <mhutchinson@novell.com> 

	* MonoDevelop.Ide.Gui/Workbench.cs,
	  MonoDevelop.Ide.Gui/MonoDevelopTreeView.cs: Better workaround for
	  "Bug 398353 - Solution pad's state is not restored correctly when
	  opening a solution/workspace".

2008-08-12  Michael Hutchinson <mhutchinson@novell.com> 

	* MonoDevelop.Ide.Gui/Workbench.cs: Load documents after restoring pad
	  states. Partially works around "Bug 398353 - Solution tree starts
	  collapsed regardless of selection".

2008-08-08  Lluis Sanchez Gual <lluis@novell.com> 

	* MonoDevelop.Ide.Gui.Pads.ProjectPad/SolutionFolderNodeBuilder.cs,
	  MonoDevelop.Ide.Gui.Pads.ProjectPad/CombineNodeBuilder.cs,
	  MonoDevelop.Ide.mdp, Makefile.am: Renamed file. Fixed
	  GetParentObject: GetParentObject should return the solution for
	  root folders.

2008-08-08  Lluis Sanchez Gual <lluis@novell.com> 

	* MonoDevelop.Ide.Gui.Dialogs/OverridesImplementsDialog.cs: Fix issue
	  with enumerator returned by GetCheckedSiblings. The enumerator
	  can't be reused after calling MoveNext.

2008-08-08  Mike Krüger <mkrueger@novell.com> 

	* MonoDevelop.Ide.Commands/RefactoryCommands.cs,
	  MonoDevelop.Ide.Gui.Dialogs/RenameItemDialog.cs: Worked on
	  refactory commands.

2008-08-07  Lluis Sanchez Gual <lluis@novell.com> 

	* MonoDevelop.Ide.Commands/DebugCommands.cs, MonoDevelop.Ide.addin.xml:
	  Added new breakpoint commands.
	* MonoDevelop.Ide.Debugging/DebuggingService.cs,
	  MonoDevelop.Ide.Gui.Dialogs/BreakpointPropertiesDialog.cs,
	  MonoDevelop.Ide.mdp,
	  gtk-gui/MonoDevelop.Ide.Gui.Dialogs.BreakpointPropertiesDialog.cs,
	  gtk-gui/gui.stetic, Makefile.am: Moved breakpoint properties dialog
	  from the debugger add-in. More stuff likely to come here.

2008-08-07  Mike Krüger <mkrueger@novell.com> 

	* MonoDevelop.Ide.Commands/RefactoryCommands.cs: Worked on dom.

2008-08-06  Lluis Sanchez Gual <lluis@novell.com> 

	* MonoDevelop.Ide.addin.xml: Added some missing icons to commands.

2008-08-05  Lluis Sanchez Gual <lluis@novell.com> 

	* MonoDevelop.Ide.Debugging/DebuggingService.cs: Fix some warnings. Add
	  ActiveThread property.

2008-08-05  Lluis Sanchez Gual <lluis@novell.com> 

	* MonoDevelop.Ide.Gui.OptionPanels/KeyBindingsPanel.cs,
	  MonoDevelop.Ide.Gui.Dialogs/CombineEntryFeatureSelector.cs,
	  MonoDevelop.Ide.StandardHeader/StandardHeaderPanel.cs,
	  MonoDevelop.Ide.mdp, gtk-gui/objects.xml: Updated.
	* MonoDevelop.Ide.Gui.Dialogs/GoToDialog.cs: Don't crash MD if there is
	  an exception in the go to dialog.
	* MonoDevelop.Ide.Gui/Document.cs: Request file edit permission when
	  saving a document.

2008-08-05  Mike Krüger <mkrueger@novell.com> 

	* MonoDevelop.Ide.Commands/RefactoryCommands.cs: worked on refactory
	  commands.

2008-08-04  Mike Krüger <mkrueger@novell.com> 

	* MonoDevelop.Ide.Commands/RefactoryCommands.cs: Changed parser
	  interface.

2008-07-31  Michael Hutchinson <mhutchinson@novell.com> 

	* MonoDevelop.Ide.Gui/SdiWorkspaceWindow.cs: Escape < so it doesn't get
	  handled as GMarkup. Incomplete, but enough for now.

2008-07-29  Mike Krüger <mkrueger@novell.com> 

	* MonoDevelop.Ide.addin.xml: removed documentation dep.

2008-07-29  Mike Krüger <mkrueger@novell.com> 

	* MonoDevelop.Ide.Commands/RefactoryCommands.cs: fixed todo in
	  refactory commands.

2008-07-29  Mike Krüger <mkrueger@novell.com> 

	* MonoDevelop.Ide/Services.cs,
	  MonoDevelop.Ide.Gui.Pads/MonodocTreePad.cs,
	  MonoDevelop.Ide.Gui.Pads.ClassBrowser/ProjectNodeBuilder.cs,
	  MonoDevelop.Ide.Gui.Pads.ClassBrowser/SolutionNodeBuilder.cs,
	  MonoDevelop.Ide.Gui.Pads.ClassBrowser/ProjectNamespaceBuilder.cs,
	  MonoDevelop.Ide.Gui.Content/CompletionTextEditorExtension.cs,
	  MonoDevelop.Ide.Gui.Content/TextEditorExtension.cs,
	  MonoDevelop.Ide.Gui.Pads.ClassPad/MethodNodeBuilder.cs,
	  MonoDevelop.Ide.Gui.Pads.ClassPad/EventNodeBuilder.cs,
	  MonoDevelop.Ide.Gui.Pads.ClassPad/ClassData.cs,
	  MonoDevelop.Ide.Gui.Pads.ClassPad/FieldNodeBuilder.cs,
	  MonoDevelop.Ide.Gui.Pads.ClassPad/PropertyNodeBuilder.cs,
	  MonoDevelop.Ide.Gui.Pads.ClassPad/ClassNodeBuilder.cs,
	  MonoDevelop.Ide.Gui.Pads.ClassPad/ProjectNodeBuilder.cs,
	  MonoDevelop.Ide.Gui.Pads.ClassPad/MemberNodeBuilder.cs,
	  MonoDevelop.Ide.Gui.Pads.ClassPad/NamespaceData.cs,
	  MonoDevelop.Ide.Gui.Pads.ClassPad/CombineNodeBuilder.cs,
	  MonoDevelop.Ide.Gui.Pads.ClassPad/NamespaceNodeBuilder.cs,
	  MonoDevelop.Ide.Gui.Pads.ClassPad/MemberNodeCommandHandler.cs,
	  MonoDevelop.Ide.Gui.Dialogs/OverridesImplementsDialog.cs,
	  MonoDevelop.Ide.Gui.Dialogs/GoToDialog.cs,
	  MonoDevelop.Ide.Gui/RootWorkspace.cs,
	  MonoDevelop.Ide.Gui/ProjectOperations.cs,
	  MonoDevelop.Ide.Gui/DefaultWorkbench.cs,
	  MonoDevelop.Ide.Gui/Ide.cs, MonoDevelop.Ide.Gui/HelpViewer.cs,
	  MonoDevelop.Ide.Tasks/TaskService.cs: Translated old code to new
	  dom.

2008-07-29  Mike Krüger <mkrueger@novell.com> 

	* MonoDevelop.Ide.Commands/RefactoryCommands.cs,
	  MonoDevelop.Ide.Gui.Dialogs/OverridesImplementsDialog.cs,
	  MonoDevelop.Ide.Gui.Dialogs/EncapsulateFieldDialog.cs,
	  MonoDevelop.Ide.Gui.Dialogs/RenameItemDialog.cs,
	  MonoDevelop.Ide.Gui/RootWorkspace.cs,
	  MonoDevelop.Ide.Gui/ProjectOperations.cs: Changes for converted
	  refactoring infrastructure.

2008-07-28  Andrés G. Aragoneses <aaragoneses@novell.com> 

	* MonoDevelop.Ide.Gui.Search/CurrentProjectDocumentIterator.cs: Be more
	  stacktrace friendly (wrt to exception line number).

2008-07-27  Mike Krüger <mkrueger@novell.com> 

	* MonoDevelop.Ide.Commands/RefactoryCommands.cs,
	  MonoDevelop.Ide.Gui.Pads.ClassBrowser/ClassBrowserPadWidget.cs,
	  MonoDevelop.Ide.Gui.Pads.ClassBrowser/ProjectNodeBuilder.cs,
	  MonoDevelop.Ide.Gui.Pads.ClassBrowser/MemberNodeBuilder.cs,
	  MonoDevelop.Ide.Gui.Pads.ClassBrowser/ProjectNamespaceBuilder.cs,
	  MonoDevelop.Ide.Gui.Content/CompletionTextEditorExtension.cs,
	  MonoDevelop.Ide.Gui/Document.cs,
	  MonoDevelop.Ide.Gui/RootWorkspace.cs,
	  MonoDevelop.Ide.Gui/ProjectOperations.cs: Worked on code
	  completion/new dom.

2008-07-23  Michael Hutchinson <mhutchinson@novell.com> 

	* MonoDevelop.Ide.Gui.Content/SmartIndenter.cs: Missed a file. It's not
	  used yet, but my local copy of DocumentStateTracker has code
	  stubbed using the Indent type from this file, and I've accidentally
	  committed it twice already. Hopefully by committing this I can
	  avoid breaking the build again...
	* MonoDevelop.Ide.mdp, Makefile.am: Updated.
	* MonoDevelop.Ide.Gui.Pads.ClassBrowser/ClassBrowserPadWidget.cs: Avoid
	  unnecessary empty string instantiations.

2008-07-23  Michael Hutchinson <mhutchinson@novell.com> 

	* MonoDevelop.Ide.Gui.Content/DocumentStateTracker.cs: Make consumers
	  supply the initial parser object.

2008-07-21  Jeffrey Stedfast  <fejj@novell.com>

	* MonoDevelop.Ide.Gui.Pads.ClassBrowser/ClassBrowserPadWidget.cs:
	Ugh, use System.EventArgs in the delegate - current mono svn seems
	to break on this :(

	* MonoDevelop.Ide.Gui/MonoDevelopTreeView.cs (Dispose): Override
	Gtk.Object.Dispose().

2008-07-21  Lluis Sanchez Gual <lluis@novell.com> 

	* MonoDevelop.Ide.Gui/RootWorkspace.cs,
	  MonoDevelop.Ide.Gui/WorkbenchMemento.cs: Moved serialization engine
	  to MonoDevelop.Core. Use new syntax for specifying attribute scope.

2008-07-17  Lluis Sanchez Gual <lluis@novell.com> 

	* MonoDevelop.Ide.Debugging/DebuggingService.cs: Remove test
	  catchpoint.

2008-07-16  Lluis Sanchez Gual <lluis@novell.com> 

	* MonoDevelop.Ide.Debugging/DebuggingService.cs: Store breakpoints in
	  the user preferences file.

2008-07-16  Lluis Sanchez Gual <lluis@novell.com> 

	* MonoDevelop.Ide.Commands/DebugCommands.cs: Track api changes.
	* MonoDevelop.Ide.Debugging/DebuggingService.cs: Track api changes. Use
	  GuiDispatch instead of Invoke to make sure events are delivered in
	  the correct order.
	* MonoDevelop.Ide.Gui.Dialogs/AttachToProcessDialog.cs,
	  gtk-gui/gui.stetic,
	  gtk-gui/MonoDevelop.Ide.Gui.Dialogs.AttachToProcessDialog.cs: Added
	  a filter entry to the attach dialog.

2008-07-12  Mike Krüger <mkrueger@novell.com> 

	* MonoDevelop.Ide.Gui.Content/CompletionTextEditorExtension.cs: Worked
	  on completion.

2008-07-08  Ankit Jain  <jankit@novell.com>

	* MonoDevelop.Ide.Commands/ProjectCommands: Disable Run/Debug commands
	for workspaces.

2008-07-08  Ankit Jain  <jankit@novell.com>

	* MonoDevelop.Ide.Commands/ProjectCommands: Rename "Resume" command to
	"Continue".

2008-07-04  Mike Krüger <mkrueger@novell.com> 

	* MonoDevelop.Ide.Gui.Search/CurrentProjectDocumentIterator.cs: Fixed
	  bug in currentprojectdocument iterator.

2008-07-03  Mike Krüger <mkrueger@novell.com> 

	* MonoDevelop.Ide.Gui/RootWorkspace.cs: reverted some changes.

2008-07-03  Mike Krüger <mkrueger@novell.com> 

	* MonoDevelop.Ide.Gui/Document.cs,
	  MonoDevelop.Ide.Gui/RootWorkspace.cs: Reverted some changes.

2008-07-03  Mike Krüger <mkrueger@novell.com> 

	* MonoDevelop.Ide.Gui/Document.cs,
	  MonoDevelop.Ide.Gui/RootWorkspace.cs: Worked on new dom.

2008-07-02  Lluis Sanchez Gual <lluis@novell.com> 

	* MonoDevelop.Ide.Commands/DebugCommands.cs,
	  MonoDevelop.Ide.Debugging/DebuggingService.cs,
	  MonoDevelop.Ide.addin.xml: Added ShowDisassembly command.

2008-07-02  Ankit Jain  <jankit@novell.com>

	* DebugCommands.cs (EnableDisableBreakpointHandler): Disable if there is
	no active document.

2008-07-01  Lluis Sanchez Gual <lluis@novell.com> 

	* MonoDevelop.Ide.Commands/DebugCommands.cs, MonoDevelop.Ide.addin.xml:
	  Implemented new debug commands.
	* MonoDevelop.Ide.Debugging/DebuggingService.cs: Update breakpoint
	  locations when lines are inserted or removed.
	* MonoDevelop.Ide.mdp: Updated.

2008-06-24  Mike Krüger <mkrueger@novell.com> 

	* gtk-gui/MonoDevelop.Ide.Gui.Pads.ClassBrowser.ClassBrowserPadWidget.cs:
	  Removed unused labels.

2008-06-23  Michael Hutchinson <mhutchinson@novell.com> 

	* MonoDevelop.Ide.Gui.Content/CompletionTextEditorExtension.cs: Add a
	  protected method for subclasses to show the completion window.

2008-06-23  Andrés G. Aragoneses <aaragoneses@novell.com> 

	Implements feature in bug#323396 (reviewed by Mike Krueger).
	
	* MonoDevelop.Ide.Gui.Dialogs/ReplaceInFilesDialog.cs: Use new search
	  pattern.
	* MonoDevelop.Ide.mdp, Makefile.am: Updated.
	* MonoDevelop.Ide.Gui.Search/FilesDocumentIterator.cs: Abstract class
	  which contains common code for patterns which search in many files
	  (contents copied from WholeProjectDocumentIterator).
	* MonoDevelop.Ide.Gui.Search/WholeProjectDocumentIterator.cs: New
	  iterator for new search pattern.
	* MonoDevelop.Ide.Gui.Search/CurrentProjectDocumentIterator.cs: New
	  file.
	* MonoDevelop.Ide.Gui.Search/WholeCombineDocumentIterator.cs: New file,
	  renamed from WholeProjectDocumentIterator, and moved all common
	  code with new iterator to FilesDocumentIterator.
	* MonoDevelop.Ide.Gui.Search/SearchReplaceManager.cs: New search
	  pattern.
	* MonoDevelop.Ide.Gui.Search/SearchReplaceUtilities.cs: Use the new
	  iterator classes.

2008-06-23  Mike Krüger <mkrueger@novell.com> 

	* MonoDevelop.Ide.Gui.Content/TextEditorProperties.cs: Added tab ==
	  reindent option.

2008-06-20  Michael Hutchinson <mhutchinson@novell.com> 

	* MonoDevelop.Ide.Gui.Dialogs/OverridesImplementsDialog.cs: Use new
	  bulk implementation interfaces to avoid lots of reparses, and to
	  implement interfaces in regions.

2008-06-20  Lluis Sanchez Gual <lluis@novell.com> 

	* MonoDevelop.Ide.Commands/DebugCommands.cs,
	  MonoDevelop.Ide.Debugging/DebuggingService.cs,
	  MonoDevelop.Ide.addin.xml: Implemented detach.

2008-06-20  Levi Bard <taktaktaktaktaktaktaktaktaktak@gmail.com>

	* MonoDevelop.Ide.Commands/FileCommands.cs: Spelling fix.

2008-06-20  Lluis Sanchez Gual <lluis@novell.com> 

	* MonoDevelop.Ide.Commands/DebugCommands.cs,
	  MonoDevelop.Ide.Debugging/DebuggingService.cs,
	  MonoDevelop.Ide.Debugging/DebugExecutionHandlerFactory.cs,
	  MonoDevelop.Ide.Gui.Dialogs/AttachToProcessDialog.cs,
	  MonoDevelop.Ide.addin.xml, MonoDevelop.Ide.mdp, gtk-gui/gui.stetic,
	  gtk-gui/MonoDevelop.Ide.Gui.Dialogs.AttachToProcessDialog.cs,
	  Makefile.am, MonoDevelop.Ide.Gui/ProjectOperations.cs: Implemented
	  attach to process. Some api improvements.

2008-06-20  Ankit Jain  <jankit@novell.com>

	* MonoDevelop.Ide.Gui.Dialogs/OverridesImplementsDialog.cs:
	Make name column resizable, ellipisize. Show type names as
	"Name (Namespace)"

2008-06-20  Ankit Jain  <jankit@novell.com>

	* MonoDevelop.Ide.Gui.Dialogs/OverridesImplementsDialog.cs:
	Show members names in the form - "MemberName : Return type"

2008-06-20  Ankit Jain  <jankit@novell.com>

	* MonoDevelop.Ide.Gui.Dialogs/OverridesImplementsDialog.cs
	(PopulateTreeView): Properly stringify type names also.

2008-06-20  Ankit Jain  <jankit@novell.com>

	* MonoDevelop.Ide.Gui.Dialogs/EncapsulateFieldDialog.cs: Make
	Field/Property name columns expandable.

2008-06-20  Ankit Jain  <jankit@novell.com>

	* MonoDevelop.Ide.Gui.Dialogs/OverridesImplementsDialog.cs: New.
	* gtk-gui/MonoDevelop.Ide.OverridesImplementsDialog.cs: New.
	* gtk-gui/gui.stetic: Update.
	* RefactoryCommands.cs (OverrideOrImplementMembers): New.
	* Makefile.am:
	* MonoDevelop.Ide.mdp: Update.

2008-06-18  Lluis Sanchez Gual <lluis@novell.com> 

	* MonoDevelop.Ide.Gui/IdePreferences.cs: Use msbuild as default file
	  format.

2008-06-17  Michael Hutchinson <mhutchinson@novell.com> 

	* MonoDevelop.Ide.Templates/FileTemplateReference.cs: Provide a valid
	  .NET identifier from the project name for templating file names.

2008-06-17  Michael Hutchinson <mhutchinson@novell.com> 

	* MonoDevelop.Ide.Gui.Pads/NodeCommandHandler.cs,
	  MonoDevelop.Ide.Gui/MonoDevelopTreeView.cs: Handle delete commands
	  in the base node command handler instead of the tree view, so that
	  subclassed command handlers can override them properly.
	* MonoDevelop.Ide.Gui.Pads.ProjectPad/ProjectFileNodeBuilder.cs: Don't
	  allow deleting child files. Fix bad casting pattern. 
	* MonoDevelop.Ide.Tasks/TaskService.cs: Avoid an exception on closing
	  solutions without user tasks.

2008-06-17  Mike Krüger <mkrueger@novell.com> 

	* MonoDevelop.Ide.mdp, Makefile.am: Fixed makefile.

2008-06-17  Mike Krüger <mkrueger@novell.com> 

	* MonoDevelop.Ide.Gui.Pads.ClassBrowser/ClassBrowserPadWidget.cs,
	  gtk-gui/MonoDevelop.Ide.Gui.Pads.ClassBrowser.ClassBrowserPadWidget.cs:
	  Changed class browser widget.

2008-06-16  Lluis Sanchez Gual <lluis@novell.com> 

	* MonoDevelop.Ide.Gui.Pads.ProjectPad/ProjectNodeBuilder.cs: Fix
	  nullref (bug #400317).

2008-06-16  Lluis Sanchez Gual <lluis@novell.com> 

	* MonoDevelop.Ide.Debugging/DebuggingService.cs: Dispose the debug
	  session when done.
	* MonoDevelop.Ide.Gui.Dialogs/NewProjectDialog.cs: Track api changes.
	* gtk-gui/MonoDevelop.Ide.Gui.Dialogs.EncapsulateFieldDialog.cs:
	  Updated.
	* Makefile.am: Removed unneeded reference.
	* MonoDevelop.Ide.Gui/ProjectOperations.cs: Track api changes. Don't
	  switch worbench context when debugging.
	* MonoDevelop.Ide.Gui/Workbench.cs: If a file can't be loaded, show an
	  error, don't try to open it using an arbitrary display binding.

2008-06-12  Atsushi Enomoto  <atsushi@ximian.com>

	* MonoDevelop.Ide.Gui.Dialogs/ReplaceInFilesDialog.cs : fixed
	  message format string (found by translation).

2008-06-12  Mike Krüger <mkrueger@novell.com> 

	* MonoDevelop.Ide.Gui.Content/TextEditorProperties.cs: added set for
	  indentstyle property.

2008-06-11  Mike Krüger <mkrueger@novell.com> 

	* MonoDevelop.Ide.Gui.Content/TextEditorProperties.cs: fixed 'Bug
	  393610 - Tab always indents the line and never inserts a tab
	  character'.

2008-06-10  Michael Hutchinson <mhutchinson@novell.com> 

	* MonoDevelop.Ide.Gui/ProjectOperations.cs,
	  MonoDevelop.Ide.Gui.Pads.ProjectPad/ResourceFolderNodeBuilder.cs,
	  MonoDevelop.Ide.Gui.Pads.ProjectPad/ProjectNodeBuilder.cs,
	  MonoDevelop.Ide.Gui.Pads.ProjectPad/ProjectFileNodeBuilder.cs,
	  MonoDevelop.Ide.Gui.Pads.ProjectPad/FolderNodeBuilder.cs: Handle
	  adding, removing, drag-n-drop etc for grouped/dependent files.
	* MonoDevelop.Ide.Templates/SingleFileDescriptionTemplate.cs: Allow
	  templates to define name of dependency parent.

2008-06-10  Andres G. Aragoneses <aaragoneses@novell.com> 

	* MonoDevelop.Ide.Gui.Dialogs/ProjectReferencePanel.cs: Implement
	  feature to allow unmanaged project references in a managed project
	  (bug#397490).

2008-06-09  Lluis Sanchez Gual <lluis@novell.com> 

	* MonoDevelop.Ide.Gui/RootWorkspace.cs: Fix bug 398179 - Loading
	  project with "Solution" tab collapsed to side, exception when
	  running.

2008-06-06  Ankit Jain  <jankit@novell.com>

	* MonoDevelop.Ide.Gui.Dialogs/EncapsulateFieldDialog.cs: More usability
	fixes.

2008-06-05  Lluis Sanchez Gual <lluis@novell.com> 

	* MonoDevelop.Ide.Gui/MonoDevelopTreeView.cs: Fix potential issue with
	  invalidated iters.

2008-06-06  Ankit Jain  <jankit@novell.com>

	* MonoDevelop.Ide.Gui.Dialogs/EncapsulateFieldDialog.cs: Usability
	improvements suggested by lluis.
	* gtk-gui/MonoDevelop.Ide.Gui.Dialogs.EncapsulateFieldDialog.cs: Update.
	* gtk-gui/gui.stetic: Update.

2008-06-05  Lluis Sanchez Gual <lluis@novell.com> 

	* MonoDevelop.Ide.Gui/MonoDevelopTreeView.cs: When handling the Delete
	  command, run DeleteItem for only one command handle, since the node
	  will probably be gone after that method is called. Should fix Bug
	  396566 - Deleting items in the solution pad often segfaults.

2008-06-05  Lluis Sanchez Gual <lluis@novell.com> 

	* AssemblyInfo.cs.in,
	  MonoDevelop.Ide.Gui.Dialogs/SharpDevelopAboutPanels.cs,
	  MonoDevelop.Ide.Gui.Dialogs/SplashScreen.cs: Show version label in
	  the splash and in the about box. Version label is the friendly name
	  of the package version.

2008-06-05  Ankit Jain  <jankit@novell.com>

	* MonoDevelop.Ide.Gui.Dialogs/EncapsulateFieldDialog.cs: Left-align the
	'read-only' column.

2008-06-05  Ankit Jain  <jankit@novell.com>

	* EncapsulateFieldDialog.cs (OnOKClicked): Fix order of arguments.

2008-06-04  Lluis Sanchez Gual <lluis@novell.com> 

	* MonoDevelop.Ide.Gui.Pads.ProjectPad/CombineNodeBuilder.cs: Added
	  local handling of FindInFile command.

2008-06-04  Lluis Sanchez Gual <lluis@novell.com> 

	* MonoDevelop.Ide.addin.xml: Add missing dependency.

2008-06-04  Lluis Sanchez Gual <lluis@novell.com> 

	* MonoDevelop.Ide.addin.xml: Bump MD version.

2008-06-04  Lluis Sanchez Gual <lluis@novell.com> 

	* MonoDevelop.Ide.Commands/FileCommands.cs: Use destroy to dispose the
	  dialog.

2008-06-04  Ankit Jain  <jankit@novell.com>

	* MonoDevelop.Ide.Commands/RefactoryCommands.cs
	(BuildRefactoryMenuForItem): Add a "Encapsulate fields" command to the Class
	menu.
	(EncapsulateField): Handle invokation from class menu also.
	* MonoDevelop.Ide.Gui.Dialogs/EncapsulateFieldDialog.cs: Show a list of
	all fields and allow generating properties for multiple fields.
	* gtk-gui/MonoDevelop.Ide.Gui.Dialogs.EncapsulateFieldDialog.cs: Update.
	* gtk-gui/gui.stetic: Update.

2008-06-03  Lluis Sanchez Gual <lluis@novell.com> 

	* MonoDevelop.Ide.Gui.Dialogs/SplashScreen.cs,
	  MonoDevelop.Ide.Gui.Dialogs/FileSelectorDialog.cs,
	  MonoDevelop.Ide.Gui.Dialogs/NewFileDialog.cs,
	  MonoDevelop.Ide.Gui/ProjectOperations.cs: Use the OnDestroyed event
	  instead of Dispose, since with the latest changes in gtk#, Dispose
	  is not called anymore when a widget is destroyed.

2008-06-03  Lluis Sanchez Gual <lluis@novell.com> 

	* MonoDevelop.Ide.Gui.Pads/DefaultMonitorPad.cs: Make sure the pad
	  can't be reused once the monitor operation has started.
	* MonoDevelop.Ide.Debugging/DebugExecutionHandlerFactory.cs,
	  MonoDevelop.Ide.Gui.Pads.ClassPad/SolutionNodeBuilder.cs,
	  MonoDevelop.Ide.Gui.Pads.ProjectPad/ProjectNodeBuilder.cs,
	  MonoDevelop.Ide.Gui.Pads.ProjectPad/SolutionNodeBuilder.cs,
	  MonoDevelop.Ide.Gui/RootWorkspace.cs: Track api changes.
	  StartupItem is now handled by solutions.
	* MonoDevelop.Ide.addin.xml: Register debug execution mode.

2008-06-02  Lluis Sanchez Gual <lluis@novell.com> 

	* MonoDevelop.Ide.Debugging/DebuggingService.cs: Fix current frame
	  selection.

2008-05-30  Lluis Sanchez Gual <lluis@novell.com> 

	* MonoDevelop.Ide.Debugging/DebuggingService.cs: Fixes in backtrace
	  handling.

2008-05-30  Lluis Sanchez Gual <lluis@novell.com> 

	* MonoDevelop.Ide.Gui.Pads.ProjectPad/ProjectNodeBuilder.cs: When the
	  Modified event of a project is fired, update the whole tree only if
	  it is a change of the base directory. Fixes bug #395670 - Every
	  addition to the current project crashes MD.
	* MonoDevelop.Ide.Gui/MonoDevelopTreeView.cs: Made ITreeNavigator more
	  reliable against tree changes. Every method now checks if the
	  internal iterator is valid, and if it is not, it tries to get a new
	  one.

2008-05-29  Lluis Sanchez Gual <lluis@novell.com> 

	* MonoDevelop.Ide.Templates/CombineDescriptor.cs,
	  MonoDevelop.Ide.Templates/SolutionItemDescriptor.cs,
	  MonoDevelop.Ide.Templates/ProjectTemplate.cs,
	  MonoDevelop.Ide.Templates/ISolutionItemDescriptor.cs,
	  MonoDevelop.Ide.Templates/ProjectDescriptor.cs: Split solution item
	  creation in two steps: creation of the instance, and
	  initialization. In this way the new project dialog can create a new
	  instance of the project to check availability of features without
	  having to expand the whole template.
	* MonoDevelop.Ide.Gui.Pads.ClassPad/CombineNodeBuilder.cs: Fix node
	  label.
	* MonoDevelop.Ide.Gui.Dialogs/NewProjectDialog.cs: When adding a
	  project to an existing solution, always use the solution's format.
	  Skip the 'project features' page if there are no features available
	  for that kind of project.

2008-05-28  Michael Hutchinson <mhutchinson@novell.com> 

	* MonoDevelop.Ide.Templates/SingleFileDescriptionTemplate.cs: Fix a
	  NRE.
	* MonoDevelop.Ide.Templates/ProjectDescriptor.cs: Log some messages as
	  well as throwing up dialog boxes.

2008-05-28  Lluis Sanchez Gual <lluis@novell.com> 

	* MonoDevelop.Ide.Gui.Pads/ITreeNavigator.cs,
	  MonoDevelop.Ide.Gui/MonoDevelopTreeView.cs: Implemented
	  MoveToNextObject in ITreeNavigator, which moves the navigator to
	  the next node containing the same object.
	* MonoDevelop.Ide.Gui/Workbench.cs: When looking for a project to which
	  to bind a file being opened, look first in the active projects and
	  solutions. Fixes bug 370333 - Wrong file highlighted/selected when
	  using external files feature. 

2008-05-28  Lluis Sanchez Gual <lluis@novell.com> 

	* MonoDevelop.Ide.Gui.Pads/DefaultMonitorPad.cs,
	  MonoDevelop.Ide.Gui/OutputProgressMonitor.cs: Implement support for
	  console logging.

2008-05-28  Mike Krüger <mkrueger@novell.com> 

	* MonoDevelop.Ide.Gui/Document.cs: Deactivated on the fly parsing with
	  the new dom.

2008-05-27  Lluis Sanchez Gual <lluis@novell.com> 

	* MonoDevelop.Ide.Debugging/DebuggingService.cs: Write debugger output
	  to the console. Properly implement Exit().
	* gtk-gui/MonoDevelop.Ide.Gui.Dialogs.NewFileDialog.cs: Updated.

2008-05-27  Mike Krüger <mkrueger@novell.com> 

	* MonoDevelop.Ide.Gui/Document.cs,
	  MonoDevelop.Ide.Gui/SdiWorkspaceWindow.cs: Fixed dispose source
	  editor widget bug.

2008-05-27  Mike Krüger <mkrueger@novell.com> 

	* MonoDevelop.Ide.Gui.Pads.ClassPad/ProjectNodeBuilder.cs,
	  MonoDevelop.Ide.Gui.Pads.ClassPad/NamespaceNodeBuilder.cs,
	  MonoDevelop.Ide.Gui.Pads.ClassPad/SolutionNodeBuilder.cs,
	  MonoDevelop.Ide.addin.xml, MonoDevelop.Ide.mdp, Makefile.am,
	  MonoDevelop.Ide.Gui/RootWorkspace.cs: Disabled the new class
	  browser.

2008-05-27  Mike Krüger <mkrueger@novell.com> 

	* MonoDevelop.Ide.Gui/Document.cs: Fixed some bugs in the new dom
	  parsing.

2008-05-27  Mike Krüger <mkrueger@novell.com> 

	* MonoDevelop.Ide.Gui.Pads.ClassBrowser/TypeNodeBuilder.cs,
	  MonoDevelop.Ide.Gui.Pads.ClassBrowser/ClassBrowserPadWidget.cs,
	  MonoDevelop.Ide.Gui.Pads.ClassBrowser/ProjectNodeBuilder.cs,
	  MonoDevelop.Ide.Gui.Pads.ClassBrowser/MemberNodeBuilder.cs,
	  MonoDevelop.Ide.Gui.Pads.ClassBrowser/ProjectNamespaceBuilder.cs,
	  MonoDevelop.Ide.Gui.Pads.ClassPad/ProjectNodeBuilder.cs,
	  MonoDevelop.Ide.Gui.Pads.ClassPad/NamespaceNodeBuilder.cs,
	  MonoDevelop.Ide.Gui.Pads.ClassPad/SolutionNodeBuilder.cs,
	  MonoDevelop.Ide.addin.xml, MonoDevelop.Ide.mdp, gtk-gui/gui.stetic,
	  gtk-gui/MonoDevelop.Ide.Gui.Pads.ClassBrowser.ClassBrowserPadWidget.cs,
	  Makefile.am, MonoDevelop.Ide.Gui/Document.cs,
	  MonoDevelop.Ide.Gui/RootWorkspace.cs,
	  MonoDevelop.Ide.Gui/ProjectOperations.cs: Added new dom & new class
	  browser.

2008-05-26  Lluis Sanchez Gual <lluis@novell.com> 

	* MonoDevelop.Ide.Templates/FileDescriptionTemplate.cs,
	  MonoDevelop.Ide.Templates/SingleFileDescriptionTemplate.cs: Fix bug
	  362783 - 'Add new file' dialog doesn't handle spaces in names
	  propertly.

2008-05-26  Lluis Sanchez Gual <lluis@novell.com> 

	* MonoDevelop.Ide.Templates/FileTemplate.cs,
	  MonoDevelop.Ide.Templates/FileDescriptionTemplate.cs,
	  MonoDevelop.Ide.Templates/SingleFileDescriptionTemplate.cs,
	  MonoDevelop.Ide.Templates/ResourceFileDescriptionTemplate.cs,
	  MonoDevelop.Ide.Templates/FileTemplateReference.cs: Properly
	  propagate file creation errors. Fixes bug 361349 - Choosing "No" to
	  overwriting an existing file pops up "Invalid file name" dialog.
	* gtk-gui/MonoDevelop.Ide.Gui.Dialogs.NewFileDialog.cs,
	  gtk-gui/gui.stetic: Avoid auto-closing of the dialog when clicking
	  on OK. This is handled manually.

2008-05-26  Lluis Sanchez Gual <lluis@novell.com> 

	* MonoDevelop.Ide.Gui/RootWorkspace.cs: Avoid crashing if there is a
	  problem when loading a parser database. Fixes bug 358124 - Code
	  completion prevents project loading.

2008-05-23  Lluis Sanchez Gual <lluis@novell.com> 

	* MonoDevelop.Ide.Gui/RootWorkspace.cs: Moved code for getting a
	  wrapper solution (when opening a single project) to ProjectService.

2008-05-22  Lluis Sanchez Gual <lluis@novell.com> 

	* MonoDevelop.Ide.Gui/SdiWorkspaceLayout.cs: Fix bug 393671 - Creating
	  a new empty text file from a freshly loaded MD (no projects loaded)
	  throws a NRE.

2008-05-22  Lluis Sanchez Gual <lluis@novell.com> 

	* MonoDevelop.Ide.Gui.Pads.ProjectPad/ProjectNodeBuilder.cs: Refresh
	  the project when any property changes.

2008-05-22  Lluis Sanchez Gual <lluis@novell.com> 

	* MonoDevelop.Ide.addin.xml, MonoDevelop.Ide.Gui/ProjectOperations.cs:
	  Show the "Options" command for solution folders, and make sure the
	  solution is saved when the options are changed.

2008-05-22  Lluis Sanchez Gual <lluis@novell.com> 

	* MonoDevelop.Ide.Gui/ProjectOperations.cs: Merged the extension points
	  for project and solution option panels into a single extension
	  point. A single extension point will now be used for all kinds of
	  items. Extension conditions can be used to make panels visible only
	  for some specific item types.

2008-05-22  Lluis Sanchez Gual <lluis@novell.com> 

	* MonoDevelop.Ide.Gui/RootWorkspace.cs: Track api changes.

2008-05-22  Lluis Sanchez Gual <lluis@novell.com> 

	* MonoDevelop.Ide.Gui.Pads/ErrorListPad.cs,
	  MonoDevelop.Ide.Gui/RootWorkspace.cs,
	  MonoDevelop.Ide.Gui/ProjectOperations.cs,
	  MonoDevelop.Ide.Tasks/Task.cs,
	  MonoDevelop.Ide.Tasks/CommentTasksView.cs,
	  MonoDevelop.Ide.Tasks/TaskService.cs: Replaced
	  ICompilerResult/DefaultCompilerResult/CompilerResults by a new
	  BuildResult class, which has owner information at error level, so
	  it is possible to know which project generated an error when
	  building a solution. Updated Task and TaskService to use the new
	  owner information.

2008-05-21  Lluis Sanchez Gual <lluis@novell.com> 

	* MonoDevelop.Ide.Gui/IPadContainer.cs,
	  MonoDevelop.Ide.Gui/Workbench.cs, MonoDevelop.Ide.Gui/Pad.cs: Avoid
	  creating hidden pads when storing workspace preferences.

2008-05-21  Lluis Sanchez Gual <lluis@novell.com> 

	* MonoDevelop.Ide.Gui/Workbench.cs,
	  MonoDevelop.Ide.Gui/SdiWorkspaceLayout.cs: Fix bug 361084 -
	  Dragging a tab to a different position doesn't change its position
	  in the tab order.

2008-05-21  Lluis Sanchez Gual <lluis@novell.com> 

	* MonoDevelop.Ide.Gui/RootWorkspace.cs: Use the property to access
	  ParserDatabase since it lazily creates the object.

2008-05-21  Lluis Sanchez Gual <lluis@novell.com> 

	* MonoDevelop.Ide.Tasks/TaskService.cs: Improved task count updating.

2008-05-21  Lluis Sanchez Gual <lluis@novell.com> 

	* MonoDevelop.Ide.Gui/RootWorkspace.cs,
	  MonoDevelop.Ide.Gui/ProjectOperations.cs: Always try to set a valid
	  startup project when the workspace solutions change.
	* MonoDevelop.Ide.Gui/Workbench.cs: Ensure the MD options panel is
	  properly destroyed.

2008-05-21  Lluis Sanchez Gual <lluis@novell.com> 

	* MonoDevelop.Ide.CodeTemplates/CodeTemplateGroup.cs: Fix bug 372041 -
	  Additional code template groups are not loaded after a restart.
	  Patch by Levi Bard.

2008-05-21  Lluis Sanchez Gual <lluis@novell.com> 

	* MonoDevelop.Ide.Templates/CombineDescriptor.cs,
	  MonoDevelop.Ide.Templates/ISolutionItemFeature.cs,
	  MonoDevelop.Ide.Templates/ParentProjectFileTemplateCondition.cs,
	  MonoDevelop.Ide.Templates/SolutionItemDescriptor.cs,
	  MonoDevelop.Ide.Templates/ProjectTemplate.cs,
	  MonoDevelop.Ide.Templates/ISolutionItemDescriptor.cs,
	  MonoDevelop.Ide.Templates/ProjectDescriptor.cs,
	  MonoDevelop.Ide.Commands/RefactoryCommands.cs,
	  MonoDevelop.Ide.Commands/FileCommands.cs,
	  MonoDevelop.Ide.Commands/EditCommands.cs,
	  MonoDevelop.Ide.Commands/SearchCommands.cs,
	  MonoDevelop.Ide.Commands/CustomStringTagProvider.cs,
	  MonoDevelop.Ide.Commands/ProjectCommands.cs,
	  MonoDevelop.Ide/Services.cs,
	  MonoDevelop.Ide.ExternalTools/ExternalToolPanel.cs,
	  MonoDevelop.Ide.Gui.Pads/DefaultMonitorPad.cs,
	  MonoDevelop.Ide.Gui.Pads/FileScout.cs,
	  MonoDevelop.Ide.Gui.Pads/SolutionPad.cs,
	  MonoDevelop.Ide.Gui.Pads/ErrorListPad.cs,
	  MonoDevelop.Ide.Gui.Pads.ClassBrowser/ClassBrowserPadWidget.cs,
	  MonoDevelop.Ide.Gui.Pads.ClassBrowser/ProjectNodeBuilder.cs,
	  MonoDevelop.Ide.Gui.Pads.ClassBrowser/SolutionNodeBuilder.cs,
	  MonoDevelop.Ide.Gui.Content/TextEditorExtension.cs,
	  MonoDevelop.Ide.Gui.OptionPanels/LoadSavePanel.cs,
	  MonoDevelop.Ide.Gui.Pads.ClassPad/ProjectNodeBuilder.cs,
	  MonoDevelop.Ide.Gui.Pads.ClassPad/CombineNodeBuilder.cs,
	  MonoDevelop.Ide.Gui.Pads.ClassPad/NamespaceNodeBuilder.cs,
	  MonoDevelop.Ide.Gui.Pads.ClassPad/SolutionNodeBuilder.cs,
	  MonoDevelop.Ide.Gui.Pads.ProjectPad/WorkspaceNodeBuilder.cs,
	  MonoDevelop.Ide.Gui.Pads.ProjectPad/ProjectFolderNodeBuilder.cs,
	  MonoDevelop.Ide.Gui.Pads.ProjectPad/ProjectFileNodeBuilder.cs,
	  MonoDevelop.Ide.Gui.Pads.ProjectPad/ProjectNodeBuilder.cs,
	  MonoDevelop.Ide.Gui.Pads.ProjectPad/FolderNodeBuilder.cs,
	  MonoDevelop.Ide.Gui.Pads.ProjectPad/ProjectSolutionPad.cs,
	  MonoDevelop.Ide.Gui.Pads.ProjectPad/CombineNodeBuilder.cs,
	  MonoDevelop.Ide.Gui.Pads.ProjectPad/SolutionNodeBuilder.cs,
	  MonoDevelop.Ide.Gui.Pads.ProjectPad/UnknownEntryNodeBuilder.cs,
	  MonoDevelop.Ide.Gui.Pads.ProjectPad/ProjectReferenceFolderNodeBuilder.cs,
	  MonoDevelop.Ide.Gui.Pads.ProjectPad/ResourceFolderNodeBuilder.cs,
	  MonoDevelop.Ide.Gui.Pads.ProjectPad/ShowAllFilesBuilderExtension.cs,
	  MonoDevelop.Ide.Gui.Pads.ProjectPad/SystemFileNodeBuilder.cs,
	  MonoDevelop.Ide.Gui.Pads.ProjectPad/ProjectReferenceNodeBuilder.cs,
	  MonoDevelop.Ide.Gui.Pads.ProjectPad/LinkedFilesFolderNodeBuilder.cs,
	  MonoDevelop.Ide.Gui.Dialogs/CombineEntryFeatureSelector.cs,
	  MonoDevelop.Ide.Gui.Dialogs/FeatureSelectorDialog.cs,
	  MonoDevelop.Ide.Gui.Dialogs/SelectReferenceDialog.cs,
	  MonoDevelop.Ide.Gui.Dialogs/IncludeFilesDialog.cs,
	  MonoDevelop.Ide.Gui.Dialogs/GoToDialog.cs,
	  MonoDevelop.Ide.Gui.Dialogs/EncapsulateFieldDialog.cs,
	  MonoDevelop.Ide.Gui.Dialogs/ExportProjectDialog.cs,
	  MonoDevelop.Ide.Gui.Dialogs/DirtyFilesDialog.cs,
	  MonoDevelop.Ide.Gui.Dialogs/NewProjectDialog.cs,
	  MonoDevelop.Ide.Gui.Dialogs/FileSelectorDialog.cs,
	  MonoDevelop.Ide.Gui.Dialogs/ProjectReferencePanel.cs,
	  MonoDevelop.Ide.Gui.Dialogs/RenameItemDialog.cs,
	  MonoDevelop.Ide.Gui.Dialogs/NewFileDialog.cs,
	  MonoDevelop.Ide.StandardHeader/StandardHeaderService.cs,
	  MonoDevelop.Ide.Dom.Parser/ProjectParserService.cs,
	  MonoDevelop.Ide.addin.xml,
	  MonoDevelop.Ide.Dom.Output/NetAmbience.cs, MonoDevelop.Ide.mdp,
	  gtk-gui/MonoDevelop.Ide.Gui.Dialogs.ExportProjectDialog.cs,
	  gtk-gui/gui.stetic, gtk-gui/objects.xml,
	  gtk-gui/MonoDevelop.Ide.Gui.OptionPanels.LoadSavePanelWidget.cs,
	  Makefile.am, MonoDevelop.Ide.Gui/Document.cs,
	  MonoDevelop.Ide.Gui/IdePreferences.cs,
	  MonoDevelop.Ide.Gui/ConfigurationComboBox.cs,
	  MonoDevelop.Ide.Gui/RootWorkspace.cs,
	  MonoDevelop.Ide.Gui/ProjectOperations.cs,
	  MonoDevelop.Ide.Gui/NavigationService.cs,
	  MonoDevelop.Ide.Gui/Workbench.cs,
	  MonoDevelop.Ide.Gui/IdeStartup.cs,
	  MonoDevelop.Ide.Gui/DefaultWorkbench.cs,
	  MonoDevelop.Ide.Gui/Ide.cs,
	  MonoDevelop.Ide.Gui/MonoDevelopTreeView.cs,
	  MonoDevelop.Ide.Gui/WorkbenchMemento.cs,
	  MonoDevelop.Ide.Gui/AddEntryEventHandler.cs,
	  MonoDevelop.Ide.Codons/ProjectOpenCondition.cs,
	  MonoDevelop.Ide.Codons/CombineOpenCondition.cs,
	  MonoDevelop.Ide.Tasks/UserTasksView.cs,
	  MonoDevelop.Ide.Tasks/UserTask.cs, MonoDevelop.Ide.Tasks/Task.cs,
	  MonoDevelop.Ide.Tasks/CommentTasksView.cs,
	  MonoDevelop.Ide.Tasks/TaskService.cs,
	  MonoDevelop.Ide.Gui.Search/WholeProjectDocumentIterator.cs: New
	  project model changes.

2008-05-20  Michael Hutchinson <mhutchinson@novell.com> 

	* MonoDevelop.Ide.Gui.Dialogs/NewProjectDialog.cs: More descriptive
	  method name.
	* MonoDevelop.Ide.Gui.Dialogs/NewFileDialog.cs: Store last selected
	  category for each different project and language type.

2008-05-20  Michael Hutchinson <mhutchinson@novell.com> 

	* MonoDevelop.Ide.Gui.Dialogs/NewProjectDialog.cs: Implement restoring
	  selection of child categories.

2008-05-20  Michael Hutchinson <mhutchinson@novell.com> 

	* MonoDevelop.Ide.Gui.Dialogs/NewProjectDialog.cs: Restore
	  functionality to auto-select last selected category, defaulting to
	  C#. Fixes "Bug 392561 - Should default to C# language -> empty
	  project when creating new solution/project".

2008-05-20  Michael Hutchinson <mhutchinson@novell.com> 

	* MonoDevelop.Ide.Gui/SdiWorkspaceWindow.cs: Remove unnecessary
	  operation, fixing a Gtk-Warning.

2008-05-20  Zach Lute <zach.lute@gmail.com> 

	* MonoDevelop.Ide.Gui.Dialogs/GoToDialog.cs: Fixed a NPE if the
	  GoToDialog was closed while populating the tree. (Bug #391091)

2008-05-19  Lluis Sanchez Gual <lluis@novell.com> 

	* MonoDevelop.Ide.addin.xml: Fix bug #375128 - Not all menu items in
	  Proper Case. Patch by Gabriel Burt.

2008-05-15  Lluis Sanchez Gual <lluis@novell.com> 

	* MonoDevelop.Ide.Commands/ViewCommands.cs, MonoDevelop.Ide.addin.xml,
	  MonoDevelop.Ide.mdp, Makefile.am,
	  MonoDevelop.Ide.Gui/DefaultWorkbench.cs,
	  MonoDevelop.Ide.Gui/Pad.cs, MonoDevelop.Ide.Codons/CategoryNode.cs:
	  Added support for view pad categories. When a pad is assigned to a
	  category, it will be shown in a submenu in the view menu.
	* MonoDevelop.Ide.Debugging/DebuggingService.cs: Added support for
	  changing the current frame of the stack. Added Started event.
	* MonoDevelop.Ide.Gui/ProjectOperations.cs: Disabled workbench context
	  switching when debugging an app.

2008-05-08  Mike Krüger <mkrueger@novell.com> 

	* MonoDevelop.Ide.Gui/MonoDevelopStatusBar.cs: Fixed 'Bug 387448 - New
	  text editor always show same value for "col" and "ch"'

2008-05-01  Aaron Bockover <abockover@novell.com>

	* MonoDevelop.Ide.Gui.Dialogs/GoToDialog.cs: Fully reset the thread state
	just to be thorough even though it shouldn't matter because the dialog
	doesn't get reused

2008-05-01  Aaron Bockover <abockover@novell.com>

	* MonoDevelop.Ide.Gui.Dialogs/GoToDialog.cs: Got rid of absolutely insane
	threading; previously a thread would be spawned by every single character
	change in the search, also the previous thread would first be _aborted_;
	this caused frequent complete lockups (often leading to data loss), 
	excessive resource drain, and suboptimal performance

	Replaced with a single thread that uses an AutoResetEvent to wait until
	search work is requested, and never abort this thread - allow search
	iterations to exit safely and return to the wait; also destroy the dialog
	and exit the single thread safely when the dialog is dismissed instead
	of just hiding and reusing it - there's no reason for that other than
	wasting resources and increasing code complexity; some general clean up

	* MonoDevelop.Ide.Commands/SearchCommands.cs: Reflected to use the new
	.Run method, what used to be .Show

2008-04-30  Michael Hutchinson <mhutchinson@novell.com> 

	* MonoDevelop.Ide.mdp: Fix GTK# version to 2.8.
	* MonoDevelop.Ide.Gui/SdiWorkspaceWindow.cs: Use GTK 2.8 API, not 2.10.

2008-04-28  Michael Hutchinson <mhutchinson@novell.com> 

	* MonoDevelop.Ide.Gui.Pads/InternalLogPad.cs,
	  MonoDevelop.Ide.Gui/InternalLog.cs: Avoid re-registering ILoggers.

2008-04-28  Michael Hutchinson <mhutchinson@novell.com> 

	* MonoDevelop.Ide.Gui.Content/IPathedDocument.cs: Add API for path bar 
	* MonoDevelop.Ide.mdp, Makefile.am: Updated.
	* MonoDevelop.Ide.Gui/Document.cs: Use path bar if document supports
	  it. Fix looking up content types in text editor extensions.
	* MonoDevelop.Ide.Gui/SdiWorkspaceWindow.cs: Implement path bar.

2008-04-24  Michael Hutchinson <mhutchinson@novell.com> 

	* gtk-gui/gui.stetic, gtk-gui/MonoDevelop.Ide.DocumentSwitcher.cs,
	  MonoDevelop.Ide.Gui/DefaultWorkbench.cs,
	  MonoDevelop.Ide.Gui/DocumentSwitcher.cs: Fix several GLib warnings
	  in the document switcher. Fix the parenting and hinting so it's
	  positioned correctly on Compiz. Draw a border so it stands out on
	  Metacity and other "flat" window managers.

2008-04-24  Mike Krüger <mkrueger@novell.com> 

	* MonoDevelop.Ide.Gui.Pads.ClassBrowser,
	  MonoDevelop.Ide.Gui.Pads.ClassBrowser/TypeNodeBuilder.cs,
	  MonoDevelop.Ide.Gui.Pads.ClassBrowser/ClassBrowserPad.cs,
	  MonoDevelop.Ide.Gui.Pads.ClassBrowser/ClassBrowserPadWidget.cs,
	  MonoDevelop.Ide.Gui.Pads.ClassBrowser/ProjectNodeBuilder.cs,
	  MonoDevelop.Ide.Gui.Pads.ClassBrowser/MemberNodeBuilder.cs,
	  MonoDevelop.Ide.Gui.Pads.ClassBrowser/SolutionNodeBuilder.cs,
	  MonoDevelop.Ide.Gui.Pads.ClassBrowser/ProjectNamespaceBuilder.cs,
	  MonoDevelop.Ide.Dom.Parser/ProjectParserService.cs,
	  MonoDevelop.Ide.Dom.Parser/ProjectDomEventArgs.cs,
	  MonoDevelop.Ide.Dom.Parser/ProjectDom.cs,
	  MonoDevelop.Ide.Dom/IMember.cs,
	  MonoDevelop.Ide.Dom/DomReturnType.cs,
	  MonoDevelop.Ide.Dom/DomType.cs, MonoDevelop.Ide.Dom/DomMethod.cs,
	  MonoDevelop.Ide.Dom/DomParameter.cs,
	  MonoDevelop.Ide.Dom/DomEvent.cs, MonoDevelop.Ide.Dom/DomField.cs,
	  MonoDevelop.Ide.Dom/DomProperty.cs, MonoDevelop.Ide.Dom/IType.cs,
	  MonoDevelop.Ide.Dom/AbstractMember.cs,
	  MonoDevelop.Ide.Dom/DomLocation.cs, MonoDevelop.Ide.mdp,
	  gtk-gui/MonoDevelop.Ide.Gui.Pads.ClassBrowser.ClassBrowserPadWidget.cs:
	  Worked on mcs integration/class browser

2008-04-21 Rafael Teixeira <monoman@gmail.com>
	* MonoDevelop.Ide.Gui.Content/DocumentStateTracker.cs: Make ConsoleWrite 
	  more robust, because it was causing MonoDevelop to bomb on any keypress.
	  Also fixed the specific bad call that was doing MD bomb this time (line 117).

2008-04-17  Michael Hutchinson <mhutchinson@novell.com> 

	* MonoDevelop.Ide.Gui.Content/DocumentStateTracker.cs: Move document
	  state tracking logic from CSharpBinding to MonoDevelop.Ide.
	* Makefile.am, MonoDevelop.Ide.mdp: Updated.

2008-04-16  Michael Hutchinson <mhutchinson@novell.com> 

	* MonoDevelop.Ide.Gui.Content/CompletionTextEditorExtension.cs: Track
	  API change. Remove char code translation hack.
	* MonoDevelop.Ide.Gui.Content/TextEditorExtension.cs: Track API change.

2008-04-14  Michael Hutchinson <mhutchinson@novell.com> 

	* MonoDevelop.Ide.Gui.Content/CompletionTextEditorExtension.cs: Add
	  ability for HandleCodeCompletion to alter the trigger word length.
	  Allows completions to 'grab' text behind them, including the
	  character that was typed.

2008-04-14  Mike Krüger <mkrueger@novell.com> 

	* MonoDevelop.Ide.Dom/DomRegion.cs, MonoDevelop.Ide.Dom/DomLocation.cs:
	  Changed the region/location model.

2008-04-14  Mike Krüger <mkrueger@novell.com> 

	* MonoDevelop.Ide.Dom/DomType.cs, MonoDevelop.Ide.Dom/DomMethod.cs,
	  MonoDevelop.Ide.Dom/DomField.cs,
	  MonoDevelop.Ide.Dom/DomProperty.cs: Worked on some dom classes.

2008-04-11  Lluis Sanchez Gual <lluis@novell.com> 

	* MonoDevelop.Ide.Gui.Pads.ProjectPad/ProjectFileNodeBuilder.cs,
	  MonoDevelop.Ide.Gui.Pads.ProjectPad/SystemFileNodeBuilder.cs,
	  MonoDevelop.Ide.Gui.Pads/FileListItem.cs,
	  gtk-gui/MonoDevelop.Ide.Gui.Dialogs.TipOfTheDayWindow.cs,
	  MonoDevelop.Ide.Gui/SdiWorkspaceWindow.cs,
	  MonoDevelop.Ide.Gui/SdiWorkspaceLayout.cs: Track api changes.

2008-04-10  Mike Krüger <mkrueger@novell.com> 

	* MonoDevelop.Ide.Gui.Pads.ClassPad/ProjectNodeBuilder.cs: Removed some
	  debug code. 

2008-04-10  Andres G. Aragoneses <aaragoneses@novell.com>

	* MonoDevelop.Ide.Gui.Dialogs/ReplaceInFilesDialog.cs: Improved string
	(redo r66359: http://lists.ximian.com/pipermail/mono-patches/2006-October/081256.html ).

2008-04-10  Mike Krüger <mkrueger@novell.com> 

	* MonoDevelop.Ide.Dom.Parser/ProjectParserService.cs,
	  MonoDevelop.Ide.addin.xml: Added extension point for parsers.

2008-04-09  Michael Hutchinson <mhutchinson@novell.com> 

	* MonoDevelop.Ide.Gui/MonoDevelopTreeView.cs: Fix for "Bug 377810 -
	  Many errors when expanding MonoDevelop treeviews with keyboard".
	  Also remove debug code.

2008-04-09  Mike Krüger <mkrueger@novell.com> 

	* MonoDevelop.Ide.Dom.Parser/ProjectParserService.cs,
	  MonoDevelop.Ide.Dom.Parser/IParser.cs: Changed parser interface a
	  bit.

2008-04-08  Michael Hutchinson <mhutchinson@novell.com> 

	* MonoDevelop.Ide.Gui/SdiWorkspaceWindow.cs: Remove debug code.

2008-04-01  Mike Krüger <mkrueger@novell.com> 

	* MonoDevelop.Ide.Gui/MonoDevelopTreeView.cs: fixed Bug 375387 -
	  Sigsegv when 'reloading file'

2008-03-31  Mike Krüger <mkrueger@novell.com> 

	* gtk-gui/MonoDevelop.Ide.DocumentSwitcher.cs,
	  MonoDevelop.Ide.Gui/DocumentSwitcher.cs: Worked on document
	  switcher. (373578)

2008-03-29  Zach Lute <zach.lute@gmail.com> 

	* MonoDevelop.Ide.Commands/RefactoryCommands.cs: Added support for
	  'Find references' for local variables and parameters. (Bug #351015)

2008-03-21  Michael Hutchinson <mhutchinson@novell.com> 

	* MonoDevelop.Ide.Gui/IdeStartup.cs: Hook GLib/Gtk errors into logging
	  service, and remove redundant code.

2008-03-20  Michael Hutchinson <mhutchinson@novell.com> 

	* MonoDevelop.Ide.Gui.Pads/SearchResultPad.cs,
	  MonoDevelop.Ide.Gui.Pads/ErrorListPad.cs: Fix error CS0165 with csc
	  (its flow analysis isn't good enough; the code is fine).

2008-03-20  Michael Hutchinson <mhutchinson@novell.com> 

	* MonoDevelop.Ide.Gui/TextEditor.cs: Add a convenience method for
	  discovering the newline style.
	* MonoDevelop.Ide.Gui/Document.cs: Make GetContent search through
	  TextEditorExtensions too.

2008-03-18  Mike Krüger <mkrueger@novell.com> 

	* MonoDevelop.Ide.addin.xml: fixed typo

2008-03-14  Michael Hutchinson <mhutchinson@novell.com> 

	* MonoDevelop.Ide.Tasks/Task.cs: Make Task.JumpToPosition() virtual. 
	  Fixes Gettext addin build. 

2008-03-13  Mike Krüger <mkrueger@novell.com> 

	* MonoDevelop.Ide.Dom/IMember.cs,
	  MonoDevelop.Ide.Dom/AbstractMember.cs: Added IsObsolete flag to the
	  new dom (Bug 367716 - Code completion shows obsolete functions).

2008-03-12  Mike Krüger <mkrueger@novell.com> 

	* MonoDevelop.Ide.Commands/SearchCommands.cs,
	  MonoDevelop.Ide.addin.xml: Added emacs like find next/prev.

2008-03-11  Michael Hutchinson <mhutchinson@novell.com> 

	* options/TipsOfTheDay.xml: Add tips.

2008-03-10  Marcos David Marín Amador <MarcosMarin@gmail.com> 

	* MonoDevelop.Ide.StandardHeader/StandardHeaderPanel.cs: Workaround for bug
	  in Mono 1.2.4 where usings are ignored in anonymous methods.

2008-03-10  Lluis Sanchez Gual <lluis@novell.com> 

	* MonoDevelop.Ide.Templates/CombineDescriptor.cs,
	  MonoDevelop.Ide.Templates/SingleFileDescriptionTemplate.cs,
	  MonoDevelop.Ide.Templates/CombineEntryDescriptor.cs,
	  MonoDevelop.Ide.Templates/ProjectDescriptor.cs,
	  MonoDevelop.Ide.Commands/ViewCommands.cs,
	  MonoDevelop.Ide.Commands/FileCommands.cs,
	  MonoDevelop.Ide.Gui.Pads.ProjectPad/ProjectFolderNodeBuilder.cs,
	  MonoDevelop.Ide.Gui.Pads.ProjectPad/ProjectNodeBuilder.cs,
	  MonoDevelop.Ide.Gui.Pads.ProjectPad/FolderNodeBuilder.cs,
	  MonoDevelop.Ide.Gui.Pads.ProjectPad/CombineNodeBuilder.cs,
	  MonoDevelop.Ide.Gui.Pads.ProjectPad/UnknownEntryNodeBuilder.cs,
	  MonoDevelop.Ide.Gui.Pads.ProjectPad/SystemFileNodeBuilder.cs,
	  MonoDevelop.Ide.StandardHeader/StandardHeaderPanel.cs,
	  MonoDevelop.Ide.Gui.Pads/FileList.cs,
	  MonoDevelop.Ide.Gui/Document.cs,
	  MonoDevelop.Ide.Gui/ProjectOperations.cs,
	  MonoDevelop.Ide.Gui.Search/SearchReplaceInFilesManager.cs: Use the
	  new MessageService.Confirm method instead of AskQuestion where
	  possible.

2008-03-10  Lluis Sanchez Gual <lluis@novell.com> 

	* MonoDevelop.Ide.mdp: Updated.

2008-03-10  Lluis Sanchez Gual <lluis@novell.com> 

	* MonoDevelop.Ide.Commands/ViewCommands.cs,
	  MonoDevelop.Ide.Commands/FileCommands.cs,
	  MonoDevelop.Ide.Commands/ProjectCommands.cs,
	  MonoDevelop.Ide.Commands/WindowCommands.cs,
	  MonoDevelop.Ide.Gui.Pads.ProjectPad/ProjectFileNodeBuilder.cs: Set
	  better descriptions for dynamically generated menu items.
	* MonoDevelop.Ide.addin.xml: Updated command descriptions.
	* MonoDevelop.Ide.Gui/Ide.cs: Show menu item descriptions in the status
	  bar.

2008-03-07  Michael Hutchinson  <mhutchinson@novell.com> 

	* MonoDevelop.Ide.addin.xml:
	* icons/navigate-previous*.png:
	* icons/navigate-next*.png: 
	* Makefile.am: Sharpen up the prev/next icons for 16x16 px menus. 

2008-03-07  Michael Hutchinson <mhutchinson@novell.com> 

	* MonoDevelop.Ide.Gui/MonoDevelopStatusBar.cs: Remove redundant
	  AsyncDispatchAttributes, and add GUI thread asserts, as the class
	  that this replaced was a GuiSyncObject. It probably doesn't need to
	  be thread safe, as most out-of-GUI-thread accesses will come from
	  StatusProgressMonitor, which is a GuiSyncObject. Anyhow, the
	  asserts should catch any problems.
	* MonoDevelop.Ide.Gui.BrowserDisplayBinding/HtmlViewPane.cs: Remove
	  redundant field.

2008-03-07  Mike Krüger <mkrueger@novell.com> 

	* MonoDevelop.Ide.Gui.Dialogs/WordCountDialog.cs,
	  MonoDevelop.Ide.Gui/ViewCommandHandlers.cs,
	  MonoDevelop.Ide.addin.xml,
	  MonoDevelop.Ide.Commands/EditCommands.cs: Removed word count
	  dialog.

2008-03-07  Lluis Sanchez Gual <lluis@novell.com> 

	* MonoDevelop.Ide.CodeTemplates/CodeTemplatePanel.cs,
	  MonoDevelop.Ide.Gui.OptionPanels/AddInsOptionsPanel.cs,
	  MonoDevelop.Ide.Gui.OptionPanels/LoadSavePanel.cs,
	  MonoDevelop.Ide.Gui.OptionPanels/IDEStyleOptionsPanel.cs,
	  MonoDevelop.Ide.Gui.OptionPanels/BuildPanel.cs,
	  MonoDevelop.Ide.Gui.OptionPanels/TasksOptionsPanel.cs,
	  MonoDevelop.Ide.Gui.OptionPanels/CodeGenerationPanel.cs,
	  MonoDevelop.Ide.Gui.OptionPanels/KeyBindingsPanel.cs,
	  MonoDevelop.Ide.ExternalTools/ExternalToolPanel.cs,
	  MonoDevelop.Ide.StandardHeader/StandardHeaderPanel.cs,
	  MonoDevelop.Ide.addin.xml,
	  gtk-gui/MonoDevelop.Ide.Gui.Dialogs.EncapsulateFieldDialog.cs,
	  gtk-gui/MonoDevelop.Ide.Gui.OptionPanels.IDEStyleOptionsPanelWidget.cs,
	  gtk-gui/gui.stetic, gtk-gui/objects.xml,
	  gtk-gui/MonoDevelop.Ide.Gui.Dialogs.ReplaceInFilesDialog.cs,
	  MonoDevelop.Ide.Gui/Workbench.cs: Use the new options dialog
	  infrastructure.
	* MonoDevelop.Ide.mdp, Makefile.am, icons/text-editor-16.png,
	  icons/keyboard-shortcuts-22.png, icons/keyboard-shortcuts-16.png,
	  icons/text-editor-22.png: Added new icons.
	* gtk-gui/MonoDevelop.Ide.Gui.OptionPanels.TasksPanelWidget.cs: This
	  class doesn't need to be public.
	* MonoDevelop.Ide.Gui/SdiWorkspaceWindow.cs: Remove debug code.

2008-03-05  Mike Krüger <mkrueger@novell.com> 

	* MonoDevelop.Ide.Gui.Pads.ProjectPad/ProjectFileNodeBuilder.cs: Changed
	  remove file alert.

2008-03-04  Michael Hutchinson <mhutchinson@novell.com> 

	* MonoDevelop.Ide.Templates/CodeTranslationFileDescriptionTemplate.cs: Log
	  some info when a template is unparseable.
	* MonoDevelop.Ide.Templates/FileTemplateReference.cs: Allow basic string
	  substitutions in the present name in a FileTemplateReference.

2008-03-04  Mike Krüger <mkrueger@novell.com> 

	* MonoDevelop.Ide.addin.xml: Changed file menu for hig.

2008-03-04  Mike Krüger <mkrueger@novell.com> 

	* MonoDevelop.Ide.Gui/ViewCommandHandlers.cs,
	  MonoDevelop.Ide.Gui/Workbench.cs: Fixed some dialogs for hig compliance.

2008-03-04  Mike Krüger <mkrueger@novell.com> 

	* MonoDevelop.Ide.CodeTemplates/CodeTemplatePanel.cs,
	  MonoDevelop.Ide.Templates/CombineDescriptor.cs,
	  MonoDevelop.Ide.Templates/SingleFileDescriptionTemplate.cs,
	  MonoDevelop.Ide.Templates/CombineEntryDescriptor.cs,
	  MonoDevelop.Ide.Templates/ProjectDescriptor.cs,
	  MonoDevelop.Ide.Gui.OptionPanels/LoadSavePanel.cs,
	  MonoDevelop.Ide.Gui.OptionPanels/KeyBindingsPanel.cs,
	  MonoDevelop.Ide/Services.cs, MonoDevelop.Ide.Commands/ViewCommands.cs,
	  MonoDevelop.Ide.Commands/FileCommands.cs,
	  MonoDevelop.Ide.Commands/ToolsCommands.cs,
	  MonoDevelop.Ide.ExternalTools/ExternalToolPanel.cs,
	  MonoDevelop.Ide.Gui.Pads.ProjectPad/ProjectFolderNodeBuilder.cs,
	  MonoDevelop.Ide.Gui.Pads.ProjectPad/ProjectFileNodeBuilder.cs,
	  MonoDevelop.Ide.Gui.Pads.ProjectPad/ProjectNodeBuilder.cs,
	  MonoDevelop.Ide.Gui.Pads.ProjectPad/FolderNodeBuilder.cs,
	  MonoDevelop.Ide.Gui.Pads.ProjectPad/CombineNodeBuilder.cs,
	  MonoDevelop.Ide.Gui.Pads.ProjectPad/UnknownEntryNodeBuilder.cs,
	  MonoDevelop.Ide.Gui.Pads.ProjectPad/ProjectReferenceFolderNodeBuilder.cs,
	  MonoDevelop.Ide.Gui.Pads.ProjectPad/ResourceFolderNodeBuilder.cs,
	  MonoDevelop.Ide.Gui.Pads.ProjectPad/SystemFileNodeBuilder.cs,
	  MonoDevelop.Ide.Gui.Dialogs/CombineEntryFeatureSelector.cs,
	  MonoDevelop.Ide.Gui.Dialogs/AssemblyReferencePanel.cs,
	  MonoDevelop.Ide.Gui.Dialogs/DeleteFileDialog.cs,
	  MonoDevelop.Ide.Gui.Dialogs/NewProjectDialog.cs,
	  MonoDevelop.Ide.Gui.Dialogs/WordCountDialog.cs,
	  MonoDevelop.Ide.Gui.Dialogs/ReplaceInFilesDialog.cs,
	  MonoDevelop.Ide.Gui.Dialogs/NewFileDialog.cs,
	  MonoDevelop.Ide.StandardHeader/StandardHeaderPanel.cs,
	  MonoDevelop.Ide.Gui.Pads/FileList.cs, MonoDevelop.Ide.mdp,
	  gtk-gui/MonoDevelop.Ide.Gui.Dialogs.DeleteFileDialog.cs,
	  gtk-gui/MonoDevelop.Ide.Gui.Dialogs.AddinLoadErrorDialog.cs,
	  gtk-gui/gui.stetic, gtk-gui/generated.cs,
	  gtk-gui/MonoDevelop.Ide.Gui.Dialogs.TipOfTheDayWindow.cs, Makefile.am,
	  MonoDevelop.Ide.Gui/Document.cs,
	  MonoDevelop.Ide.Gui/ViewCommandHandlers.cs,
	  MonoDevelop.Ide.Gui/ProjectOperations.cs,
	  MonoDevelop.Ide.Gui/StatusProgressMonitor.cs,
	  MonoDevelop.Ide.Gui/Workbench.cs, MonoDevelop.Ide.Gui/IdeStartup.cs,
	  MonoDevelop.Ide.Gui/HelpOperations.cs, MonoDevelop.Ide.Gui/Ide.cs,
	  MonoDevelop.Ide.Gui/MonoDevelopTreeView.cs,
	  MonoDevelop.Ide.Gui.Search/SearchReplaceManager.cs,
	  MonoDevelop.Ide.Gui.Search/SearchReplaceInFilesManager.cs: Worked on
	  gnome hig compliant alerts.

2008-03-03  Mike Krüger <mkrueger@novell.com> 

	* MonoDevelop.Ide.Gui/ViewCommandHandlers.cs: Enabled clipoard handler
	  commands.
	* MonoDevelop.Ide.Gui/MonoDevelopTreeView.cs: Shift+F10 now works for
	  context menu

2008-03-02  Marcos David Marín Amador <MarcosMarin@gmail.com> 

	* MonoDevelop.Ide.Gui/DocumentSwitcher.cs: Workaraound a bug in mono 1.2.4
	  where anonymous delegates ignore usings.

2008-02-29  Zach Lute <zach.lute@gmail.com> 

	* MonoDevelop.Ide.Commands/FileCommands.cs,
	  MonoDevelop.Ide.Commands/SearchCommands.cs,
	  options/KeyBindingSchemeEmacs.xml,
	  options/KeyBindingSchemeMonoDevelop1.xml,
	  options/KeyBindingSchemeVisualStudio.xml,
	  options/KeyBindingSchemeDefault.xml, MonoDevelop.Ide.addin.xml: Changed
	  OpenFileInSolution command to GoToFile command and moved it into the
	  search menu where it rightfully belongs.
	* MonoDevelop.Ide.Gui.Dialogs/GoToDialog.cs: "Go to File" and "Go to Type"
	  can now jump to any file or type in the workspace, not just those in the
	  currently open solution.
	* MonoDevelop.Ide.Gui.Dialogs/OpenFileInSolutionDialog.cs,
	  MonoDevelop.Ide.mdp, gtk-gui/MonoDevelop.Ide.Gui.Dialogs.GoToDialog.cs,
	  gtk-gui/MonoDevelop.Ide.Gui.Dialogs.OpenFileInSolutionDialog.cs,
	  gtk-gui/gui.stetic, Makefile.am: Renamed OpenFileInSolutionDialog to
	  GoToDialog to better match its usage.

2008-02-29  Mike Krüger <mkrueger@novell.com> 

	* MonoDevelop.Ide.Gui.Content/IEditableTextBuffer.cs,
	  MonoDevelop.Ide.Gui.Content/IEditable.cs,
	  MonoDevelop.Ide.Gui.Content/ITextBuffer.cs,
	  MonoDevelop.Ide.Gui.Content/IPositionable.cs,
	  MonoDevelop.Ide.Gui.Content/IClipboardHandler.cs,
	  MonoDevelop.Ide.Gui.Dialogs/GotoLineDialog.cs, MonoDevelop.Ide.mdp,
	  gtk-gui/MonoDevelop.Ide.Gui.Dialogs.TipOfTheDayWindow.cs, Makefile.am,
	  MonoDevelop.Ide.Gui/ViewCommandHandlers.cs,
	  MonoDevelop.Ide.Gui/TextEditor.cs, MonoDevelop.Ide.Gui/Workbench.cs,
	  MonoDevelop.Ide.Gui/DefaultWorkbench.cs: Refactored content interfaces

2008-02-29  Mike Krüger <mkrueger@novell.com> 

	* MonoDevelop.Ide.Gui.Content/ISplittable.cs,
	  MonoDevelop.Ide.Commands/WindowCommands.cs, MonoDevelop.Ide.addin.xml:
	  Added command for switching between splits.

2008-02-29  Mike Krüger <mkrueger@novell.com> 

	* MonoDevelop.Ide.addin.xml: Added many shortcuts.

2008-02-29  Mike Krüger <mkrueger@novell.com> 

	* MonoDevelop.Ide.Gui.Content/IZoomable.cs,
	  MonoDevelop.Ide.Commands/ViewCommands.cs, MonoDevelop.Ide.addin.xml:
	  Added zoom commands to main menu.

2008-02-29  Mike Krüger <mkrueger@novell.com> 

	* MonoDevelop.Ide.addin.xml: Changed the reload file command to match the
	  gnome hig.

2008-02-29  Mike Krüger <mkrueger@novell.com> 

	* MonoDevelop.Ide.Gui/DefaultWorkbench.cs: Workbench now handles the
	  alt+number key for window switching.

2008-02-29  Mike Krüger <mkrueger@novell.com> 

	* MonoDevelop.Ide.addin.xml: changed one menu entry.

2008-02-28  Mike Krüger <mkrueger@novell.com> 

	* MonoDevelop.Ide.Commands/FileCommands.cs,
	  MonoDevelop.Ide.Commands/ProjectCommands.cs,
	  MonoDevelop.Ide.Commands/WindowCommands.cs, MonoDevelop.Ide.addin.xml,
	  MonoDevelop.Ide.Gui/ViewCommandHandlers.cs: Worked on main menu: Added
	  many missing shortcuts, splitting/printing is now done with a handler
	  (no 
	
	  need to focus the document anymore).

2008-02-28  Mike Krüger <mkrueger@novell.com> 

	* MonoDevelop.Ide.addin.xml: Added missing keyboard shortcut.

2008-02-28  Mike Krüger <mkrueger@novell.com> 

	* MonoDevelop.Ide.Gui.Pads.ProjectPad/SystemFileNodeBuilder.cs: Fixed
	  duplicate error string. 

2008-02-27  Mike Krüger <mkrueger@novell.com> 

	* MonoDevelop.Ide.ExternalTools/ExternalToolPanel.cs: Fixed wrong string.

2008-02-27  Mike Krüger <mkrueger@novell.com> 

	* MonoDevelop.Ide.Gui/MonoDevelopStatusBar.cs: removed debug message.

2008-02-27  Mike Krüger <mkrueger@novell.com> 

	

2008-02-27  Mike Krüger <mkrueger@novell.com> 

	* gtk-gui/gui.stetic: Removed documentswitcher window title.

2008-02-27  Mike Krüger <mkrueger@novell.com> 

	* MonoDevelop.Ide.Gui.OptionPanels/IDEStyleOptionsPanel.cs,
	  MonoDevelop.Ide.Gui.OptionPanels/SelectStylePanel.cs,
	  MonoDevelop.Ide.addin.xml, MonoDevelop.Ide.mdp,
	  MonoDevelop.Ide.WindowSwitcher/WindowSwitcher.cs,
	  gtk-gui/MonoDevelop.Ide.Gui.OptionPanels.IDEStyleOptionsPanelWidget.cs,
	  gtk-gui/gui.stetic, gtk-gui/MonoDevelop.Ide.DocumentSwitcher.cs,
	  gtk-gui/MonoDevelop.Ide.WindowSwitcher.cs,
	  gtk-gui/MonoDevelop.Ide.Gui.OptionPanels.SelectStylePanelWidget.cs,
	  Makefile.am, MonoDevelop.Ide.Gui/DefaultWorkbench.cs,
	  MonoDevelop.Ide.Gui/DocumentSwitcher.cs: Added an option to turn of the
	  new document switcher. Redone the SelectStylePanel.

2008-02-27  Mike Krüger <mkrueger@novell.com> 

	* MonoDevelop.Ide.Dom.Output/Ambience.cs,
	  MonoDevelop.Ide.WindowSwitcher/WindowSwitcher.cs,
	  gtk-gui/MonoDevelop.Ide.Gui.Dialogs.TipOfTheDayWindow.cs,
	  gtk-gui/MonoDevelop.Ide.WindowSwitcher.cs,
	  MonoDevelop.Ide.Gui/Workbench.cs,
	  MonoDevelop.Ide.Gui/IWorkbenchWindow.cs,
	  MonoDevelop.Ide.Gui/SdiWorkspaceWindow.cs,
	  MonoDevelop.Ide.Gui/DefaultWorkbench.cs: Worked on document switcher
	  (Ctrl+Tab).

2008-02-27  Mike Krüger <mkrueger@novell.com> 

	* MonoDevelop.Ide.mdp, gtk-gui/gui.stetic,
	  gtk-gui/MonoDevelop.Ide.WindowSwitcher.cs, Makefile.am,
	  MonoDevelop.Ide.Gui/DefaultStatusBarService.cs,
	  MonoDevelop.Ide.Gui/IStatusBarService.cs,
	  MonoDevelop.Ide.Gui/IStatusIcon.cs,
	  MonoDevelop.Ide.Gui/BackgroundProgressMonitor.cs,
	  MonoDevelop.Ide.Gui/InternalLog.cs,
	  MonoDevelop.Ide.Gui/StatusProgressMonitor.cs,
	  MonoDevelop.Ide.Gui/AddinUpdateHandler.cs,
	  MonoDevelop.Ide.Gui/MonoDevelopStatusBar.cs,
	  MonoDevelop.Ide.Gui/Workbench.cs,
	  MonoDevelop.Ide.Gui/DefaultWorkbench.cs,
	  MonoDevelop.Ide.Gui/SdiWorkspaceLayout.cs,
	  MonoDevelop.Ide.Gui/SdStatusBar.cs, MonoDevelop.Ide.Gui/HelpViewer.cs,
	  MonoDevelop.Ide.Gui.BrowserDisplayBinding/HtmlViewPane.cs: Refactored
	  status bar.

2008-02-27  Mike Krüger <mkrueger@novell.com> 

	* MonoDevelop.Ide.Gui/Workbench.cs: Fixed a bug (I accidentally broke some
	  view bindings like the assembly browser). 

2008-02-26  Mike Krüger <mkrueger@novell.com> 

	* MonoDevelop.Ide.Gui/DefaultWorkbench.cs: fixed tab broken bug.

2008-02-26  Mike Krüger <mkrueger@novell.com> 

	* MonoDevelop.Ide.Gui/TextNavigationPoint.cs,
	  MonoDevelop.Ide.Gui/NavigationService.cs,
	  MonoDevelop.Ide.Gui/Workbench.cs: Fixed Bug 364913 - Navigate
	  Next/Previous not working.

2008-02-26  Mike Krüger <mkrueger@novell.com> 

	* MonoDevelop.Ide.Gui/DefaultWorkbench.cs: Added tab+control,
	  tab+shift+control commands for next/prev window.

2008-02-26  Mike Krüger <mkrueger@novell.com> 

	* MonoDevelop.Ide.Dom/CompilationUnit.cs,
	  MonoDevelop.Ide.Dom/ICompilationUnit.cs: Added typecount property.

2008-02-26  Lluis Sanchez Gual <lluis@novell.com> 

	* MonoDevelop.Ide.Gui.Search/SearchReplaceInFilesManager.cs: Make sure
	  end of search events are fired in the gui thread.

2008-02-26  Mike Krüger <mkrueger@novell.com> 

	* MonoDevelop.Ide.addin.xml: Added missing _ shortcut.

2008-02-25  Mike Krüger <mkrueger@novell.com> 

	* MonoDevelop.Ide.Gui.Dialogs/NewProjectDialog.cs: Fixed an error message
	  that appeared twice in the translation sheme. (one whitespace
	  difference).

2008-02-25  Mike Krüger <mkrueger@novell.com> 

	* MonoDevelop.Ide.addin.xml, MonoDevelop.Ide.Gui/SdStatusBar.cs: Changed 2
	  strings.

2008-02-25  Mike Krüger <mkrueger@novell.com> 

	* MonoDevelop.Ide.Dom/IMember.cs, MonoDevelop.Ide.Dom/DomType.cs,
	  MonoDevelop.Ide.Dom/CompilationUnit.cs,
	  MonoDevelop.Ide.Dom/DomMethod.cs, MonoDevelop.Ide.Dom/DomEvent.cs,
	  MonoDevelop.Ide.Dom/DomField.cs, MonoDevelop.Ide.Dom/DomProperty.cs,
	  MonoDevelop.Ide.Dom/AbstractMember.cs,
	  MonoDevelop.Ide.Gui/MonoDevelopTreeView.cs: Worked on assembly browser.

2008-02-24  Mike Krüger <mkrueger@novell.com> 

	* MonoDevelop.Ide.Dom.Output/NetAmbience.cs,
	  MonoDevelop.Ide.Dom/DomReturnType.cs, MonoDevelop.Ide.Dom/DomRegion.cs,
	  MonoDevelop.Ide.Dom/IProperty.cs, MonoDevelop.Ide.Dom/DomParameter.cs,
	  MonoDevelop.Ide.Dom/DomMethod.cs, MonoDevelop.Ide.Dom/DomEvent.cs,
	  MonoDevelop.Ide.Dom/DomField.cs, MonoDevelop.Ide.Dom/DomProperty.cs,
	  MonoDevelop.Ide.Dom/AbstractMember.cs: Worked on assembly browser.

2008-02-23  Mike Krüger <mkrueger@novell.com> 

	* MonoDevelop.Ide.Commands/ProjectCommands.cs,
	  MonoDevelop.Ide.Gui.Pads/ErrorListPad.cs,
	  MonoDevelop.Ide.Gui/SdStatusBar.cs: Needed some changes for the nunit
	  pad.

2008-02-23  Mike Krüger <mkrueger@novell.com> 

	* MonoDevelop.Ide.Gui.Dialogs/SelectReferenceDialog.cs,
	  MonoDevelop.Ide.Gui.Dialogs/SelectEncodingsDialog.cs,
	  MonoDevelop.Ide.Gui.Dialogs/ReplaceDialog.cs,
	  MonoDevelop.Ide.Gui.Dialogs/NewProjectDialog.cs,
	  MonoDevelop.Ide.Gui.Dialogs/ReplaceInFilesDialog.cs,
	  MonoDevelop.Ide.Gui.Dialogs/AddinLoadErrorDialog.cs,
	  MonoDevelop.Ide.mdp,
	  gtk-gui/MonoDevelop.Ide.Gui.Dialogs.EncapsulateFieldDialog.cs,
	  gtk-gui/gui.stetic,
	  gtk-gui/MonoDevelop.Ide.Gui.Dialogs.NewProjectDialog.cs,
	  gtk-gui/MonoDevelop.Ide.Gui.Dialogs.FeatureSelectorDialog.cs,
	  Makefile.am: Removed some unused glade and gnome-sharp references (only
	  the unused). But I'll continue to remove glade, we need to lower the
	  dependency tree a bit.

2008-02-22  Mike Krüger <mkrueger@novell.com> 

	* MonoDevelop.Ide.Gui/IWorkbenchWindow.cs,
	  MonoDevelop.Ide.Gui/SdiWorkspaceWindow.cs: It's now possible to ovrride
	  the multiple view in a single window logic with a custom version.

2008-02-21  Mike Krüger <mkrueger@novell.com> 

	* MonoDevelop.Ide.addin.xml: Added shortcuts for find/replace in files.

2008-02-20  Lluis Sanchez Gual <lluis@novell.com> 

	* MonoDevelop.Ide.Gui.Pads.ProjectPad/CombineNodeBuilder.cs,
	  MonoDevelop.Ide.Gui.Pads.ProjectPad/ProjectFileNodeBuilder.cs,
	  MonoDevelop.Ide.Gui.Pads.ProjectPad/ProjectFolderNodeBuilder.cs,
	  MonoDevelop.Ide.Gui.Pads.ProjectPad/ProjectNodeBuilder.cs,
	  MonoDevelop.Ide.Gui.Pads.ProjectPad/ProjectReferenceNodeBuilder.cs,
	  MonoDevelop.Ide.Gui.Pads.ProjectPad/SystemFileNodeBuilder.cs,
	  MonoDevelop.Ide.Gui.Pads.ProjectPad/UnknownEntryNodeBuilder.cs,
	  MonoDevelop.Ide.Gui.Pads/NodeCommandHandler.cs,
	  MonoDevelop.Ide.Gui/MonoDevelopTreeView.cs: Handle the delete key in
	  TreeViewPad, so it will work event if the shortcut is not defined.

2008-02-19  Mike Krüger <mkrueger@novell.com> 

	* MonoDevelop.Ide.Commands/ProjectCommands.cs, MonoDevelop.Ide.addin.xml:
	  Implemented run again command.

2008-02-19  Mike Krüger <mkrueger@novell.com> 

	* options/KeyBindingSchemeEmacs.xml,
	  options/KeyBindingSchemeMonoDevelop1.xml,
	  options/KeyBindingSchemeVisualStudio.xml,
	  options/KeyBindingSchemeDefault.xml, MonoDevelop.Ide.addin.xml: Removed
	  delete key in all keybindings (fixing #363035). Added MonoDevelop 1.0
	  key binding.

2008-02-18  Lluis Sanchez Gual <lluis@novell.com> 

	* MonoDevelop.Ide.Gui/MonoDevelopTreeView.cs: If there are several valid
	  node type builders for a type, make sure to pick the most specific one.

2008-02-18  Mike Krüger <mkrueger@novell.com> 

	* MonoDevelop.Ide.Gui.Content/TextEditorProperties.cs: Fixed tabs2spaces
	  option.

2008-02-17  Mike Krüger <mkrueger@novell.com> 

	* MonoDevelop.Ide.Gui.Content/CompletionTextEditorExtension.cs: Completion
	  editor extension no longer passes keys throug it processed.

2008-02-17  Mike Krüger <mkrueger@novell.com> 

	* MonoDevelop.Ide.addin.xml: Set some hotkeys to the gnome application
	  'standard' hotkeys.

2008-02-16  Mike Krüger <mkrueger@novell.com> 

	* MonoDevelop.Ide.Dom.Output/Ambience.cs: changed visibility of format
	  method

2008-02-15  Mike Krüger <mkrueger@novell.com> 

	* MonoDevelop.Ide.Gui.OptionPanels/ExternalToolPanel.cs,
	  MonoDevelop.Ide.ExternalTools/ExternalToolPanel.cs,
	  MonoDevelop.Ide.Dom/DomType.cs, MonoDevelop.Ide.Dom/IType.cs,
	  MonoDevelop.Ide.Dom/AbstractMember.cs: Worked on Dom.
	* gtk-gui/MonoDevelop.Ide.ExternalTools.ExternalToolPanelWidget.cs: Moved
	  external tool pane.

2008-02-15  Mike Krüger <mkrueger@novell.com> 

	* MonoDevelop.Ide.Dom/IMember.cs, MonoDevelop.Ide.Dom/DomType.cs,
	  MonoDevelop.Ide.Dom/IDomItem.cs, MonoDevelop.Ide.Dom/AbstractDomItem.cs,
	  MonoDevelop.Ide.Dom/IType.cs, MonoDevelop.Ide.Dom/AbstractMember.cs:
	  Refactored dom layer.

2008-02-15  Lluis Sanchez Gual <lluis@novell.com> 

	* MonoDevelop.Ide.Commands/TextEditorCommands.cs, MonoDevelop.Ide.addin.xml:
	  Added new editor commands.

2008-02-14  Lluis Sanchez Gual <lluis@novell.com> 

	* MonoDevelop.Ide.Gui.OptionPanels/LoadSavePanel.cs,
	  MonoDevelop.Ide.Gui.Dialogs/DirtyFilesDialog.cs,
	  MonoDevelop.Ide.Gui.Dialogs/NewProjectDialog.cs,
	  MonoDevelop.Ide.Gui.Dialogs/ReplaceInFilesDialog.cs,
	  MonoDevelop.Ide.Gui.Pads/FileScout.cs,
	  MonoDevelop.Ide.Gui/StartupInfo.cs,
	  MonoDevelop.Ide.Gui/ProjectOperations.cs, MonoDevelop.Ide.mdp: Use
	  Environment.GetFolderPath to get the home directory. Fixes bug #361880.

2008-02-13  Mike Krüger <mkrueger@novell.com> 

	* MonoDevelop.Ide.Gui/ViewCommandHandlers.cs: Allowed to bypass the delete
	  event.

2008-02-13  Mike Krüger <mkrueger@novell.com> 

	* MonoDevelop.Ide.addin.xml: Delete action is not longer bound to the delete
	  key.

2008-02-12  Michael Hutchinson <mhutchinson@novell.com> 

	* MonoDevelop.Ide.Gui/ProjectOperations.cs: Dispose options dialog when done
	  with it. Fixes "Bug 358361 - Have to hit esc twice to close the file/new
	  file dialog".

2008-02-08  Mike Krüger <mkrueger@novell.com> 

	* MonoDevelop.Ide.Dom.Output/Ambience.cs,
	  MonoDevelop.Ide.Dom.Output/NetAmbience.cs,
	  MonoDevelop.Ide.Dom/DomType.cs, MonoDevelop.Ide.Dom/IMethod.cs,
	  MonoDevelop.Ide.Dom/IProperty.cs, MonoDevelop.Ide.Dom/IUsing.cs,
	  MonoDevelop.Ide.Dom/IDomItem.cs, MonoDevelop.Ide.Dom/IDomVisitor.cs,
	  MonoDevelop.Ide.Dom/IAttribute.cs,
	  MonoDevelop.Ide.Dom/CompilationUnit.cs,
	  MonoDevelop.Ide.Dom/DomMethod.cs, MonoDevelop.Ide.Dom/DomEvent.cs,
	  MonoDevelop.Ide.Dom/AbstractDomItem.cs, MonoDevelop.Ide.Dom/DomField.cs,
	  MonoDevelop.Ide.Dom/DomProperty.cs,
	  MonoDevelop.Ide.Dom/ICompilationUnit.cs,
	  MonoDevelop.Ide.Dom/IParameter.cs, MonoDevelop.Ide.Dom/IEvent.cs,
	  MonoDevelop.Ide.Dom/IType.cs, MonoDevelop.Ide.Dom/IReturnType.cs,
	  MonoDevelop.Ide.Dom/IField.cs: Worked on Dom, added some functions,
	  ambiences now using the visitor pattern.

2008-02-07  Mike Krüger <mkrueger@novell.com> 

	* MonoDevelop.Ide.Dom.Output/Ambience.cs: Fixed ambience format bug.

2008-02-07  Mike Krüger <mkrueger@novell.com> 

	* MonoDevelop.Ide.Dom.Output/Ambience.cs,
	  MonoDevelop.Ide.Dom.Output/NetAmbience.cs: Added ambient comment
	  function.

2008-02-07  Mike Krüger <mkrueger@novell.com> 

	* MonoDevelop.Ide.Dom.Output/OutputFlags.cs,
	  MonoDevelop.Ide.Dom.Output/Ambience.cs,
	  MonoDevelop.Ide.Dom.Output/NetAmbience.cs: Worked on Dom output.

2008-02-07  Mike Krüger <mkrueger@novell.com> 

	* MonoDevelop.Ide.Gui.Pads.ProjectPad/ProjectReferenceFolderNodeBuilder.cs,
	  MonoDevelop.Ide.Gui.Pads.ProjectPad/ProjectReferenceNodeBuilder.cs,
	  MonoDevelop.Ide.addin.xml: Assembly browser can now be used to open
	  referenced assemblies.

2008-02-07  Mike Krüger <mkrueger@novell.com> 

	* MonoDevelop.Ide.Gui.Pads/ITreeNavigator.cs,
	  MonoDevelop.Ide.Dom.Output/OutputFlags.cs,
	  MonoDevelop.Ide.Dom.Output/Ambience.cs,
	  MonoDevelop.Ide.Dom.Output/NetAmbience.cs,
	  gtk-gui/MonoDevelop.Ide.Gui.OptionPanels.BuildPanelWidget.cs,
	  gtk-gui/gui.stetic, MonoDevelop.Ide.Gui/MonoDevelopTreeView.cs: Worked
	  on assembly browser.

2008-02-07  Mike Krüger <mkrueger@novell.com> 

	* MonoDevelop.Ide.Dom.Output/OutputFlags.cs,
	  MonoDevelop.Ide.Dom.Output/Ambience.cs,
	  MonoDevelop.Ide.Dom.Output/AmbienceService.cs,
	  MonoDevelop.Ide.Dom.Output/NetAmbience.cs,
	  MonoDevelop.Ide.Dom/DomType.cs, MonoDevelop.Ide.Dom/ClassType.cs,
	  MonoDevelop.Ide.Dom/Modifiers.cs, MonoDevelop.Ide.Dom/IType.cs: Worked
	  on Dom output.

2008-02-06  Mike Krüger <mkrueger@novell.com> 

	* MonoDevelop.Ide.Gui.Pads/NodeState.cs,
	  MonoDevelop.Ide.Gui/MonoDevelopTreeView.cs: Changed some accessibilities
	  to internal.

2008-02-06  Mike Krüger <mkrueger@novell.com> 

	* MonoDevelop.Ide.Gui.Pads.ProjectPad/ProjectSolutionPad.cs,
	  MonoDevelop.Ide.Gui.Pads/TreeViewPad.cs,
	  MonoDevelop.Ide.Gui.Pads/NodeCommandHandler.cs,
	  MonoDevelop.Ide.Gui.Pads/ITreeBuilderContext.cs,
	  MonoDevelop.Ide.Gui.Pads/NodeState.cs,
	  MonoDevelop.Ide.Gui.Pads/SolutionPad.cs,
	  MonoDevelop.Ide.Gui/MonoDevelopTreeView.cs,
	  MonoDevelop.Ide.Codons/SolutionPadCodon.cs: Splitted TreeViewPad into
	  pad and widget. (I needed the widget elsewhere too.)

2008-02-06  Mike Krüger <mkrueger@novell.com> 

	* MonoDevelop.Ide.Gui/DisplayBindingService.cs: Fixed bug in display binding
	  service.

2008-02-05  Michael Hutchinson <mhutchinson@novell.com> 

	* MonoDevelop.Ide.Gui/ProjectOperations.cs: End build and run operations
	  when the solution is closed (which includes closing MD). Fixes "Bug
	  358367 - MD hangs on exit if XSP is still running" and "Bug 356837 -
	  Built app doesn't close when solution closes".

2008-02-05  Mike Krüger <mkrueger@novell.com> 

	* MonoDevelop.Ide.Gui.Content/IFoldable.cs,
	  MonoDevelop.Ide.Commands/EditCommands.cs, MonoDevelop.Ide.addin.xml,
	  MonoDevelop.Ide.mdp, Makefile.am,
	  MonoDevelop.Ide.Gui/ViewCommandHandlers.cs: Added some folding commands.

2008-02-05  Mike Krüger <mkrueger@novell.com> 

	* MonoDevelop.Ide.addin.xml: Fixed a label.

2008-02-04  Michael Hutchinson <mhutchinson@novell.com> 

	* MonoDevelop.Ide.Commands/FileCommands.cs: Dispose new file dialog. Fixes
	  "Bug 358361 - Have to hit esc twice to close the file/new file dialog".
	* gtk-gui/MonoDevelop.Ide.Gui.Dialogs.NewFileDialog.cs, gtk-gui/gui.stetic:
	  Set title on "New File" window window. Partial workaround for "Bug
	  358370 - Add new file dialog says "unknown" in the window title".

2008-02-05  Mike Krüger <mkrueger@novell.com> 

	* MonoDevelop.Ide.Gui.Content/ICodeStyleOperations.cs,
	  MonoDevelop.Ide.Commands/EditCommands.cs, MonoDevelop.Ide.addin.xml,
	  MonoDevelop.Ide.Gui/ViewCommandHandlers.cs,
	  MonoDevelop.Ide.Gui/TextEditor.cs: Converted comment/uncomment to the
	  more common toggle comment logic.

2008-02-05  Mike Krüger <mkrueger@novell.com> 

	* MonoDevelop.Ide.addin.xml: Structured main menu.

2008-02-04  Mike Krüger <mkrueger@novell.com> 

	* options/KeyBindingSchemeEmacs.xml,
	  options/KeyBindingSchemeVisualStudio.xml,
	  options/KeyBindingSchemeDefault.xml: Fixed key binding sheme.

2008-02-04  Mike Krüger <mkrueger@novell.com> 

	* MonoDevelop.Ide.Gui.Content/IEditable.cs,
	  MonoDevelop.Ide.Gui/ViewCommandHandlers.cs: Implemented Bug 323946 -
	  Undo/Redo functionality are not context sensitive.
	* MonoDevelop.Ide.mdp: Renamed MonoDevelop.Dom namespace to
	  MonoDevelop.Ide.Dom

2008-02-03  Mike Krüger <mkrueger@novell.com> 

	* MonoDevelop.Dom.Parser/AbstractParser.cs,
	  MonoDevelop.Dom.Parser/ProjectParserService.cs,
	  MonoDevelop.Dom.Parser/IParser.cs, MonoDevelop.Dom.Parser/ProjectDom.cs,
	  MonoDevelop.Dom.Output/Ambience.cs,
	  MonoDevelop.Dom.Output/NetAmbience.cs, MonoDevelop.Dom/IMember.cs,
	  MonoDevelop.Dom/DomReturnType.cs, MonoDevelop.Dom/DomType.cs,
	  MonoDevelop.Dom/TypeParameter.cs, MonoDevelop.Dom/ParameterModifiers.cs,
	  MonoDevelop.Dom/DomRegion.cs, MonoDevelop.Dom/DomUsing.cs,
	  MonoDevelop.Dom/Error.cs, MonoDevelop.Dom/IMethod.cs,
	  MonoDevelop.Dom/IProperty.cs, MonoDevelop.Dom/IUsing.cs,
	  MonoDevelop.Dom/Comment.cs, MonoDevelop.Dom/DomAttribute.cs,
	  MonoDevelop.Dom/IDomItem.cs, MonoDevelop.Dom/ClassType.cs,
	  MonoDevelop.Dom/IDomVisitor.cs, MonoDevelop.Dom/IAttribute.cs,
	  MonoDevelop.Dom/DomMethod.cs, MonoDevelop.Dom/DomParameter.cs,
	  MonoDevelop.Dom/Modifiers.cs, MonoDevelop.Dom/DomEvent.cs,
	  MonoDevelop.Dom/AbstractDomItem.cs, MonoDevelop.Dom/DomField.cs,
	  MonoDevelop.Dom/DomProperty.cs, MonoDevelop.Dom/ICompilationUnit.cs,
	  MonoDevelop.Dom/IParameter.cs, MonoDevelop.Dom/IReturnType.cs,
	  MonoDevelop.Dom/IType.cs, MonoDevelop.Dom/IEvent.cs,
	  MonoDevelop.Dom/AbstractMember.cs, MonoDevelop.Dom/IField.cs,
	  MonoDevelop.Dom/CommentType.cs, MonoDevelop.Dom/AttributeTarget.cs,
	  Makefile.am: Renamed MonoDevelop.Dom namespace to MonoDevelop.Ide.Dom

2008-02-03  Mike Krüger <mkrueger@novell.com> 

	* MonoDevelop.Ide.Gui.Content/ISplittable.cs,
	  MonoDevelop.Ide.Gui.Content/IPrintable.cs,
	  MonoDevelop.Ide.Commands/FileCommands.cs, MonoDevelop.Ide.addin.xml,
	  MonoDevelop.Ide.Gui/ViewCommandHandlers.cs: Moved print infrastructure
	  to MonoDevelop.Ide.

2008-02-03  Mike Krüger <mkrueger@novell.com> 

	* MonoDevelop.Ide.Gui.Content/ISplittable.cs,
	  MonoDevelop.Ide.Commands/WindowCommands.cs, MonoDevelop.Ide.addin.xml,
	  MonoDevelop.Ide.Gui/ViewCommandHandlers.cs: Added splitting
	  infrastructure.

2008-02-03  Mike Krüger <mkrueger@novell.com> 

	* MonoDevelop.Dom.Parser, MonoDevelop.Dom.Parser/AbstractParser.cs,
	  MonoDevelop.Dom.Parser/ProjectParserService.cs,
	  MonoDevelop.Dom.Parser/IParser.cs, MonoDevelop.Dom.Parser/ProjectDom.cs,
	  MonoDevelop.Dom.Output, MonoDevelop.Dom.Output/Ambience.cs,
	  MonoDevelop.Dom.Output/NetAmbience.cs, MonoDevelop.Dom/DomType.cs,
	  MonoDevelop.Dom/ClassType.cs, MonoDevelop.Dom/ICompilationUnit.cs,
	  MonoDevelop.Dom/IType.cs: Added simple dom parser infrastructure.
	* MonoDevelop.Ide.Gui/ProjectOperations.cs: Parser database is now loaded on
	  demand (slightly improving startup speed).

2008-02-02  Mike Krüger <mkrueger@novell.com> 

	* MonoDevelop.Dom: Added a new dom layer (currently unused - will be for a
	  while, I need somithing to test out the new managed text editor).

2008-01-29  Michael Hutchinson <mhutchinson@novell.com> 

	* icons/navigate-next.png:
	* icons/navigate-previous.png: Pad to 24px so that MD's toolbar 
	  doesn't stretch them.
	  
	* MonoDevelop.Ide.Gui.Dialogs/SharpDevelopAboutPanels.cs: Update 
	  copyright year to 2008.

2008-01-29  Marcos David Marín Amador <MarcosMarin@gmail.com> 

	* MonoDevelop.Ide.Gui.Dialogs/GotoLineDialog.cs: Small workaround to be able
	  to build in mono 1.2.4 (mono 1.2.4 ignores usings in anon delegates).

2008-01-28  Mike Krüger <mkrueger@novell.com> 

	

2008-01-28  Mike Krüger <mkrueger@novell.com> 

	* MonoDevelop.Ide.Commands/TextEditorCommands.cs,
	  MonoDevelop.Ide.Commands/SearchCommands.cs,
	  MonoDevelop.Ide.Gui.Dialogs/GotoLineDialog.cs,
	  MonoDevelop.Ide.addin.xml, MonoDevelop.Ide.Gui/ViewCommandHandlers.cs,
	  MonoDevelop.Ide.Gui/TextEditor.cs: Moved some text editor commands to
	  the ide: bookmarks, goto line number and goto matching brace.

2008-01-25  Lluis Sanchez Gual <lluis@novell.com> 

	* MonoDevelop.Ide.addin.xml: Update MD version.

2008-01-23  Lluis Sanchez Gual <lluis@novell.com> 

	* MonoDevelop.Ide.Commands/FileCommands.cs: Disable the OpenFileInSolution
	  command if no solution is open.
	* MonoDevelop.Ide.Gui.Dialogs/OpenFileInSolutionDialog.cs: Disable the open
	  button if no row is selected.
	* gtk-gui/MonoDevelop.Ide.Gui.Dialogs.OpenFileInSolutionDialog.cs,
	  gtk-gui/gui.stetic: Updated.

2008-01-23  Lluis Sanchez Gual <lluis@novell.com> 

	* MonoDevelop.Ide.Gui.Dialogs/WordCountDialog.cs: Fix crash when counting
	  words in a solution with a translation project. Changed the order of the
	  buttons. Execute should be the rightmost.

2008-01-23  Lluis Sanchez Gual <lluis@novell.com> 

	* MonoDevelop.Ide.Gui/Ide.cs: Initialize the resource service before
	  initializing the workbench.

2008-01-22  Zach Lute <zach.lute@gmail.com> 

	* MonoDevelop.Ide.Gui/IdeStartup.cs: Added --newwindow option to force MD to
	  open a new instance instead of passing to a running one.  This option is
	  forced if opening a combine from the commandline. (Bug #350361)

2008-01-22  Michael Hutchinson <mhutchinson@novell.com> 

	* MonoDevelop.Ide.addin.xml: Use GTK fullscreen icon (was added in 2.8).

2008-01-22  Michael Hutchinson <mhutchinson@novell.com> 

	* MonoDevelop.Ide.Gui/Ide.cs: Force resource service to load so that it
	  registers GTK stock icons before the IDE loads. Fixes "Bug 353157 - Many
	  toolbar icons aren't showing up".

2008-01-22  Michael Hutchinson <mhutchinson@novell.com> 

	* MonoDevelop.Ide.Templates/SingleFileDescriptionTemplate.cs: Grammar fix.

2008-01-22  Lluis Sanchez Gual <lluis@novell.com> 

	* MonoDevelop.Ide.Gui.Dialogs/NewFileDialog.cs: If a project is selected in
	  the solution tree, activate the 'add to project' option by default.
	* MonoDevelop.Ide.Gui/DefaultWorkbench.cs: Added missing null check.

2008-01-20  Ankit Jain  <jankit@novell.com>

	* templates/EmptyXMLFile.xft.xml:
	* templates/EmptyTextFile.xft.xml: Set BuildAction to Nothing.

2008-01-18  Lluis Sanchez Gual <lluis@novell.com> 

	* MonoDevelop.Ide.Gui/DefaultWorkbench.cs: Dispose the command manager when
	  closing MD. Should fix bug #349484.

2008-01-18  Lluis Sanchez Gual <lluis@novell.com> 

	* MonoDevelop.Ide.mdp, gtk-gui/gui.stetic,
	  gtk-gui/MonoDevelop.Ide.Gui.Dialogs.EncapsulateFieldDialog.cs,
	  gtk-gui/MonoDevelop.Ide.Gui.Dialogs.NewFileDialog.cs,
	  gtk-gui/MonoDevelop.Ide.Gui.Dialogs.NewProjectDialog.cs,
	  gtk-gui/MonoDevelop.Ide.Gui.Dialogs.ReplaceDialog.cs,
	  gtk-gui/MonoDevelop.Ide.Gui.Dialogs.SelectReferenceDialog.cs,
	  gtk-gui/MonoDevelop.Ide.Gui.OptionPanels.TasksPanelWidget.cs: Updated.

2008-01-18  Lluis Sanchez Gual <lluis@novell.com> 

	* MonoDevelop.Ide.Gui.Pads/DefaultMonitorPad.cs: Queue.Peek returns the head
	  of the queue, not the tail. Use a field to store the last text write
	  request. Made buffer bigger and reduced timeout for updating the
	  textview.
	* MonoDevelop.Ide.Gui/OutputProgressMonitor.cs: Make it subclass
	  NullProgessMonitor since this class is now gui thread safe.

2008-01-17  Lluis Sanchez Gual <lluis@novell.com> 

	* MonoDevelop.Ide.Gui/OutputProgressMonitor.cs: Avoid going through the gui
	  thread to get some simple property values. Fixes bug #354061.
	* MonoDevelop.Ide.Templates/SingleFileDescriptionTemplate.cs: Add missing
	  length check.

2008-01-16  Michael Hutchinson <mhutchinson@novell.com> 

	* MonoDevelop.Ide.Gui/IdeStartup.cs: Remove dead code.

2008-01-15  Michael Hutchinson <mhutchinson@novell.com> 

	* MonoDevelop.Ide.Templates/FileTemplate.cs,
	  MonoDevelop.Ide.Templates/ProjectTemplate.cs,
	  templates/EmptyEnum.xft.xml, templates/EmptyHTMLFile.xft.xml,
	  templates/EmptyStruct.xft.xml, templates/EmptyTextFile.xft.xml,
	  templates/EmptyClass.xft.xml, templates/AppConfigFile.xft.xml,
	  templates/EmptyResourceFile.xft.xml, templates/Workspace.xpt.xml,
	  templates/GenericProject.xpt.xml, templates/BlankCombine.xpt.xml,
	  templates/EmptyInterface.xft.xml, templates/EmptyXMLFile.xft.xml: Make
	  template categories translatable.
	* MonoDevelop.Ide.Templates/CombineEntryDescriptor.cs,
	  MonoDevelop.Ide.Templates/ProjectDescriptor.cs,
	  MonoDevelop.Ide.Gui.Pads.ProjectPad/ProjectFolderNodeBuilder.cs,
	  MonoDevelop.Ide.Gui.Pads.ProjectPad/ProjectFileNodeBuilder.cs: Correct
	  grammar.
	* MonoDevelop.Ide.Commands/ViewCommands.cs: Translate layout name, in case
	  it's one of the built-in defaults.
	* gtk-gui/MonoDevelop.Ide.Gui.OptionPanels.TasksPanelWidget.cs,
	  gtk-gui/MonoDevelop.Ide.Gui.Dialogs.NewLayoutDialog.cs,
	  gtk-gui/gui.stetic: Make New Layout window title translatable, and
	  correct "underline" to "underscore".
	* MonoDevelop.Ide.Gui/HelpOperations.cs: Make string translatable.
	* MonoDevelop.Ide.Gui/SdiWorkspaceLayout.cs: Make default layout name
	  translatable.

2008-01-14  David Makovský (Yakeen) <yakeen@sannyas-on.net> 

	* MonoDevelop.Ide.Gui.OptionPanels/KeyBindingsPanel.cs: Make strings
	  translatable

2008-01-14  Mike Krüger <mkrueger@novell.com> 

	* MonoDevelop.Ide.Gui/Document.cs: Fixed 353008: Build command is available
	  for Welcome Page but fails.

2008-01-11  Lluis Sanchez Gual <lluis@novell.com> 

	* MonoDevelop.Ide.Gui/ProgressMonitors.cs: More fixes in transient pad
	  management.

2008-01-10  Lluis Sanchez Gual <lluis@novell.com> 

	* MonoDevelop.Ide.Gui/ProgressMonitors.cs: Really fix placement of
	  dynamically created pads.

2008-01-10  Lluis Sanchez Gual <lluis@novell.com> 

	* MonoDevelop.Ide.Gui/ProgressMonitors.cs: When dynamically creating output
	  or search pads, create them next to existing output/search pads.

2008-01-10  Lluis Sanchez Gual <lluis@novell.com> 

	* MonoDevelop.Ide.Gui.Pads/SearchResultPad.cs,
	  MonoDevelop.Ide.Gui.Search/ISearchProgressMonitor.cs,
	  MonoDevelop.Ide.Gui.Search/SearchProgressMonitor.cs,
	  MonoDevelop.Ide.Gui.Search/SearchReplaceInFilesManager.cs: Improve
	  handling of search status messages. Fixes bug #352531.

2008-01-10  Lluis Sanchez Gual <lluis@novell.com> 

	* MonoDevelop.Ide.Gui.Dialogs/SharpDevelopAboutPanels.cs,
	  AssemblyInfo.cs.in: Show the complete MD version number in the about
	  box. Fixes bug #350625.
	* MonoDevelop.Ide.Gui.Dialogs/CommonAboutDialog.cs: Updated authors list.

2008-01-09  Marek Safar <marek.safar@gmail.com> 

	* MonoDevelop.Ide.Tasks/CommentTasksView.cs,
	  MonoDevelop.Ide.Gui.Pads/ErrorListPad.cs: Fixed System.Action ambiguity.
	
2008-01-08  Lluis Sanchez Gual <lluis@novell.com> 

	* MonoDevelop.Ide.Templates/FileTemplate.cs,
	  MonoDevelop.Ide.Templates/FileDescriptionTemplate.cs: Added new method
	  for checking if a file template supports a given project.

2008-01-02  Michael Hutchinson <mhutchinson@novell.com> 

	* MonoDevelop.Ide.Templates/SingleFileDescriptionTemplate.cs,
	  MonoDevelop.Ide.Templates/CodeTranslationFileDescriptionTemplate.cs:
	  Allow creating files where the name is a language keyword, using keyword
	  escaping. Fixes some VB.NET ASP.NET templates. Code in templates should
	  use ${EscapedIdentifier} instead of ${Name}, or they may create invalid
	  code.

2007-12-28  Paul Lange  <palango@gmx.de>

	* MonoDevelop.Ide.addin.xml: Fix 'Bug 350395 - Use of "New Project/
	  Solution" terminology is inconsistent'.

2007-12-28  Zach Lute <zach.lute@gmail.com>

	* MonoDevelop.Ide.Commands/RefactoryCommands.cs: Methods will no longer show
	  up twice in the menu if they are their own enclosing item. (Bug #350810)

2007-12-28  Michael Hutchinson <mhutchinson@novell.com> 

	* MonoDevelop.Ide.Gui.Pads/DefaultMonitorPad.cs,
	  MonoDevelop.Ide.Gui/OutputProgressMonitor.cs: More avoiding remoting
	  calls, and also dropping excess text before it reaches the TextView.
	  Reduce log to 20kb and increase update timeout to 500ms. Now memory use
	  is pretty much constant, at least compared to the leak we had before,
	  and the UI stays responsive enough to be able to end the child process.
	  Statistical profiling indicates that MD is mainly Pango/Gtk/libc6-bound
	  now, so we're unlikely to be able to make it much better without
	  replacing the output rendering widget.

2007-12-27  Michael Hutchinson <mhutchinson@novell.com> 

	* MonoDevelop.Ide.Gui.Pads/DefaultMonitorPad.cs,
	  MonoDevelop.Ide.Gui/OutputProgressMonitor.cs: Avoid another remoted
	  field. Improve comments. Avoid excessively re-launching output handler.

2007-12-27  Michael Hutchinson <mhutchinson@novell.com> 

	* MonoDevelop.Ide.Gui.Pads/DefaultMonitorPad.cs,
	  MonoDevelop.Ide.Gui/OutputProgressMonitor.cs: Make the GUI monitor pad
	  thread safe for certain operations, with optimisations for large
	  quantities raw text. The progress monitor can now avoid two remoting
	  calls per line of output to context switch into the GUI thread. This
	  also reduces pad updates on the GUI thread to maximum of one per 100ms.
	  Fixes "Bug 350611 - MonoDevelop hangs when running program that dumps
	  large amounts of output to console". This might be leaking memory, but
	  I'm not certain, as it may be fragmentation instead. Either way it's
	  better than a hang.

2007-12-20  Ankit Jain  <jankit@novell.com>

	* MonoDevelop.Ide.Templates/FileTemplateReference.cs (AddToProject): Use
	'this.name' instead of 'nameNotUsed' as the filename. Fixes creation of
	asp.net projects.

2007-12-18  Lluis Sanchez Gual <lluis@novell.com> 

	* MonoDevelop.Ide.Templates/FileTemplateReference.cs: Don't call Create in
	  AddToProject because Create opens the files in the editor.

2007-12-18  Lluis Sanchez Gual <lluis@novell.com> 

	* MonoDevelop.Ide.Commands/HelpCommands.cs, MonoDevelop.Ide.addin.xml: Added
	  default handler for the help command that starts Monodoc.

2007-12-17  Aaron Bockover <abockover@novell.com>

	* MonoDevelop.Ide.Gui/DefaultWorkbench.cs: If the monodevelop icon is 
	in the default icon theme, make it the default window icon for any of
	the process' windows, otherwise just set the window icon to the old
	resource

2007-12-17  Lluis Sanchez Gual <lluis@novell.com> 

	* MonoDevelop.Ide.Commands/FileCommands.cs: Moved Freedesktop.RecentFiles
	  classes to MonoDevelop.Core.Gui namespace.

2007-12-14  Lluis Sanchez Gual <lluis@novell.com> 

	* MonoDevelop.Ide.Gui/SdiWorkspaceLayout.cs: By adding new pads just before
	  __top/__bottom/__left/__right, the pads will be added in order from left
	  to right.

2007-12-14  Lluis Sanchez Gual <lluis@novell.com> 

	* MonoDevelop.Ide.mdp: Updated project files. The order of extended
	  properties won't change anymore.

2007-12-14  Lluis Sanchez Gual <lluis@novell.com> 

	* MonoDevelop.Ide.Commands/EditCommands.cs, MonoDevelop.Ide.addin.xml,
	  MonoDevelop.Ide.Gui/ViewCommandHandlers.cs: Implemented default handler
	  for SelectAll. Disable Edit commands if the selected control is not
	  editable. Fixes bug #348599.

2007-12-13  Michael Hutchinson <mhutchinson@novell.com> 

	* MonoDevelop.Ide.addin.xml: Use Home for unindent command and End for
	  indent, as it's more intuitive this way. Fixes "Bug 325446 - Strange
	  keybindings for indention".

2007-12-13  Michael Hutchinson <mhutchinson@novell.com> 

	* MonoDevelop.Ide.addin.xml: Add unique ids for the CodeDom templates and
	  fix an XML typo.

2007-12-13  Lluis Sanchez Gual <lluis@novell.com> 

	* MonoDevelop.Ide.Gui.Content/TextEditorProperties.cs,
	  MonoDevelop.Ide.Templates/FileTemplate.cs,
	  MonoDevelop.Ide.Gui.Pads.ProjectPad/ProjectFileNodeBuilder.cs,
	  MonoDevelop.Ide.Gui.Pads.ProjectPad/SystemFileNodeBuilder.cs,
	  MonoDevelop.Ide.Gui.Pads/FileList.cs,
	  MonoDevelop.Ide.Gui.Pads/FileListItem.cs,
	  MonoDevelop.Ide.Gui/DisplayBindingService.cs,
	  MonoDevelop.Ide.Gui/ViewCommandHandlers.cs,
	  MonoDevelop.Ide.Gui/FileViewer.cs, MonoDevelop.Ide.Gui/Workbench.cs,
	  MonoDevelop.Ide.Gui/SdiWorkspaceWindow.cs,
	  MonoDevelop.Ide.Gui/SdiWorkspaceLayout.cs, MonoDevelop.Ide.Gui/Ide.cs,
	  MonoDevelop.Ide.Gui.BrowserDisplayBinding/HtmlViewPane.cs,
	  MonoDevelop.Ide.Gui.BrowserDisplayBinding/BrowserDisplayBinding.cs:
	  Moved PlatformService to MD.Core.Gui. Removed old FileIconService class,
	  which is now implemented in PlatformService.

2007-12-13  Lluis Sanchez Gual <lluis@novell.com> 

	* MonoDevelop.Ide.CodeTemplates/EditTemplateGroupDialog.cs,
	  MonoDevelop.Ide.CodeTemplates/EditTemplateDialog.cs,
	  MonoDevelop.Ide.CodeTemplates/CodeTemplatePanel.cs,
	  MonoDevelop.Ide.Gui.Content/CompletionTextEditorExtension.cs,
	  MonoDevelop.Ide.Gui.Pads.ProjectPad/LinkedFilesFolder.cs,
	  MonoDevelop.Ide.StandardHeader/NewHeaderTemplateDialog.cs,
	  MonoDevelop.Ide.StandardHeader/StandardHeaderPanel.cs,
	  MonoDevelop.Ide.mdp,
	  gtk-gui/MonoDevelop.Ide.Gui.Dialogs.EncapsulateFieldDialog.cs,
	  gtk-gui/gui.stetic, gtk-gui/objects.xml,
	  gtk-gui/MonoDevelop.Ide.StandardHeaders.NewHeaderTemplateDialog.cs,
	  gtk-gui/MonoDevelop.Ide.Gui.Dialogs.TipOfTheDayWindow.cs,
	  gtk-gui/MonoDevelop.Ide.NewHeaderTemplateDialog.cs,
	  gtk-gui/MonoDevelop.Ide.StandardHeaders.StandardHeaderPanel.cs,
	  Makefile.am, MonoDevelop.Ide.Gui/IdeStartup.cs,
	  MonoDevelop.Ide.Gui/ExitEventHandler.cs,
	  MonoDevelop.Ide.Gui/HelpViewer.cs: API cleanup.

2007-12-13  Lluis Sanchez Gual <lluis@novell.com> 

	* gtk-gui/gui.stetic,
	  gtk-gui/MonoDevelop.Ide.CodeTemplates.CodeTemplatePanelWidget.cs,
	  gtk-gui/MonoDevelop.Ide.Gui.Dialogs.CombineEntryFeatureSelector.cs,
	  gtk-gui/MonoDevelop.Ide.Gui.Dialogs.IncludeFilesDialog.cs,
	  gtk-gui/MonoDevelop.Ide.Gui.Dialogs.NewFileDialog.cs,
	  gtk-gui/MonoDevelop.Ide.Gui.Dialogs.OpenFileInSolutionDialog.cs,
	  gtk-gui/MonoDevelop.Ide.Gui.Dialogs.TipOfTheDayWindow.cs,
	  gtk-gui/MonoDevelop.Ide.Gui.OptionPanels.ExternalToolPanelWidget.cs,
	  gtk-gui/MonoDevelop.Ide.Gui.OptionPanels.KeyBindingsPanel.cs,
	  gtk-gui/MonoDevelop.Ide.StandardHeaders.StandardHeaderPanel.cs: Updated.

2007-12-13  Lluis Sanchez Gual <lluis@novell.com> 

	* MonoDevelop.Ide.mdp: Remove unneeded reference.
	* MonoDevelop.Ide.Gui/Ide.cs: Load the previous combine at startup only
	  after everything has been properly initialized. Also, don't continue
	  until the combine has been fully loaded. Fixes bug #347438.

2007-12-12  Michael Hutchinson <mhutchinson@novell.com> 

	* MonoDevelop.Ide.Gui.Pads/TaskListPad.cs,
	  MonoDevelop.Ide.Gui.Pads/MonodocTreePad.cs,
	  MonoDevelop.Ide.Gui.Pads/InternalLogPad.cs: Don't draw shadows in pads
	  (the new docking library does that already).

2007-12-12  Lluis Sanchez Gual <lluis@novell.com> 

	* MonoDevelop.Ide.addin.xml: Bump add-in versions.

2007-12-12  Lluis Sanchez Gual <lluis@novell.com> 

	* gtk-gui/MonoDevelop.Ide.Gui.Dialogs.TipOfTheDayWindow.cs: Updated.
	* MonoDevelop.Ide.Gui/IdeStartup.cs: Add property to know when the IDE has
	  been initialized.

2007-12-11  Michael Hutchinson <mhutchinson@novell.com> 

	* MonoDevelop.Ide.Gui.Content/TextEditorProperties.cs: Remove a debug
	  message.
	* MonoDevelop.Ide.Gui.Pads/InternalLogPad.cs: The internal pad's ILogger
	  needs to be thread-safe.

2007-12-11  Lluis Sanchez Gual <lluis@novell.com> 

	* ChangeLog, MonoDevelop.Ide.Gui.Dialogs/OpenFileInSolutionDialog.cs,
	  gtk-gui/MonoDevelop.Ide.Gui.Dialogs.OpenFileInSolutionDialog.cs,
	  gtk-gui/gui.stetic: Minor improvements to OpenFileInSolutionDialog.
	  Makes the OpenFileInSolutionDialog taller by default to show more rows.
	  Matches types against FullyQualifiedName instead of simply Name. Patch
	  by Zach Lute.

2007-12-08  Zach Lute <zach.lute@gmail.com>

	* MonoDevelop.Ide.Gui.Dialogs/OpenFileInSolutionDialog.cs: Type searches now
	  match against FullyQualifiedName.
	* gtk-gui/MonoDevelop.Ide.Gui.Dialogs.OpenFileInSolutionDialog.cs,
	  gtk-gui/gui.stetic: Made window slightly larger by default.

2007-12-06  Geoff Norton  <gnorton@novell.com>

	* MonoDevelop.Ide.Gui/DisplayBindingService.cs: 
	* MonoDevelop.Ide.Gui/IdeStartup.cs: 
	* MonoDevelop.Ide.Gui/Workbench.cs: 
	* MonoDevelop.Ide.Gui.BrowserDisplayBinding/HtmlViewPane.cs:
	* MonoDevelop.Ide.Gui.Content/TextEditorProperties.cs:
	* MonoDevelop.Ide.Templates/FileTemplate.cs: Access Font/Vfs/Mime information
	  from the PlatformService instead of Gnome directly.
	* MonoDevelop.Ide.Gui/IdeStartup.cs: Call Gtk.Application.Init so we can
	  remove the dependency on Gnome.Program. 

2007-12-04  Lluis Sanchez Gual <lluis@novell.com> 

	* MonoDevelop.Ide.mdp, Makefile.am: Directory reorganization.

2007-12-03  Michael Hutchinson <mhutchinson@novell.com> 

	* MonoDevelop.Ide.Gui.Pads/MonodocTreePad.cs: Make logging call more
	  verbose.
	* MonoDevelop.Ide.mdp, MonoDevelop.Ide.Gui/HelpOperations.cs,
	  MonoDevelop.Ide.Gui/HelpViewer.cs: Port to IWebBrowser to remove GtkHtml
	  dependency. Doesn't yet handle images.

2007-12-03  Lluis Sanchez Gual <lluis@novell.com> 

	* MonoDevelop.Ide.addin.xml: Use gtk icons instead of old gnomeui icons.
	  Patch by Michael Monreal.

2007-12-02  Lluis Sanchez Gual <lluis@novell.com> 

	* MonoDevelop.Ide.Gui/HelpViewer.cs: Fixed bug #319086: Can't copy text from
	  help view

2007-12-01  Lluis Sanchez Gual <lluis@novell.com> 

	* MonoDevelop.Ide.Commands/EditCommands.cs: Implemented new Insert Header
	  command.
	* MonoDevelop.Ide.Gui.Dialogs/CombineEntryFeatureSelector.cs: Avoid showing
	  hidden checkboxes.
	* MonoDevelop.Ide.addin.xml: Registered new help and insert header commands.
	* MonoDevelop.Ide.mdp, Makefile.am: Added new files.
	* gtk-gui/MonoDevelop.Ide.Gui.OptionPanels.TasksPanelWidget.cs,
	  gtk-gui/MonoDevelop.Ide.Gui.Dialogs.NewFileDialog.cs,
	  gtk-gui/MonoDevelop.Ide.Gui.Dialogs.SelectReferenceDialog.cs,
	  gtk-gui/gui.stetic,
	  gtk-gui/MonoDevelop.Ide.Gui.Dialogs.NewProjectDialog.cs,
	  gtk-gui/MonoDevelop.Ide.Gui.Dialogs.TipOfTheDayWindow.cs,
	  gtk-gui/MonoDevelop.Ide.Gui.OptionPanels.SelectStylePanelWidget.cs:
	  Updated.
	* MonoDevelop.Ide.Gui/NavigationHistory.cs: The navigation widget is now a
	  MenuToolButton, in this way the command handler can directly add it to
	  the toolbar and will be aware of toolbar style changes.
	* MonoDevelop.Ide.Gui/ToolbarComboBox.cs,
	  MonoDevelop.Ide.Gui/ConfigurationComboBox.cs,
	  MonoDevelop.Ide.Gui/LayoutComboBox.cs: Update the configuration and
	  layout combos when the the size of the toolbar changes.

2007-11-30  Michael Hutchinson <mhutchinson@novell.com> 

	* MonoDevelop.Ide.Gui.BrowserDisplayBinding/HtmlViewPane.cs,
	  MonoDevelop.Ide.Gui.BrowserDisplayBinding/BrowserDisplayBinding.cs: Use
	  abstracted BrowserService instead of Mozilla/GeckoSharp.

2007-11-22  Lluis Sanchez Gual <lluis@novell.com> 

	* MonoDevelop.Ide.Gui.BrowserDisplayBinding/BrowserDisplayBinding.cs,
	  MonoDevelop.Ide.Gui.BrowserDisplayBinding/HtmlViewPane.cs,
	  MonoDevelop.Ide.Gui.Content/IClipboardHandler.cs,
	  MonoDevelop.Ide.Gui.Search/BruteForceSearchStrategy.cs,
	  MonoDevelop.Ide.Gui.Search/SearchOptions.cs,
	  MonoDevelop.Ide.Gui.Search/WildcardSearchStrategy.cs: Remove reference
	  to old namespace.

2007-11-22  Lluis Sanchez Gual <lluis@novell.com> 

	* MonoDevelop.Ide.StandardHeader/StandardHeaderService.cs,
	  MonoDevelop.Ide.Templates/SingleFileDescriptionTemplate.cs:
	  StandardHeaderService now takes care of replacing variables used in the
	  header.

2007-11-22  Lluis Sanchez Gual <lluis@novell.com> 

	* Makefile.am, MonoDevelop.Ide.Gui.BrowserDisplayBinding/HTMLInterfaces.cs,
	  MonoDevelop.Ide.Gui.Dialogs/AddWebReferenceDialog.cs,
	  MonoDevelop.Ide.Gui.Undo,
	  MonoDevelop.Ide.Gui.Undo/IUndoableOperation.cs,
	  MonoDevelop.Ide.Gui.Undo/UndoQueue.cs,
	  MonoDevelop.Ide.Gui.Undo/UndoStack.cs, templates/Workspace.xpt.xml,
	  MonoDevelop.Ide.mdp: Removed unused files. Added Workspace template.

2007-11-22  Lluis Sanchez Gual <lluis@novell.com> 

	* MonoDevelop.Ide.Gui.OptionPanels/ExternalToolPanel.cs,
	  MonoDevelop.Ide.Gui.Pads.ProjectPad/UnknownEntryNodeBuilder.cs,
	  MonoDevelop.Ide.Gui.Pads/DefaultMonitorPad.cs,
	  MonoDevelop.Ide.Gui.Pads/FileListItem.cs,
	  MonoDevelop.Ide.Gui.Pads/FileScout.cs,
	  MonoDevelop.Ide.Gui.Pads/MonodocTreePad.cs,
	  MonoDevelop.Ide.Gui.Pads/TreeViewItem.cs,
	  MonoDevelop.Ide.Gui.Search/ExtendedStreamReader.cs,
	  MonoDevelop.Ide.Gui.Search/ForwardTextFileIterator.cs,
	  MonoDevelop.Ide.Gui.Search/IDocumentInformation.cs,
	  MonoDevelop.Ide.Templates/FileDescriptionTemplate.cs,
	  MonoDevelop.Ide.Templates/ICombineEntryFeature.cs,
	  MonoDevelop.Ide.Templates/INewFileCreator.cs: Added missing license
	  headers.

2007-11-21  Lluis Sanchez Gual <lluis@novell.com> 

	* MonoDevelop.Ide.Codons/CombineOpenCondition.cs,
	  MonoDevelop.Ide.Codons/ProjectActiveCondition.cs: Changed license
	  header. This class was reimplemented after migration to Mono.Addins.
	* MonoDevelop.Ide.Codons/LanguageActiveCondition.cs,
	  MonoDevelop.Ide.Codons/WorkbenchContextCondition.cs,
	  MonoDevelop.Ide.Commands/DebugCommands.cs,
	  MonoDevelop.Ide.Commands/NavigationCommands.cs,
	  MonoDevelop.Ide.Commands/TextEditorCommands.cs,
	  MonoDevelop.Ide.Gui.Content/ICodeStyleOperations.cs,
	  MonoDevelop.Ide.Gui.Content/IExtensibleTextEditor.cs,
	  MonoDevelop.Ide.Gui.Content/IndentStyle.cs,
	  MonoDevelop.Ide.Gui.Content/IViewHistory.cs,
	  MonoDevelop.Ide.Gui.Dialogs/CombineEntryFeatureSelector.cs,
	  MonoDevelop.Ide.Gui.Dialogs/DeleteFileDialog.cs,
	  MonoDevelop.Ide.Gui.Dialogs/EncapsulateFieldDialog.cs,
	  MonoDevelop.Ide.Gui.Dialogs/ExportProjectDialog.cs,
	  MonoDevelop.Ide.Gui.Dialogs/FeatureSelectorDialog.cs,
	  MonoDevelop.Ide.Gui.Dialogs/RenameItemDialog.cs,
	  MonoDevelop.Ide.Gui/AddEntryEventHandler.cs,
	  MonoDevelop.Ide.Gui/DefaultDisplayBinding.cs,
	  MonoDevelop.Ide.Gui/DragNotebook.cs, MonoDevelop.Ide.Gui/FileViewer.cs,
	  MonoDevelop.Ide.Gui/HelpViewer.cs,
	  MonoDevelop.Ide.Gui/OutputProgressMonitor.cs,
	  MonoDevelop.Ide.Gui/TextEditor.cs, MonoDevelop.Ide/Services.cs: Added
	  missing header.
	* MonoDevelop.Ide.Commands/FileCommands.cs: Remove old namespace.
	* MonoDevelop.Ide.Gui/Ide.cs: Removed old namespace.

2007-11-20  Michael Hutchinson <mhutchinson@novell.com> 

	* MonoDevelop.Ide.Gui/IdeStartup.cs: Capture previous value of
	  MONO_MANAGED_WATCHER in the case where MD overrides it, and assign the
	  old value to processes launched from MD. Fixes "Bug 342965 - When
	  running my program from monodevelop (F5) MONO_MANAGED_WATCHER is
	  enabled".

2007-11-19  Michael Hutchinson <mhutchinson@novell.com> 

	* MonoDevelop.Ide.Gui/InternalLog.cs: Fix error notification
	  configurability.
	* MonoDevelop.Ide.Gui/SdiWorkspaceLayout.cs: Remove unused field.

2007-11-17  Lluis Sanchez Gual <lluis@novell.com> 

	* MonoDevelop.Ide.Codons/FileFilterCodon.cs,
	  MonoDevelop.Ide.Codons/PadOptionCodon.cs,
	  MonoDevelop.Ide.Codons/PadCodon.cs,
	  MonoDevelop.Ide.Codons/TaskListViewCodon.cs: Made some extension node
	  attributes serializable.
	* MonoDevelop.Ide.Templates/FileTemplate.cs,
	  MonoDevelop.Ide.Templates/ProjectTemplate.cs: Use the add-in localizer
	  to localize template names and descriptions.

2007-11-13  Michael Hutchinson <mhutchinson@novell.com> 

	* MonoDevelop.Ide.Gui.Pads/InternalLogPad.cs: Log pad buttons' sensitive
	  status and tooltips now reflect whether the relevant logging levels are
	  enabled.

2007-11-13  Michael Hutchinson <mhutchinson@novell.com> 

	* MonoDevelop.Ide.Gui.Pads/InternalLogPad.cs: Track LogLevel enum split.
	* MonoDevelop.Ide.Gui/InternalLog.cs: Track LogLevel enum split. Override
	  GetHashcode to suppress warning. Use environment variable to set logging
	  level.

2007-11-13  Zach Lute <zach.lute@gmail.com>

	* MonoDevelop.Ide.Gui/AbstractViewContent.cs: Fix for Bug #338594 - MD title
	  does not display first 2 characters of any source file.

2007-11-13  Mike Krüger <mkrueger@novell.com> 

	* MonoDevelop.Ide.Gui.Dialogs/ReplaceInFilesDialog.cs,
	  MonoDevelop.Ide.Gui.Search/SearchReplaceInFilesManager.cs: Fixed "Bug
	  325408 - 'Stop' button is never insensitive".

2007-11-12  Lluis Sanchez Gual <lluis@novell.com> 

	* MonoDevelop.Ide.Gui.Pads.ProjectPad/ProjectSolutionPad.cs,
	  MonoDevelop.Ide.Gui/ProjectOperations.cs: Added property for getting the
	  current selected item in the project solution.

2007-11-12  Lluis Sanchez Gual <lluis@novell.com> 

	* MonoDevelop.Ide.Gui.Pads.ProjectPad/ProjectFolderNodeBuilder.cs: In the
	  Include Folder to Project command, don't include hidden subfolders.
	  Fixes bug #339444.

2007-11-11  Lluis Sanchez Gual <lluis@novell.com> 

	* MonoDevelop.Ide.Gui.Pads/DefaultMonitorPad.cs: Removed some unneeded
	  shadows.
	* MonoDevelop.Ide.Gui.Pads/FileListItem.cs: Make file and folder icons
	  smaller.
	* MonoDevelop.Ide.Gui/SdiWorkspaceLayout.cs: Use new ContentRequired event
	  to lazily create the pads. Track api changes.
	* MonoDevelop.Ide.Commands/RefactoryCommands.cs: Run refactoring operations
	  in an atomic undo change.

2007-11-09  Zach Lute  <zach.lute@gmail.com>

	* MonoDevelop.Ide.Gui.Dialogs/ReplaceInFilesDialog.cs: Select the search
	  pattern in the ReplaceInFilesDialog on open for quick replacement.

2007-11-09  Michael Hutchinson <mhutchinson@novell.com> 

	* MonoDevelop.Ide.Templates/FileTemplate.cs,
	  MonoDevelop.Ide.Templates/ProjectTemplate.cs,
	  MonoDevelop.Ide.ExternalTools/ExternalToolService.cs,
	  MonoDevelop.Ide.Gui.Dialogs/AssemblyReferencePanel.cs,
	  MonoDevelop.Ide.Gui.Dialogs/SelectEncodingsDialog.cs,
	  MonoDevelop.Ide.Gui.Dialogs/NewProjectDialog.cs,
	  MonoDevelop.Ide.Gui.Dialogs/NewFileDialog.cs,
	  MonoDevelop.Ide.StandardHeader/StandardHeaderService.cs,
	  MonoDevelop.Ide.Gui.Pads/TreeViewPad.cs,
	  MonoDevelop.Ide.Gui.Pads/TaskListPad.cs,
	  MonoDevelop.Ide.Gui.Pads/NodeBuilder.cs,
	  MonoDevelop.Ide.Gui.Pads/MonodocTreePad.cs,
	  MonoDevelop.Ide.Gui.Pads/InternalLogPad.cs,
	  MonoDevelop.Ide.Gui/ProjectOperations.cs,
	  MonoDevelop.Ide.Gui/BackgroundProgressMonitor.cs,
	  MonoDevelop.Ide.Gui/InternalLog.cs,
	  MonoDevelop.Ide.Gui/NavigationService.cs,
	  MonoDevelop.Ide.Gui/IdeStartup.cs,
	  MonoDevelop.Ide.Gui/SdiWorkspaceWindow.cs,
	  MonoDevelop.Ide.Gui/DefaultWorkbench.cs,
	  MonoDevelop.Ide.Gui/SdiWorkspaceLayout.cs, MonoDevelop.Ide.Gui/Ide.cs,
	  MonoDevelop.Ide.Gui/HelpViewer.cs, MonoDevelop.Ide.Tasks/TaskService.cs,
	  MonoDevelop.Ide.Gui.BrowserDisplayBinding/HtmlViewPane.cs,
	  MonoDevelop.Ide.CodeTemplates/CodeTemplateService.cs: Track
	  LoggingService API changes.
	* MonoDevelop.Ide.mdp, Makefile.am: Remove log4net dependency.

2007-11-10  Lluis Sanchez Gual <lluis@novell.com> 

	* MonoDevelop.Ide.Gui.Pads/TreeViewPad.cs,
	  MonoDevelop.Ide.Gui.Pads/FileScout.cs,
	  MonoDevelop.Ide.Gui.Pads/ErrorListPad.cs: Remove some shadows and
	  frames.
	* MonoDevelop.Ide.mdp, Makefile.am: Updated.
	* MonoDevelop.Ide.Gui/DragNotebook.cs: Moved from old docking lib.
	* MonoDevelop.Ide.Gui/ViewCommandHandlers.cs,
	  MonoDevelop.Ide.Gui/SdiWorkspaceWindow.cs: Removed old namespace
	  references.
	* MonoDevelop.Ide.Gui/DefaultWorkbench.cs: Removed unused code.
	* MonoDevelop.Ide.Gui/SdiWorkspaceLayout.cs: Use the new docking library.
	* MonoDevelop.Ide.Gui/Ide.cs: Make sure all properties are saved when
	  exiting MD.

2007-11-07  Lluis Sanchez Gual <lluis@novell.com> 

	* MonoDevelop.Ide.Gui/Workbench.cs: Fix crash opening a file when there is
	  no solution open.

2007-11-06  Michael Hutchinson <mhutchinson@novell.com> 

	* MonoDevelop.Ide.Gui.Content/IEditable.cs: TextChanged event now reports
	  character offsets.
	* MonoDevelop.Ide.Gui.Content/TextEditorExtension.cs: Add TextChanged
	  handler.
	* MonoDevelop.Ide.Gui/TextEditor.cs,
	  MonoDevelop.Ide.Gui/DefaultWorkbench.cs: Track API change.

2007-11-06  Michael Hutchinson <mhutchinson@novell.com> 

	* MonoDevelop.Ide.Gui/ProjectOperations.cs: Make sure that
	  IncludeFilesDialog is constructed in the GUI thread. Fixes "Bug 338268 -
	  Automatic search for new files dialog segfaults MD".

2007-11-06  Mike Krüger <mkrueger@novell.com> 

	* MonoDevelop.Ide.StandardHeader/StandardHeaderTemplates.xml: Added GPLv3 to
	  the standard headers.

2007-11-05  Lluis Sanchez Gual <lluis@novell.com> 

	* MonoDevelop.Ide.Gui.Pads.ProjectPad/ResourceFolderNodeBuilder.cs: Set a
	  better title for the Add Resource dialog.

2007-11-05  Lluis Sanchez Gual <lluis@novell.com> 

	* MonoDevelop.Ide.Commands/RefactoryCommands.cs: Don't display the "Find
	  References" command for sealed classes, enums, structs and delegates.
	  Fixes bug #338385.

2007-11-02  Lluis Sanchez Gual <lluis@novell.com> 

	* MonoDevelop.Ide.Commands/CustomStringTagProvider.cs,
	  MonoDevelop.Ide.Gui.Dialogs/NewProjectDialog.cs,
	  MonoDevelop.Ide.Gui.Dialogs/ProjectReferencePanel.cs: Use RootCombine
	  instead of CurrentOpenCombine when possible.
	* MonoDevelop.Ide.Gui/Workbench.cs: Factorized some code.

2007-10-29  Lluis Sanchez Gual <lluis@novell.com> 

	* MonoDevelop.Ide.addin.xml: Bump MD version.

2007-10-29  Lluis Sanchez Gual <lluis@novell.com> 

	* MonoDevelop.Ide.Gui.Pads/DefaultMonitorPad.cs: ScrollToIter is based on
	  heights computed in an idle handler, so it doesn't work here because it
	  is called before the height computations. Use ScrollToMark instead,
	  which does not have this problem.

2007-10-25  Lluis Sanchez Gual <lluis@novell.com> 

	* MonoDevelop.Ide.Gui.BrowserDisplayBinding/HtmlViewPane.cs,
	  MonoDevelop.Ide.Gui/HelpViewer.cs: Destroy the view widget when the view
	  is disposed.

2007-10-25  Lluis Sanchez Gual <lluis@novell.com> 

	* MonoDevelop.Ide.Gui.Dialogs/NewProjectDialog.cs,
	  templates/EmptyEnum.xft.xml, templates/EmptyStruct.xft.xml,
	  templates/EmptyClass.xft.xml, templates/EmptyInterface.xft.xml: Use
	  tango file icons.

2007-10-24  Lluis Sanchez Gual <lluis@novell.com> 

	* MonoDevelop.Ide.Gui.Pads.ClassPad/CombineNodeBuilder.cs,
	  MonoDevelop.Ide.Gui.Pads.ProjectPad/CombineNodeBuilder.cs,
	  MonoDevelop.Ide.Gui.Pads.ProjectPad/UnknownEntryNodeBuilder.cs,
	  MonoDevelop.Ide.addin.xml: Track api changes.
	* templates/GenericProject.xpt.xml, templates/BlankCombine.xpt.xml: Use new
	  icon names.

2007-10-23  Lluis Sanchez Gual <lluis@novell.com> 

	* MonoDevelop.Ide.Templates/ICombineEntryFeature.cs,
	  MonoDevelop.Ide.Gui.Dialogs/CombineEntryFeatureSelector.cs: Show a
	  description of each feature to make it more clear what can it be used
	  for.
	* gtk-gui/MonoDevelop.Ide.Gui.Dialogs.EncapsulateFieldDialog.cs,
	  gtk-gui/gui.stetic,
	  gtk-gui/MonoDevelop.Ide.Gui.Dialogs.NewProjectDialog.cs: Updated.

2007-10-23  Mike Krüger <mkrueger@novell.com> 

	* MonoDevelop.Ide.Gui.Dialogs/OpenFileInSolutionDialog.cs: Fixed "Bug 324943
	  - PageUp/PageDown not working in Open File in Project dialog".

2007-10-23  Mike Krüger <mkrueger@novell.com> 

	* MonoDevelop.Ide.Gui.Pads/DefaultMonitorPad.cs: Changed the behaviour of
	  the output pads (Bug 325492 - application output buggy). Autoscrolling
	  is now enabled when scrolling to the bottom of the output.

2007-10-23  Lluis Sanchez Gual <lluis@novell.com> 

	* MonoDevelop.Ide.Gui.Dialogs/ProjectReferencePanel.cs: Fix sorting of the
	  project list. Fixes bug #335575.

2007-10-18  Lluis Sanchez Gual <lluis@novell.com> 

	* MonoDevelop.Ide.Gui.Pads.ClassPad/NamespaceNodeBuilder.cs: Some tree
	  update fixes. If a new class is added, don't show it if the namespace
	  branch is not expanded.
	* MonoDevelop.Ide.mdp: Updated.

2007-10-17  Lluis Sanchez Gual <lluis@novell.com> 

	* MonoDevelop.Ide.addin.xml: Some command category fixes.

2007-10-17  Lluis Sanchez Gual <lluis@novell.com> 

	* MonoDevelop.Ide.addin.xml: Added shortcuts for navigate back/forward.

2007-10-17  Lluis Sanchez Gual <lluis@novell.com> 

	* MonoDevelop.Ide.Gui.Pads/FileList.cs: File list should not be reorderable.
	  Fixes bug #323471.
	* gtk-gui/gui.stetic,
	  gtk-gui/MonoDevelop.Ide.Gui.Dialogs.TipOfTheDayWindow.cs: Updated.

2007-10-16  Mike Krüger <mkrueger@novell.com> 

	* MonoDevelop.Ide.Gui.Pads/DefaultMonitorPad.cs: Fixed "Bug 325492 -
	  application output buggy".

2007-10-15  Mike Krüger <mkrueger@novell.com> 

	* MonoDevelop.Ide.Gui.Dialogs/ReplaceInFilesDialog.cs: Fixed "Bug 326313 -
	  MD does not remember my Find in Files settings".

2007-10-15  Lluis Sanchez Gual <lluis@novell.com> 

	* MonoDevelop.Ide.addin.xml: The HIG states that for dialogs that don't need
	  user interaction for the action to complete (Preferences, About, Plugin
	  managers etc), we don't need ellipses in the menu name. Also, removed
	  the "MonoDevelop" from "MonoDevelop Preferences" in the preferences tree
	  (not the title). The application name has no use there and leads to the
	  treeview needing a horizontal scrollbar, which looks bad. Patch by
	  Michael Monreal.

2007-10-12  Mike Krüger <mkrueger@novell.com> 

	* MonoDevelop.Ide.Gui.OptionPanels/LoadSavePanel.cs,
	  MonoDevelop.Ide.Gui.OptionPanels/ExternalToolPanel.cs,
	  MonoDevelop.Ide.Templates/FileTemplate.cs,
	  MonoDevelop.Ide.Templates/CombineDescriptor.cs,
	  MonoDevelop.Ide.Templates/TextTemplate.cs,
	  MonoDevelop.Ide.Templates/ProjectDescriptor.cs,
	  MonoDevelop.Ide.Commands/ProjectCommands.cs,
	  MonoDevelop.Ide.Gui.Pads.ProjectPad/ProjectFolderNodeBuilder.cs,
	  MonoDevelop.Ide.Gui.Pads.ProjectPad/ProjectFileNodeBuilder.cs,
	  MonoDevelop.Ide.Gui.Pads.ProjectPad/ShowAllFilesBuilderExtension.cs,
	  MonoDevelop.Ide.Gui.Pads.ProjectPad/SystemFileNodeBuilder.cs,
	  MonoDevelop.Ide.Gui.Pads.ProjectPad/ProjectFolder.cs,
	  MonoDevelop.Ide.Gui.Dialogs/IncludeFilesDialog.cs,
	  MonoDevelop.Ide.Gui.Dialogs/NewProjectDialog.cs,
	  MonoDevelop.Ide.Gui.Dialogs/ReplaceInFilesDialog.cs,
	  MonoDevelop.Ide.Gui.Dialogs/RenameItemDialog.cs,
	  MonoDevelop.Ide.Gui.Pads/FileList.cs,
	  MonoDevelop.Ide.Gui.Pads/SearchResultPad.cs,
	  MonoDevelop.Ide.Gui.Pads/ErrorListPad.cs,
	  MonoDevelop.Ide.Gui/Document.cs,
	  MonoDevelop.Ide.Gui/AbstractViewContent.cs,
	  MonoDevelop.Ide.Gui/ProjectOperations.cs,
	  MonoDevelop.Ide.Gui/Workbench.cs,
	  MonoDevelop.Ide.Gui/DefaultWorkbench.cs, MonoDevelop.Ide.Gui/Ide.cs,
	  MonoDevelop.Ide.Tasks/CommentTasksView.cs: Applied changes that were
	  neccassary for to the new FileService.

2007-10-11  Mike Krüger <mkrueger@novell.com> 

	* MonoDevelop.Ide.Templates/CombineDescriptor.cs,
	  MonoDevelop.Ide.Templates/SingleFileDescriptionTemplate.cs,
	  MonoDevelop.Ide.Templates/CodeTranslationFileDescriptionTemplate.cs,
	  MonoDevelop.Ide.Templates/CombineEntryDescriptor.cs,
	  MonoDevelop.Ide.Templates/ProjectDescriptor.cs,
	  MonoDevelop.Ide.Commands/ToolsCommands.cs,
	  MonoDevelop.Ide.Commands/CustomStringTagProvider.cs,
	  MonoDevelop.Ide.Gui.Dialogs/TipOfTheDay.cs,
	  MonoDevelop.Ide.Gui.Dialogs/NewProjectDialog.cs,
	  MonoDevelop.Ide.Gui/DefaultStatusBarService.cs,
	  MonoDevelop.Ide.Gui/ProjectOperations.cs, MonoDevelop.Ide.Gui/Ide.cs,
	  MonoDevelop.Ide.Codons/FileFilterCodon.cs: Changed calls for the new
	  StringParser.

2007-10-10  Lluis Sanchez Gual <lluis@novell.com> 

	* MonoDevelop.Ide.Gui.OptionPanels/SelectStylePanel.cs, gtk-gui/gui.stetic,
	  gtk-gui/MonoDevelop.Ide.Gui.OptionPanels.SelectStylePanelWidget.cs:
	  Allow selecting Menu size for toolbars.

2007-10-10  Mike Krüger <mkrueger@novell.com> 

	* MonoDevelop.Ide.Gui.OptionPanels/SelectStylePanel.cs,
	  MonoDevelop.Ide.Gui/DefaultWorkbench.cs: Fixed "bug 324758 -
	  Configurable size of toolbar icons".

2007-10-09  Mike Krüger <mkrueger@novell.com> 

	* MonoDevelop.Ide.Commands/RefactoryCommands.cs: Refactory commands are now
	  using ambiences.

2007-10-09  Mike Krüger <mkrueger@novell.com> 

	* MonoDevelop.Ide.Gui/ProjectOperations.cs: added method to project
	  operations.

2007-10-08  Mike Krüger <mkrueger@novell.com> 

	* MonoDevelop.Ide.Commands/RefactoryCommands.cs: Fixed Bug 325223 -
	  Interface refactory doesn't implement correctly (4 bugs).

2007-10-08  Mike Krüger <mkrueger@novell.com> 

	* MonoDevelop.Ide.StandardHeader/StandardHeaderPanel.cs: Overworked the
	  standard header panel, fixing issue "Bug 331657 - Standard header
	  settings are not saved".

2007-10-05  Mike Krüger <mkrueger@novell.com> 

	* MonoDevelop.Ide.Gui.Content/TextEditorProperties.cs,
	  MonoDevelop.Ide.Templates/TextFileDescriptionTemplate.cs,
	  MonoDevelop.Ide.Templates/CodeDomFileDescriptionTemplate.cs: fixed bug
	  328817 - New created file use Tab with Convert Tab to spaces enabled.

2007-10-05  Ankit Jain  <jankit@novell.com>

	* MonoDevelop.Ide.Commands/ProjectCommands.cs
	(ExportProjectHandler.Update): Use CurrentSelectedCombineEntry instead
	of CurrentOpenCombine.

2007-10-05  Lluis Sanchez Gual <lluis@novell.com> 

	* MonoDevelop.Ide.Commands/RefactoryCommands.cs: Show 'go to base' command
	  only for classes. Fixes bug #325461.

2007-10-05  Lluis Sanchez Gual <lluis@novell.com> 

	* MonoDevelop.Ide.Gui.Pads.ProjectPad/FolderNodeBuilder.cs: Save the project
	  after adding a folder. Fixes bug #325467.

2007-10-04  Mike Krüger <mkrueger@novell.com> 

	* MonoDevelop.Ide.Tasks/TaskService.cs: Fixed bug 325537 - Task Pad not
	  clearing

2007-10-03  Zach Lute <zach.lute@gmail.com>

	* gtk-gui/MonoDevelop.Ide.Gui.Dialogs.NewLayoutDialog.cs, 
	  gtk-gui/gui.stetic: "New" button now returns "OK" response so new
	  layout will actually be created. (Bug #330104)

2007-10-03  Lluis Sanchez Gual <lluis@novell.com> 

	* MonoDevelop.Ide.Gui/Workbench.cs: Avoid crash in ShowNext/Previous when
	  the provided location does not have a valid file name.

2007-10-02  Lluis Sanchez Gual <lluis@novell.com> 

	* MonoDevelop.Ide.Gui.Content/CompletionTextEditorExtension.cs,
	  MonoDevelop.Ide.Commands/TextEditorCommands.cs,
	  MonoDevelop.Ide.addin.xml: Implemented the "Show Parameter List"
	  command. Added some overridables to CompletionTextEditorExtension to
	  support it.
	* MonoDevelop.Ide.Gui/IdeStartup.cs: Fix warning.

2007-10-02  Ben Motmans <ben.motmans@gmail.com>

	* MonoDevelop.Ide.Gui.Pads.ProjectPad/CombineNodeBuilder.cs: Disable the
	Delete command if the root combine is selected

2007-10-02  Lluis Sanchez Gual <lluis@novell.com> 

	* MonoDevelop.Ide.Gui.Content/CompletionTextEditorExtension.cs: Never insert
	  the namespace name of the class when completing a class from the
	  ctrl+space list. Fixes bug #328804.

2007-09-27  Lluis Sanchez Gual <lluis@novell.com> 

	* MonoDevelop.Ide.Gui.Dialogs/CombineEntryFeatureSelector.cs: Make sure
	  project features enabled by default are properly applied.
	* MonoDevelop.Ide.Gui.Pads/ErrorListPad.cs: Remove debug code.

2007-09-26  Lluis Sanchez Gual <lluis@novell.com> 

	* MonoDevelop.Ide.mdp: Fix warning level.
	* MonoDevelop.Ide.Gui/Workbench.cs: Use the TextEditorProperties class to
	  get the Properties object for the editor. Save the properties just after
	  closing the options dialog.

2007-09-26  Lluis Sanchez Gual <lluis@novell.com> 

	* icons/Icons.AboutImage, icons/SplashScreen.png: New logo.

2007-09-21  Lluis Sanchez Gual <lluis@novell.com> 

	* MonoDevelop.Ide.addin.xml: Bump MD version.

2007-09-21  Lluis Sanchez Gual <lluis@novell.com> 

	* MonoDevelop.Ide.Gui.Pads/TreeViewPad.cs: Revert last change, it's causing
	  a regression.

2007-09-21  Lluis Sanchez Gual <lluis@novell.com> 

	* MonoDevelop.Ide.Gui.Pads/TreeViewPad.cs: Always check HasChildNodes before
	  calling BuildChildNodes. Notice that extensions may add new nodes, even
	  if the original node builder returns HasChildNodes=false.

2007-09-20  Lluis Sanchez Gual <lluis@novell.com> 

	* MonoDevelop.Ide.Gui.Dialogs/OpenFileInSolutionDialog.cs: Make sure icons
	  are constructed in the gui thread (just in case). UpdateList doesn't
	  need to perform the search if the dialog is not visible. Fixes a crash
	  when hidding and showing the dialog.
	* MonoDevelop.Ide.Gui/IdeStartup.cs: Print unhandled exception to the
	  output.

2007-09-20  Lluis Sanchez Gual <lluis@novell.com> 

	* MonoDevelop.Ide.addin.xml: Added an Other section in the MD property
	  dialog and moved some options there to avoid too many branches.

2007-09-20  Lluis Sanchez Gual <lluis@novell.com> 

	* MonoDevelop.Ide.Gui/OutputProgressMonitor.cs,
	  MonoDevelop.Ide.Gui.Pads/DefaultMonitorPad.cs: Show output errors in
	  red.

2007-09-19  Lluis Sanchez Gual <lluis@novell.com> 

	* MonoDevelop.Ide.Gui.Pads/SearchResultPad.cs: Make ILocationListPad
	  implementation work again. GetSelected doesn't work for multi-selection
	  lists.
	* MonoDevelop.Ide.Gui.Pads/ErrorListPad.cs: Make sure GetNextLocation
	  returns the first row after a compilation. Looks like when the pad is
	  focused, the first row is automatically selected, so we need a flag to
	  ignore that selection if the list has been cleared out.

2007-09-19  Lluis Sanchez Gual <lluis@novell.com> 

	* gtk-gui/MonoDevelop.Ide.Gui.Dialogs.DeleteFileDialog.cs,
	  gtk-gui/MonoDevelop.Ide.Gui.Dialogs.EncapsulateFieldDialog.cs,
	  gtk-gui/MonoDevelop.Ide.Gui.OptionPanels.CodeGenerationPanelWidget.cs,
	  gtk-gui/MonoDevelop.Ide.Gui.OptionPanels.BuildPanelWidget.cs,
	  gtk-gui/MonoDevelop.Ide.Gui.Dialogs.IncludeFilesDialog.cs,
	  gtk-gui/MonoDevelop.Ide.Gui.OptionPanels.ExternalToolPanelWidget.cs,
	  gtk-gui/MonoDevelop.Ide.Gui.Dialogs.NewProjectDialog.cs,
	  gtk-gui/MonoDevelop.Ide.Gui.Dialogs.TipOfTheDayWindow.cs,
	  gtk-gui/MonoDevelop.Ide.Gui.OptionPanels.LoadSavePanelWidget.cs,
	  gtk-gui/MonoDevelop.Ide.Gui.Dialogs.FeatureSelectorDialog.cs,
	  gtk-gui/MonoDevelop.Ide.Gui.OptionPanels.SelectStylePanelWidget.cs:
	  Updated.
	* MonoDevelop.Ide.Gui/Workbench.cs: In SaveAll, make a copy of the documents
	  list, since it may change.
	* MonoDevelop.Ide.Gui/IdeStartup.cs: Registered exception handler in
	  GLib.ExceptionManager.

2007-09-15  Jérémie Laval <jeremie.laval@gmail.com>
 
	* MonoDevelop.Ide.Gui.Content/TextEditorProperties.cs: Added Properties property
	  that return the private Properties object to allow other class to suscribe to 
	  the PropertyChanged event.
 
2007-09-15  Andrés G. Aragoneses <knocte@gmail.com>

	* MonoDevelop.Ide.Gui.Pads.ProjectPad/ProjectFolderNodeBuilder.cs: align
	message style with rest of similar messages.
	* MonoDevelop.Ide.Gui.Pads.ProjectPad/ProjectNodeBuilder.cs: fix typo.
	* MonoDevelop.Ide.addin.xml: corrected bogus label, for l10n.
	* gtk-gui/gui.stetic: Fix typo in message, don't translate "page#" or "button#"
	texts, removed bogus labels from l10n.
	* MonoDevelop.Ide.mdp: Replace Gtk#2.10 with 2.8 references.

2007-09-15  Ankit Jain  <jankit@novell.com>

	* MonoDevelop.Ide.Gui/Ide.cs (IdeApp.Initialized): Rename this property
	to IsInitialized. And add new event named Initialized.

2007-09-14  Lluis Sanchez Gual <lluis@novell.com> 

	* gtk-gui/MonoDevelop.Ide.Gui.Dialogs.DeleteFileDialog.cs,
	  gtk-gui/MonoDevelop.Ide.SelectEncodingsDialog.cs,
	  gtk-gui/MonoDevelop.Ide.Gui.Dialogs.EncapsulateFieldDialog.cs,
	  gtk-gui/MonoDevelop.Ide.Gui.Dialogs.ExportProjectDialog.cs,
	  gtk-gui/MonoDevelop.Ide.Gui.Dialogs.ReplaceDialog.cs,
	  gtk-gui/MonoDevelop.Ide.Gui.OptionPanels.TasksPanelWidget.cs,
	  gtk-gui/MonoDevelop.Ide.Gui.OptionPanels.CodeGenerationPanelWidget.cs,
	  gtk-gui/MonoDevelop.Ide.Gui.Dialogs.OpenFileInSolutionDialog.cs,
	  gtk-gui/MonoDevelop.Ide.Gui.Dialogs.NewLayoutDialog.cs,
	  gtk-gui/MonoDevelop.Ide.Gui.Dialogs.NewFileDialog.cs,
	  gtk-gui/MonoDevelop.Ide.Gui.Dialogs.AddinLoadErrorDialog.cs,
	  gtk-gui/MonoDevelop.Ide.Gui.OptionPanels.BuildPanelWidget.cs,
	  gtk-gui/MonoDevelop.Ide.Gui.Dialogs.SelectReferenceDialog.cs,
	  gtk-gui/MonoDevelop.Ide.CodeTemplates.CodeTemplatePanelWidget.cs,
	  gtk-gui/MonoDevelop.Ide.Gui.OptionPanels.KeyBindingsPanel.cs,
	  gtk-gui/MonoDevelop.Ide.Gui.Dialogs.IncludeFilesDialog.cs,
	  gtk-gui/MonoDevelop.Ide.Gui.OptionPanels.ExternalToolPanelWidget.cs,
	  gtk-gui/MonoDevelop.Ide.Gui.Dialogs.NewProjectDialog.cs,
	  gtk-gui/generated.cs,
	  gtk-gui/MonoDevelop.Ide.Gui.Dialogs.ReplaceInFilesDialog.cs,
	  gtk-gui/MonoDevelop.Ide.Gui.Dialogs.RenameItemDialog.cs,
	  gtk-gui/MonoDevelop.Ide.Gui.Dialogs.TipOfTheDayWindow.cs,
	  gtk-gui/MonoDevelop.Ide.NewHeaderTemplateDialog.cs,
	  gtk-gui/MonoDevelop.Ide.Gui.OptionPanels.LoadSavePanelWidget.cs,
	  gtk-gui/MonoDevelop.Ide.Gui.Dialogs.CombineEntryFeatureSelector.cs,
	  gtk-gui/MonoDevelop.Ide.Gui.Dialogs.FeatureSelectorDialog.cs,
	  gtk-gui/MonoDevelop.Ide.Gui.OptionPanels.SelectStylePanelWidget.cs,
	  gtk-gui/MonoDevelop.Ide.Gui.OptionPanels.AddInsPanelWidget.cs,
	  gtk-gui/MonoDevelop.Ide.StandardHeaders.StandardHeaderPanel.cs: Updated.

2007-09-14  Mike Krüger <mkrueger@novell.com> 

	* MonoDevelop.Ide.Commands/RefactoryCommands.cs: Fixed 82823: Can't go to
	  class declaration.

2007-09-12  Lluis Sanchez Gual <lluis@novell.com> 

	* MonoDevelop.Ide.Gui.Pads.ProjectPad/LinkedFilesFolderNodeBuilder.cs,
	  MonoDevelop.Ide.Gui.Pads.ProjectPad/ProjectFileNodeBuilder.cs: Make sure
	  GetParentObject works for files external to projects. Fixes bug #82804.
	* MonoDevelop.Ide.Gui.Pads.ProjectPad/ProjectNodeBuilder.cs,
	  MonoDevelop.Ide.Gui/IdeStartup.cs: Fix warnings.

2007-09-12  Mike Krüger <mkrueger@novell.com> 

	* MonoDevelop.Ide.Commands/RefactoryCommands.cs: Implemented 82241: Can't
	  navigate to the base method.

2007-09-10  Michael Hutchinson <mhutchinson@novell.com> 

	* MonoDevelop.Ide.Templates/FileTemplate.cs: Add additional check to
	  IsValidName.
	* MonoDevelop.Ide.Templates/SingleFileDescriptionTemplate.cs: Add some more
	  substitution tags. New AddStandardHeader attribute can be used to enable
	  stanadrd headers; it defaults to disabled.
	* MonoDevelop.Ide.Templates/ParentProjectFileTemplateCondition.cs: Replace
	  RelativePath filter with ExcludedCreationPaths, PermittedCreationPaths,
	  RequiredFiles and ExcludedFiles filters.
	* MonoDevelop.Ide.Templates/CodeTranslationFileDescriptionTemplate.cs,
	  MonoDevelop.Ide.Templates/CodeDomFileDescriptionTemplate.cs: Set
	  AddStandardHeader to true if unset (these templates are always code
	  files).
	* MonoDevelop.Ide.Templates/PartialTypeFileTemplateCondition.cs: Add a FIXME
	  note.
	* MonoDevelop.Ide.Gui.Dialogs/NewFileDialog.cs: Fix missing null assignment
	  bug that made text field uneditable after selecting template with
	  IsFixedName set to true.

2007-09-10  Lluis Sanchez Gual <lluis@novell.com> 

	* MonoDevelop.Ide.Gui/ProjectOperations.cs: When restoring the active file
	  after opening a solution, make sure the document is not already
	  disposed. Should fix bug #82538. Also, store line/column information of
	  open files in the solution user preferences. 

2007-09-10   <> 

	* MonoDevelop.Ide.Tasks/UserTasksView.cs,
	  MonoDevelop.Ide.Tasks/CommentTasksView.cs: Worked on 82733: Tasklist
	  showing empty.

2007-09-07  Michael Hutchinson <mhutchinson@novell.com> 

	* MonoDevelop.Ide.Templates/PartialTypeFileTemplateCondition.cs: Add a
	  "Disabled" option to PartialTypeRequirement.

2007-09-07  Michael Hutchinson <mhutchinson@novell.com> 

	* MonoDevelop.Ide.Templates/FileTemplate.cs,
	  MonoDevelop.Ide.Templates/FileTemplateCondition.cs,
	  MonoDevelop.Ide.Templates/ParentProjectFileTemplateCondition.cs,
	  MonoDevelop.Ide.Templates/ClrVersionFileTemplateCondition.cs,
	  MonoDevelop.Ide.Templates/PartialTypeFileTemplateCondition.cs,
	  MonoDevelop.Ide.Gui.Dialogs/NewFileDialog.cs, MonoDevelop.Ide.addin.xml:
	  Add support for file templates with fixed names and for suggesting
	  default filenames. Add support for filtering on selected project
	  directory. Remove defunct FileTemplate.FileOptions element.
	* MonoDevelop.Ide.mdp, Makefile.am: Updated.

2007-09-07  Lluis Sanchez Gual <lluis@novell.com> 

	* MonoDevelop.Ide.Gui.Content/CompletionTextEditorExtension.cs,
	  MonoDevelop.Ide.Gui.Content/TextEditorExtension.cs, MonoDevelop.Ide.mdp,
	  Makefile.am: Split TextEditorExtension in two. All code related to code
	  completion has been moved to the new subclass
	  CompletionTextEditorExtension.
	* MonoDevelop.Ide.Templates/CodeTranslationFileDescriptionTemplate.cs: Fix
	  warning.

2007-09-07  Lluis Sanchez Gual <lluis@novell.com> 

	* MonoDevelop.Ide.Gui.Dialogs/ReplaceInFilesDialog.cs: Set the correct title
	  when not in replace mode. Fixes bug #82698.

2007-09-06  Michael Hutchinson <mhutchinson@novell.com> 

	* MonoDevelop.Ide.Templates/FileTemplate.cs,
	  MonoDevelop.Ide.Templates/FileTemplateCondition.cs,
	  MonoDevelop.Ide.addin.xml,
	  MonoDevelop.Ide.Codons/FileTemplateConditionTypeCodon.cs: Moved
	  project/language filtering code from NewFileDialog into file template
	  classes. Added an extension point (FileTemplateCondition) for extending
	  the filters.
	* MonoDevelop.Ide.Templates/ClrVersionFileTemplateCondition.cs: New
	  FileTemplateCondition to filter templates on project CLR version and on
	  whether partial types are supported.
	* MonoDevelop.Ide.Templates/PartialTypeFileTemplateCondition.cs: New
	  FileTemplateCondition to filter templates on whether partial types are
	  supported by the project.
	* MonoDevelop.Ide.Gui.Dialogs/NewFileDialog.cs: Move filtering code from the
	  dialog into the templates. Switch to generic collections. Re-enable
	  persisting selected category.
	* Makefile.am, MonoDevelop.Ide.mdp: Updated.

2007-09-06  Lluis Sanchez Gual <lluis@novell.com> 

	* MonoDevelop.Ide.Gui.Pads/TreeViewPad.cs,
	  MonoDevelop.Ide.Gui.Pads/NodeBuilder.cs: Made the tree view pad safer
	  against exceptions thrown by node builders implemented in add-ins.

2007-09-05  Michael Hutchinson <mhutchinson@novell.com> 

	* MonoDevelop.Ide.Templates/SingleFileDescriptionTemplate.cs: Add a property
	  to enable suppressing auto-opening the file (for CodeBehind).

2007-09-05  Michael Hutchinson <mhutchinson@novell.com> 

	* MonoDevelop.Ide.Templates/FileTemplate.cs: Add GetTemplateByID internal
	  method. Convert to generic collections.
	* MonoDevelop.Ide.Templates/FileTemplateReference.cs: New file template
	  class which allows project and file templates to reference existing file
	  templates by ID.
	* MonoDevelop.Ide.addin.xml, MonoDevelop.Ide.mdp, Makefile.am: Updated.

2007-09-05  Michael Hutchinson <mhutchinson@novell.com> 

	* MonoDevelop.Ide.Gui.Pads/NodeState.cs: Fix build.

2007-09-05  Mike Krüger <mkrueger@novell.com> 

	* MonoDevelop.Ide.Gui.Pads/NodeState.cs: Fixed little issue in NodeState.

2007-09-05  Mike Krüger <mkrueger@novell.com> 

	* MonoDevelop.Ide.Gui.Pads/TreeViewPad.cs,
	  MonoDevelop.Ide.Gui.Pads/NodeState.cs, MonoDevelop.Ide.Gui/Document.cs,
	  MonoDevelop.Ide.Gui/ProjectOperations.cs,
	  MonoDevelop.Ide.Gui/DefaultWorkbench.cs,
	  MonoDevelop.Ide.Gui/SdiWorkspaceLayout.cs: Updated to the
	  ICustomXmlSerializer infrastructure.

2007-09-05  Michael Hutchinson <mhutchinson@novell.com> 

	* MonoDevelop.Ide.Templates/CodeTranslationFileDescriptionTemplate.cs: Add
	  support for displaying the CodeDom autogeneration notice (useful for
	  designer-maintained partial classes).

2007-09-04  Lluis Sanchez Gual <lluis@novell.com> 

	* MonoDevelop.Ide.Gui.Pads/NodeState.cs: Option values must be loaded as
	  boolean.

2007-09-04  Michael Hutchinson <MHutchinson@novell.com> 

	* MonoDevelop.Ide.Templates/CodeTranslationFileDescriptionTemplate.cs: Use
	  non-deprecated CodeDom parse API. Some refactoring.
	* gtk-gui/MonoDevelop.Ide.Gui.Dialogs.TipOfTheDayWindow.cs: Updated.
	* MonoDevelop.Ide.Gui/ProjectOperations.cs: Show warnings.

2007-09-04  Mike Krüger <mkrueger@novell.com> 

	* MonoDevelop.Ide.Gui.Pads/NodeState.cs,
	  MonoDevelop.Ide.Gui/ProjectOperations.cs: Fixed a bug in user
	  preferences file persistence.

2007-09-04  Mike Krüger <mkrueger@novell.com> 

	* MonoDevelop.Ide.Gui/ProjectOperations.cs: Userpref errors are now catched
	  silently.
	* MonoDevelop.Ide.Tasks/Task.cs, MonoDevelop.Ide.Tasks/TaskService.cs: Fixed
	  remaining issue with bug 82282.

2007-09-03  Eric Butler <eric@extremeboredom.net>

	* MonoDevelop.Ide.Gui.Pads.ProjectPad/ProjectFolderNodeBuilder.cs,
	  MonoDevelop.Ide.addin.xml:
	  Add "Include To Project" menu item to Folders that recursively adds
	  files.

2007-09-03  Eric Butler <eric@extremeboredom.net>

	* MonoDevelop.Ide.Gui.Pads.ProjectPad/ProjectFileNodeBuilder.cs,
	  MonoDevelop.Ide.Gui.Pads.ProjectPad/ProjectFolderNodeBuilder.cs:
	  Highlight missing files and directories

2007-09-03  Mike Krüger <mkrueger@novell.com> 

	* MonoDevelop.Ide.Gui/DefaultWorkbench.cs: Removed some debug code.

2007-09-03  Lluis Sanchez Gual <lluis@novell.com> 

	* MonoDevelop.Ide.Gui/SdiWorkspaceLayout.cs: Added null check. Should fix
	  bug #82553.

2007-08-31  Mike Krüger <mkrueger@novell.com> 

	* MonoDevelop.Ide.CodeTemplates/CodeTemplatePanel.cs,
	  MonoDevelop.Ide.CodeTemplates/CodeTemplateService.cs,
	  MonoDevelop.Ide.CodeTemplates/TemplateCompletionDataProvider.cs,
	  MonoDevelop.Ide.Gui.Content/TextEditorProperties.cs,
	  MonoDevelop.Ide.Gui.OptionPanels/AddInsOptionsPanel.cs,
	  MonoDevelop.Ide.Gui.OptionPanels/LoadSavePanel.cs,
	  MonoDevelop.Ide.Gui.OptionPanels/BuildPanel.cs,
	  MonoDevelop.Ide.Gui.OptionPanels/ExternalToolPanel.cs,
	  MonoDevelop.Ide.Gui.OptionPanels/SelectStylePanel.cs,
	  MonoDevelop.Ide.Gui.OptionPanels/TasksOptionsPanel.cs,
	  MonoDevelop.Ide.Gui.OptionPanels/CodeGenerationPanel.cs,
	  MonoDevelop.Ide.Templates/FileTemplate.cs,
	  MonoDevelop.Ide.Templates/TextTemplate.cs,
	  MonoDevelop.Ide.Templates/ProjectTemplate.cs,
	  MonoDevelop.Ide.Commands/ViewCommands.cs,
	  MonoDevelop.Ide.Commands/FileCommands.cs,
	  MonoDevelop.Ide.Commands/ToolsCommands.cs,
	  MonoDevelop.Ide.Commands/EditCommands.cs,
	  MonoDevelop.Ide.Commands/CustomStringTagProvider.cs,
	  MonoDevelop.Ide.Commands/DebugCommands.cs,
	  MonoDevelop.Ide.Commands/WindowCommands.cs,
	  MonoDevelop.Ide.Commands/HelpCommands.cs,
	  MonoDevelop.Ide.ExternalTools/ExternalToolService.cs,
	  MonoDevelop.Ide.Gui.Pads.ProjectPad/ProjectSolutionPad.cs,
	  MonoDevelop.Ide.Gui.Pads.ProjectPad/FolderNodeBuilder.cs,
	  MonoDevelop.Ide.Gui.Dialogs/TipOfTheDay.cs,
	  MonoDevelop.Ide.Gui.Dialogs/IncludeFilesDialog.cs,
	  MonoDevelop.Ide.Gui.Dialogs/ReplaceDialog.cs,
	  MonoDevelop.Ide.Gui.Dialogs/DirtyFilesDialog.cs,
	  MonoDevelop.Ide.Gui.Dialogs/NewProjectDialog.cs,
	  MonoDevelop.Ide.Gui.Dialogs/FileSelectorDialog.cs,
	  MonoDevelop.Ide.Gui.Dialogs/CommonAboutDialog.cs,
	  MonoDevelop.Ide.Gui.Dialogs/WordCountDialog.cs,
	  MonoDevelop.Ide.Gui.Dialogs/ReplaceInFilesDialog.cs,
	  MonoDevelop.Ide.Gui.Dialogs/NewFileDialog.cs,
	  MonoDevelop.Ide.StandardHeader/StandardHeaderService.cs,
	  MonoDevelop.Ide.Gui.Pads/FileList.cs,
	  MonoDevelop.Ide.Gui.Pads/TreeViewPad.cs,
	  MonoDevelop.Ide.Gui.Pads/DefaultMonitorPad.cs,
	  MonoDevelop.Ide.Gui.Pads/TaskListPad.cs,
	  MonoDevelop.Ide.Gui.Pads/NodeState.cs,
	  MonoDevelop.Ide.Gui.Pads/SearchResultPad.cs,
	  MonoDevelop.Ide.Gui.Pads/FileListItem.cs,
	  MonoDevelop.Ide.Gui.Pads/FileScout.cs,
	  MonoDevelop.Ide.Gui.Pads/SolutionPad.cs,
	  MonoDevelop.Ide.Gui.Pads/InternalLogPad.cs,
	  MonoDevelop.Ide.Gui.Pads/ErrorListPad.cs,
	  MonoDevelop.Ide.Gui/Document.cs,
	  MonoDevelop.Ide.Gui/ViewCommandHandlers.cs,
	  MonoDevelop.Ide.Gui/OutputProgressMonitor.cs,
	  MonoDevelop.Ide.Gui/ProjectOperations.cs,
	  MonoDevelop.Ide.Gui/AddinUpdateHandler.cs,
	  MonoDevelop.Ide.Gui/Workbench.cs, MonoDevelop.Ide.Gui/IdeStartup.cs,
	  MonoDevelop.Ide.Gui/DefaultWorkbench.cs,
	  MonoDevelop.Ide.Gui/SdiWorkspaceLayout.cs,
	  MonoDevelop.Ide.Gui/ProgressMonitors.cs, MonoDevelop.Ide.Gui/Ide.cs,
	  MonoDevelop.Ide.Gui/TipOfTheDayStartupHandler.cs,
	  MonoDevelop.Ide.Gui/WorkbenchMemento.cs,
	  MonoDevelop.Ide.Codons/FileFilterCodon.cs,
	  MonoDevelop.Ide.Tasks/UserTasksView.cs,
	  MonoDevelop.Ide.Tasks/CommentTasksView.cs,
	  MonoDevelop.Ide.Tasks/TaskService.cs,
	  MonoDevelop.Ide.Gui.BrowserDisplayBinding/HtmlViewPane.cs,
	  MonoDevelop.Ide.Gui.BrowserDisplayBinding/BrowserDisplayBinding.cs,
	  MonoDevelop.Ide.Gui.Search/SearchOptions.cs,
	  MonoDevelop.Ide.Gui.Search/SearchProgressMonitor.cs,
	  MonoDevelop.Ide.Gui.Search/WildcardSearchStrategy.cs,
	  MonoDevelop.Ide.Gui.Search/BruteForceSearchStrategy.cs: Changes due to
	  new property infrastructure. Optimized the combine preferences routines.

2007-08-31  Ankit Jain  <jankit@novell.com>

	* MonoDevelop.Ide.Templates/SingleFileDescriptionTemplate.cs (Load): Add
	support for a 'BuildAction' attribute.

2007-08-28  Mike Krüger <mkrueger@novell.com> 

	* MonoDevelop.Ide.Gui/AbstractBaseViewContent.cs,
	  MonoDevelop.Ide.Gui/SdiWorkspaceWindow.cs: Fixed 81660+82491: Crash when
	  opening the Welcome-Page manually.

2007-08-24  Mike Krüger <mkrueger@novell.com> 

	* MonoDevelop.Ide.Gui.Dialogs/NewProjectDialog.cs: Fixed 82554: Creating new
	  project doesn't open it.

2007-08-21  Mike Krüger <mkrueger@novell.com> 

	* gtk-gui/MonoDevelop.Ide.StandardHeaders.StandardHeaderPanel.cs: Changed
	  standard header panel.

2007-08-21  Mike Krüger <mkrueger@novell.com> 

	* MonoDevelop.Ide.Tasks/TaskService.cs: Fixed 82496: Opening files causes
	  sigabrt.

2007-08-20  Mike Krüger <mkrueger@novell.com> 

	* MonoDevelop.Ide.Gui.Pads/ErrorListPad.cs, MonoDevelop.Ide.Tasks/Task.cs,
	  MonoDevelop.Ide.Tasks/TaskService.cs: Fixed bug 82282:Error list pad
	  should take into account line changes done in files.

2007-08-17  Mike Krüger <mkrueger@novell.com> 

	* MonoDevelop.Ide.CodeTemplates/CodeTemplate.cs,
	  MonoDevelop.Ide.CodeTemplates/CodeTemplateService.cs,
	  MonoDevelop.Ide.Gui.OptionPanels/ExternalToolPanel.cs,
	  MonoDevelop.Ide.Commands/ToolsCommands.cs,
	  MonoDevelop.Ide.ExternalTools/ExternalTool.cs,
	  MonoDevelop.Ide.ExternalTools/ExternalToolService.cs,
	  MonoDevelop.Ide.ExternalTools/ToolLoader.cs: Fixed bug 75807: Save
	  file for external tools. Re-wrote external tools subsystem, fixed
	  some possible issues in the code templates.

2007-08-16  Lluis Sanchez Gual <lluis@novell.com> 

	* gtk-gui/objects.xml: Assigned a better category to custom widgets.

2007-08-16  Lluis Sanchez Gual <lluis@novell.com> 

	* MonoDevelop.Ide.Gui/ViewCommandHandlers.cs,
	  MonoDevelop.Ide.Gui/SdiWorkspaceWindow.cs,
	  MonoDevelop.Ide.Gui/SdiWorkspaceLayout.cs: Redirection to the
	  ViewCommandHandlers object is now done in the notebook instead of in
	  SdiWorkspaceWindow. In this way those commands will be enabled even if
	  the focus is not in the editor (it can be in the notebook label). Fixes
	  bug #82217.

2007-08-16  Lluis Sanchez Gual <lluis@novell.com> 

	* MonoDevelop.Ide.Gui/StatusProgressMonitor.cs: Properly update the status
	  bar when multiple status progress monitors are running at the same time.
	  Fixes bug #82251.

2007-08-16  Mike Krüger <mkrueger@novell.com> 

	* MonoDevelop.Ide.Commands/FileCommands.cs,
	  MonoDevelop.Ide.Gui.Pads.ProjectPad/ProjectFileNodeBuilder.cs,
	  MonoDevelop.Ide.Gui.Pads.ProjectPad/ProjectNodeBuilder.cs,
	  MonoDevelop.Ide.Gui.Pads.ProjectPad/FolderNodeBuilder.cs,
	  MonoDevelop.Ide.Gui.Pads.ProjectPad/CombineNodeBuilder.cs,
	  MonoDevelop.Ide.Gui.Pads.ProjectPad/SystemFileNodeBuilder.cs,
	  MonoDevelop.Ide.addin.xml: Implemented Wish 82213: New command for
	  context menu: Open containing folder.
	
	  Added open in terminal option too (for folders). 

2007-08-14  Lluis Sanchez Gual <lluis@novell.com> 

	* MonoDevelop.Ide.Gui/Document.cs,
	  MonoDevelop.Ide.Gui/ViewCommandHandlers.cs: Implemented Reload command
	  in Document.
	* MonoDevelop.Ide.Gui/Workbench.cs: Added helper method for getting a
	  document from a file name. The documents collection must be read-only in
	  the client api.

2007-08-14  Lluis Sanchez Gual <lluis@novell.com> 

	* MonoDevelop.Ide.addin.xml, MonoDevelop.Ide.mdp, Makefile.am,
	  MonoDevelop.Ide.Codons/FileFilterCodon.cs: Moved FileFilterCodon from
	  MD.Projects to MD.Ide (where the extension point is actually defined).

2007-08-14  Ankit Jain  <jankit@novell.com>

	Fix bug #82253.
	* MonoDevelop.Ide.Gui/Workbench.cs (DeleteLayout): Invoke event handlers
	for LayoutChanged.
	* gtk-gui/gui.stetic: Set ResponseId to OK for New button of NewLayoutDialog.
	* gtk-gui/*: Update.

2007-08-14  Ankit Jain  <jankit@novell.com>

	Fix bug #82280.
	* MonoDevelop.Ide.Gui.Pads/SearchResultPad.cs: Add context menu with
	Open, Copy and SelectAll commands.

2007-08-14  Lluis Sanchez Gual <lluis@novell.com> 

	* MonoDevelop.Ide.Gui.OptionPanels/KeyBindingsPanel.cs,
	  options/KeyBindingSchemeEmacs.xml,
	  options/KeyBindingSchemeVisualStudio.xml,
	  options/KeyBindingSchemeDefault.xml, MonoDevelop.Ide.addin.xml,
	  MonoDevelop.Ide.mdp, Makefile.am, MonoDevelop.Ide.Gui/Ide.cs: Load key
	  bindings from an extension point. Moved key bindings files from
	  MD.Components to here.

2007-08-08  Levi Bard <taktaktaktaktaktaktaktaktaktak@gmail.com>

	* MonoDevelop.Ide.Gui.Dialogs/ReplaceInFilesDialog.cs, 
	  MonoDevelop.Ide.Gui.Dialogs/ReplaceDialog.cs, 
	  gtk-gui/gui.stetic: Change Entry for Find/Replace dialogs to ComboBoxEntry. 

2007-08-13  Lluis Sanchez Gual <lluis@novell.com> 

	* MonoDevelop.Ide.Gui.Dialogs/RenameItemDialog.cs, gtk-gui/gui.stetic,
	  gtk-gui/MonoDevelop.Ide.Gui.Dialogs.RenameItemDialog.cs: When perform
	  refactoring Rename on public class add posibility to rename file that
	  contains this class (interface). Patch by Sergey Shebanin.

2007-08-10  Lluis Sanchez Gual <lluis@novell.com> 

	* MonoDevelop.Ide.Gui.Pads/SearchResultPad.cs: Make the search results list
	  sortable. Fixes bug #82375.

2007-08-09  Lluis Sanchez Gual <lluis@novell.com> 

	* MonoDevelop.Ide.Gui.OptionPanels/KeyBindingsPanel.cs,
	  MonoDevelop.Ide.addin.xml, MonoDevelop.Ide.Gui/Workbench.cs,
	  MonoDevelop.Ide.Gui/SdiWorkspaceLayout.cs, MonoDevelop.Ide.Gui/Ide.cs:
	  Removed the CommandService class. Everything is done directly with
	  CommandManager. Moved all extension node types to MD.Components.

2007-08-09  Lluis Sanchez Gual <lluis@novell.com> 

	* MonoDevelop.Ide.Gui.Dialogs/NewProjectDialog.cs, gtk-gui/gui.stetic,
	  gtk-gui/MonoDevelop.Ide.Gui.Dialogs.NewProjectDialog.cs: The folder
	  entry in the new project dialog can now be loaded by stetic, no need to
	  create it from code.

2007-08-09  Lluis Sanchez Gual <lluis@novell.com> 

	* MonoDevelop.Ide.Templates/FileTemplate.cs,
	  MonoDevelop.Ide.Templates/FileDescriptionTemplate.cs,
	  MonoDevelop.Ide.Templates/ICombineEntryFeature.cs,
	  MonoDevelop.Ide.Templates/ProjectTemplate.cs,
	  MonoDevelop.Ide.Gui.Pads.ClassPad/MethodNodeBuilder.cs,
	  MonoDevelop.Ide.Gui.Pads.ClassPad/EventNodeBuilder.cs,
	  MonoDevelop.Ide.Gui.Pads.ClassPad/FieldNodeBuilder.cs,
	  MonoDevelop.Ide.Gui.Pads.ClassPad/PropertyNodeBuilder.cs,
	  MonoDevelop.Ide.Gui.Pads.ClassPad/ClassNodeBuilder.cs,
	  MonoDevelop.Ide.Gui.Pads.ClassPad/ProjectNodeBuilder.cs,
	  MonoDevelop.Ide.Gui.Pads.ClassPad/CombineNodeBuilder.cs,
	  MonoDevelop.Ide.Gui.Pads.ClassPad/NamespaceNodeBuilder.cs,
	  MonoDevelop.Ide.Gui.Pads.ProjectPad/ProjectFolderNodeBuilder.cs,
	  MonoDevelop.Ide.Gui.Pads.ProjectPad/ProjectNodeBuilder.cs,
	  MonoDevelop.Ide.Gui.Pads.ProjectPad/ProjectFileNodeBuilder.cs,
	  MonoDevelop.Ide.Gui.Pads.ProjectPad/CombineNodeBuilder.cs,
	  MonoDevelop.Ide.Gui.Pads.ProjectPad/ProjectReferenceFolderNodeBuilder.cs,
	  MonoDevelop.Ide.Gui.Pads.ProjectPad/UnknownEntryNodeBuilder.cs,
	  MonoDevelop.Ide.Gui.Pads.ProjectPad/ResourceFolderNodeBuilder.cs,
	  MonoDevelop.Ide.Gui.Pads.ProjectPad/SystemFileNodeBuilder.cs,
	  MonoDevelop.Ide.Gui.Pads.ProjectPad/ProjectReferenceNodeBuilder.cs,
	  MonoDevelop.Ide.Gui.Dialogs/FileSelectorDialog.cs,
	  MonoDevelop.Ide.Gui.Pads/TaskListPad.cs, MonoDevelop.Ide.addin.xml,
	  MonoDevelop.Ide.mdp, gtk-gui/gui.stetic, Makefile.am,
	  MonoDevelop.Ide.Gui/Document.cs,
	  MonoDevelop.Ide.Gui/DisplayBindingService.cs,
	  MonoDevelop.Ide.Gui/ProjectOperations.cs,
	  MonoDevelop.Ide.Gui/Workbench.cs,
	  MonoDevelop.Ide.Gui/DefaultWorkbench.cs,
	  MonoDevelop.Ide.Gui/SdiWorkspaceLayout.cs, MonoDevelop.Ide.Gui/Ide.cs:
	  Reorganized the extension point hierarchy. Embedded all add-in manifests
	  as resources.
	* gtk-gui/MonoDevelop.Ide.Gui.Dialogs.TipOfTheDayWindow.cs: Updated.

2007-08-03  Lluis Sanchez Gual <lluis@novell.com> 

	* MonoDevelop.Ide.Templates/CombineDescriptor.cs,
	  MonoDevelop.Ide.Gui.Dialogs/ReplaceInFilesDialog.cs,
	  MonoDevelop.Ide.StandardHeader/StandardHeaderService.cs: Avoid using the
	  ServiceManager for classes that are not registered as services.

2007-08-03  Lluis Sanchez Gual <lluis@novell.com> 

	* MonoDevelop.Ide/Services.cs, MonoDevelop.Ide.addin.xml,
	  MonoDevelop.Ide.Gui/DisplayBindingService.cs,
	  MonoDevelop.Ide.Gui/DefaultStatusBarService.cs,
	  MonoDevelop.Ide.Gui/BackgroundProgressMonitor.cs,
	  MonoDevelop.Ide.Gui/StatusProgressMonitor.cs,
	  MonoDevelop.Ide.Gui/Workbench.cs,
	  MonoDevelop.Ide.Gui/SdiWorkspaceLayout.cs, MonoDevelop.Ide.Gui/Ide.cs,
	  MonoDevelop.Ide.Gui/HelpViewer.cs, MonoDevelop.Ide.Tasks/TaskService.cs,
	  MonoDevelop.Ide.Gui.BrowserDisplayBinding/HtmlViewPane.cs: API cleanup.
	  Converted core services into regular classes.

2007-08-02  Ben Motmans <ben.motmans@gmail.com>

	* MonoDevelop.Ide.Gui.Pads.ClassPad/ClassNodeBuilder.cs,
	MonoDevelop.Ide.Gui.Pads.ClassPad/CombineNodeBuilder.cs,
	MonoDevelop.Ide.Gui.Pads.ClassPad/EventNodeBuilder.cs,
	MonoDevelop.Ide.Gui.Pads.ClassPad/FieldNodeBuilder.cs,
	MonoDevelop.Ide.Gui.Pads.ClassPad/MethodNodeBuilder.cs,
	MonoDevelop.Ide.Gui.Pads.ClassPad/NamespaceNodeBuilder.cs,
	MonoDevelop.Ide.Gui.Pads.ClassPad/PropertyNodeBuilder.cs,
	MonoDevelop.Ide.addin.xml: added context menu extension points

2007-08-02  Lluis Sanchez Gual <lluis@novell.com> 

	* MonoDevelop.Ide.Commands/ToolsCommands.cs,
	  MonoDevelop.Ide.Gui.Pads.ClassPad/ProjectNodeBuilder.cs,
	  MonoDevelop.Ide.Gui.Pads.ClassPad/CombineNodeBuilder.cs,
	  MonoDevelop.Ide.Gui.Pads.ClassPad/NamespaceNodeBuilder.cs,
	  MonoDevelop.Ide.Gui.Pads.ProjectPad/ProjectFolderNodeBuilder.cs,
	  MonoDevelop.Ide.Gui.Pads.ProjectPad/ProjectNodeBuilder.cs,
	  MonoDevelop.Ide.Gui.Pads.ProjectPad/ProjectSolutionPad.cs,
	  MonoDevelop.Ide.Gui.Pads.ProjectPad/CombineNodeBuilder.cs,
	  MonoDevelop.Ide.Gui.Pads.ProjectPad/ProjectReferenceFolderNodeBuilder.cs,
	  MonoDevelop.Ide.Gui.Pads.ProjectPad/ShowAllFilesBuilderExtension.cs,
	  MonoDevelop.Ide.Gui.Dialogs/OpenFileInSolutionDialog.cs,
	  MonoDevelop.Ide.Gui.Pads/FileList.cs,
	  MonoDevelop.Ide.Gui.Pads/DefaultMonitorPad.cs,
	  MonoDevelop.Ide.Gui.Pads/FileScout.cs,
	  MonoDevelop.Ide.Gui.Pads/SolutionPad.cs,
	  MonoDevelop.Ide.Gui.Pads/InternalLogPad.cs,
	  MonoDevelop.Ide.Gui.Pads/ErrorListPad.cs,
	  MonoDevelop.Ide.Gui/ConfigurationComboBox.cs,
	  MonoDevelop.Ide.Gui/LayoutComboBox.cs,
	  MonoDevelop.Ide.Gui/ProjectOperations.cs,
	  MonoDevelop.Ide.Gui/AddinUpdateHandler.cs,
	  MonoDevelop.Ide.Gui/StatusProgressMonitor.cs,
	  MonoDevelop.Ide.Gui/Workbench.cs,
	  MonoDevelop.Ide.Gui/DefaultWorkbench.cs, MonoDevelop.Ide.Gui/Ide.cs,
	  MonoDevelop.Ide.Tasks/UserTasksView.cs,
	  MonoDevelop.Ide.Tasks/TaskService.cs,
	  MonoDevelop.Ide.Tasks/CommentTasksView.cs,
	  MonoDevelop.Ide.Gui.Search/SearchReplaceInFilesManager.cs: Converted
	  DispatchService to a static class.

2007-08-01  Lluis Sanchez Gual <lluis@novell.com> 

	* gtk-gui/gui.stetic,
	  gtk-gui/MonoDevelop.Ide.Gui.Dialogs.DeleteFileDialog.cs,
	  gtk-gui/MonoDevelop.Ide.Gui.Dialogs.EncapsulateFieldDialog.cs,
	  gtk-gui/MonoDevelop.Ide.Gui.Dialogs.ExportProjectDialog.cs,
	  gtk-gui/MonoDevelop.Ide.Gui.Dialogs.FeatureSelectorDialog.cs,
	  gtk-gui/MonoDevelop.Ide.Gui.Dialogs.IncludeFilesDialog.cs,
	  gtk-gui/MonoDevelop.Ide.Gui.Dialogs.NewFileDialog.cs,
	  gtk-gui/MonoDevelop.Ide.Gui.Dialogs.NewLayoutDialog.cs,
	  gtk-gui/MonoDevelop.Ide.Gui.Dialogs.NewProjectDialog.cs,
	  gtk-gui/MonoDevelop.Ide.Gui.Dialogs.OpenFileInSolutionDialog.cs,
	  gtk-gui/MonoDevelop.Ide.Gui.Dialogs.RenameItemDialog.cs,
	  gtk-gui/MonoDevelop.Ide.Gui.Dialogs.ReplaceDialog.cs,
	  gtk-gui/MonoDevelop.Ide.Gui.Dialogs.ReplaceInFilesDialog.cs,
	  gtk-gui/MonoDevelop.Ide.Gui.Dialogs.SelectReferenceDialog.cs,
	  gtk-gui/MonoDevelop.Ide.Gui.Dialogs.TipOfTheDayWindow.cs,
	  gtk-gui/MonoDevelop.Ide.Gui.OptionPanels.KeyBindingsPanel.cs,
	  gtk-gui/MonoDevelop.Ide.NewHeaderTemplateDialog.cs,
	  gtk-gui/MonoDevelop.Ide.SelectEncodingsDialog.cs: Fix dialog
	  spacing.

2007-07-29  Zach Lute <zach.lute@gmail.com>

	* MonoDevelop.Ide.addin.xml,
	  MonoDevelop.Ide.Commands/TextEditorCommands.cs,
	  MonoDevelop.Ide.Gui/ViewCommandHandlers.cs:
	  Added MoveBlockUp and MoveBlockDown commands.

2007-07-30  Levi Bard <taktaktaktaktaktaktaktaktaktak@gmail.com>

	* MonoDevelop.Ide.Gui.Dialogs/AssemblyReferencePanel.cs:
	Changed assembly filters to match mixed-case extensions
	e.g. Dll, eXe

2007-08-01  Lluis Sanchez Gual <lluis@novell.com> 

	* MonoDevelop.Ide.Gui.Dialogs/NewFileDialog.cs, MonoDevelop.Ide.mdp,
	  gtk-gui/MonoDevelop.Ide.Gui.Dialogs.NewFileDialog.cs,
	  gtk-gui/gui.stetic, Makefile.am: Implemented the New File dialog
	  using Stetic.
	* gtk-gui/MonoDevelop.Ide.SelectEncodingsDialog.cs,
	  gtk-gui/MonoDevelop.Ide.Gui.OptionPanels.TasksPanelWidget.cs,
	  gtk-gui/MonoDevelop.Ide.Gui.Dialogs.OpenFileInSolutionDialog.cs,
	  gtk-gui/MonoDevelop.Ide.Gui.Dialogs.NewLayoutDialog.cs,
	  gtk-gui/MonoDevelop.Ide.Gui.Dialogs.AddinLoadErrorDialog.cs,
	  gtk-gui/MonoDevelop.Ide.Gui.Dialogs.SelectReferenceDialog.cs,
	  gtk-gui/MonoDevelop.Ide.CodeTemplates.CodeTemplatePanelWidget.cs,
	  gtk-gui/MonoDevelop.Ide.Gui.OptionPanels.KeyBindingsPanel.cs,
	  gtk-gui/MonoDevelop.Ide.Gui.Dialogs.IncludeFilesDialog.cs,
	  gtk-gui/MonoDevelop.Ide.Gui.OptionPanels.ExternalToolPanelWidget.cs,
	  gtk-gui/MonoDevelop.Ide.Gui.Dialogs.NewProjectDialog.cs: Updated.

2007-07-31  Lluis Sanchez Gual <lluis@novell.com> 

	* MonoDevelop.Ide.CodeTemplates/CodeTemplatePanel.cs,
	  MonoDevelop.Ide.Gui.OptionPanels/LoadSavePanel.cs,
	  MonoDevelop.Ide.Gui.OptionPanels/AddInsOptionsPanel.cs,
	  MonoDevelop.Ide.Gui.OptionPanels/BuildPanel.cs,
	  MonoDevelop.Ide.Gui.OptionPanels/ExternalToolPanel.cs,
	  MonoDevelop.Ide.Gui.OptionPanels/SelectStylePanel.cs,
	  MonoDevelop.Ide.Gui.OptionPanels/TasksOptionsPanel.cs,
	  MonoDevelop.Ide.Gui.OptionPanels/CodeGenerationPanel.cs,
	  MonoDevelop.Ide.Gui.OptionPanels/KeyBindingsPanel.cs, Base.glade,
	  MonoDevelop.Ide.Commands/ViewCommands.cs,
	  MonoDevelop.Ide.Gui.Dialogs/SelectReferenceDialog.cs,
	  MonoDevelop.Ide.Gui.Dialogs/AssemblyReferencePanel.cs,
	  MonoDevelop.Ide.Gui.Dialogs/TipOfTheDay.cs,
	  MonoDevelop.Ide.Gui.Dialogs/IncludeFilesDialog.cs,
	  MonoDevelop.Ide.Gui.Dialogs/SelectEncodingsDialog.cs,
	  MonoDevelop.Ide.Gui.Dialogs/ReplaceDialog.cs,
	  MonoDevelop.Ide.Gui.Dialogs/FileSelectorDialog.cs,
	  MonoDevelop.Ide.Gui.Dialogs/ReplaceInFilesDialog.cs,
	  MonoDevelop.Ide.Gui.Dialogs/NewLayoutDialog.cs,
	  MonoDevelop.Ide.Gui.Dialogs/AddinLoadErrorDialog.cs,
	  MonoDevelop.Ide.mdp,
	  gtk-gui/MonoDevelop.Ide.Gui.Dialogs.DeleteFileDialog.cs,
	  gtk-gui/MonoDevelop.Ide.SelectEncodingsDialog.cs,
	  gtk-gui/MonoDevelop.Ide.Gui.Dialogs.IncludeFilesDialog.cs,
	  gtk-gui/MonoDevelop.Ide.Gui.Dialogs.EncapsulateFieldDialog.cs,
	  gtk-gui/MonoDevelop.Ide.Gui.Dialogs.ExportProjectDialog.cs,
	  gtk-gui/MonoDevelop.Ide.Gui.Dialogs.ReplaceDialog.cs,
	  gtk-gui/MonoDevelop.Ide.Gui.OptionPanels.ExternalToolPanelWidget.cs,
	  gtk-gui/MonoDevelop.Ide.Gui.Dialogs.NewProjectDialog.cs,
	  gtk-gui/MonoDevelop.Ide.Gui.OptionPanels.TasksPanelWidget.cs,
	  gtk-gui/MonoDevelop.Ide.Gui.OptionPanels.CodeGenerationPanelWidget.cs,
	  gtk-gui/generated.cs,
	  gtk-gui/MonoDevelop.Ide.Gui.Dialogs.OpenFileInSolutionDialog.cs,
	  gtk-gui/MonoDevelop.Ide.Gui.Dialogs.ReplaceInFilesDialog.cs,
	  gtk-gui/MonoDevelop.Ide.Gui.Dialogs.RenameItemDialog.cs,
	  gtk-gui/MonoDevelop.Ide.Gui.Dialogs.NewLayoutDialog.cs,
	  gtk-gui/MonoDevelop.Ide.Gui.Dialogs.TipOfTheDayWindow.cs,
	  gtk-gui/MonoDevelop.Ide.Gui.Dialogs.AddinLoadErrorDialog.cs,
	  gtk-gui/MonoDevelop.Ide.NewHeaderTemplateDialog.cs,
	  gtk-gui/MonoDevelop.Ide.Gui.OptionPanels.LoadSavePanelWidget.cs,
	  gtk-gui/MonoDevelop.Ide.Gui.OptionPanels.BuildPanelWidget.cs,
	  gtk-gui/MonoDevelop.Ide.Gui.Dialogs.FeatureSelectorDialog.cs,
	  gtk-gui/MonoDevelop.Ide.Gui.OptionPanels.SelectStylePanelWidget.cs,
	  gtk-gui/MonoDevelop.Ide.CodeTemplates.CodeTemplatePanelWidget.cs,
	  gtk-gui/MonoDevelop.Ide.Gui.Dialogs.SelectReferenceDialog.cs,
	  gtk-gui/MonoDevelop.Ide.Gui.OptionPanels.KeyBindingsPanel.cs,
	  gtk-gui/MonoDevelop.Ide.Gui.OptionPanels.AddInsPanelWidget.cs,
	  gtk-gui/gui.stetic,
	  gtk-gui/MonoDevelop.Ide.StandardHeaders.StandardHeaderPanel.cs,
	  Makefile.am, MonoDevelop.Ide.Gui.Search/SearchReplaceManager.cs,
	  MonoDevelop.Ide.Gui.Search/SearchReplaceInFilesManager.cs: Migrated
	  all dialogs and windows to Stetic.

2007-07-30  Lluis Sanchez Gual <lluis@novell.com> 

	* MonoDevelop.Ide.Gui/SdiWorkspaceLayout.cs: Leave dragging mode when
	  changing the current layout, to avoid probles du to widget
	  relocation.

2007-07-26  Lluis Sanchez Gual <lluis@novell.com> 

	* MonoDevelop.Ide.Gui.Pads/InternalLogPad.cs: Fix nullref.

2007-07-25  Jeffrey Stedfast  <fejj@novell.com>

	* MonoDevelop.Ide.Gui.Dialogs/NewFileDialog.cs (OpenEvent): Check
	that okButton is sensititive. Fixes bug #82176.

2007-07-25  Lluis Sanchez Gual <lluis@novell.com> 

	* MonoDevelop.Ide.Gui.Pads/InternalLogPad.cs: Update the message log
	  only when it is visible.
	* MonoDevelop.Ide.mdp, Makefile.am: Updated.

2007-07-24  Mike Krüger <mkrueger@novell.com> 

	* MonoDevelop.Ide.Templates/SingleFileDescriptionTemplate.cs,
	  MonoDevelop.Ide.StandardHeader/StandardHeaderPanel.cs,
	  MonoDevelop.Ide.StandardHeader/StandardHeaderService.cs,
	  gtk-gui/MonoDevelop.Ide.StandardHeaders.StandardHeaderPanel.cs:
	  Worked on bug 82171: Unable to edit Standadr Headers contents.

2007-07-24  Mike Krüger <mkrueger@novell.com> 

	* MonoDevelop.Ide.Commands/FileCommands.cs,
	  MonoDevelop.Ide.Commands/FileTabCommands.cs,
	  MonoDevelop.Ide.addin.xml, MonoDevelop.Ide.Gui/Workbench.cs,
	  MonoDevelop.Ide.Gui/SdiWorkspaceLayout.cs: Added context menu for
	  the open documents in the file notebook.

2007-07-23  Lluis Sanchez Gual <lluis@novell.com> 

	* MonoDevelop.Ide.Gui.Content/IEditable.cs,
	  MonoDevelop.Ide.Gui/TextEditor.cs: Added methods for grouping
	  editing operations in an atomic undo unit.
	* MonoDevelop.Ide.Gui/ViewCommandHandlers.cs: Keep cursor position when
	  deleting a line. Fix some undo/redo issues. Fixes bug #82153.

2007-07-19  Lluis Sanchez Gual <lluis@novell.com> 

	* MonoDevelop.Ide.Commands/ViewCommands.cs: Minor fix.
	* MonoDevelop.Ide.Gui.Pads/DefaultMonitorPad.cs,
	  MonoDevelop.Ide.Gui.Pads/SearchResultPad.cs,
	  MonoDevelop.Ide.Gui/OutputProgressMonitor.cs,
	  MonoDevelop.Ide.Gui/ProgressMonitors.cs,
	  MonoDevelop.Ide.Gui.Search/SearchProgressMonitor.cs: Allow
	  'pinning' output and search result pads. Pinned pads won't be
	  reused (so they will keep the original results) until unpinned.
	* MonoDevelop.Ide.addin.xml, MonoDevelop.Ide.mdp, Makefile.am,
	  icons/pindown.png, icons/pinup.png: Added pushpin icons.
	* MonoDevelop.Ide.Gui/IPadContainer.cs: Fix bug in show/hide event
	  notification. Added Destroyed event, needed by the workbench so it
	  can properly update the pad list.
	* MonoDevelop.Ide.Gui/Workbench.cs,
	  MonoDevelop.Ide.Gui/SdiWorkspaceLayout.cs: When a pad is closed,
	  update the workbench pad list.
	* MonoDevelop.Ide.Gui/Pad.cs: The new destroy method allow removing a
	  pad from the workbench.

2007-07-19  Levi Bard <taktaktaktaktaktaktaktaktaktak@gmail.com>

	* MonoDevelop.Ide.Gui.Pads/SearchResultPad.cs: Clear status text on
	pad clear.

2007-07-19  Lluis Sanchez Gual <lluis@novell.com> 

	* MonoDevelop.Ide.StandardHeader/StandardHeaderService.cs: Generate
	  comments by default.
	* MonoDevelop.Ide.Gui/SdiWorkspaceWindow.cs: Fix nullref.

2007-07-19  Lluis Sanchez Gual <lluis@novell.com> 

	* MonoDevelop.Ide.Gui.OptionPanels/KeyBindingsPanel.cs: Show command
	  icons in the list.
	* MonoDevelop.Ide.Commands/ViewCommands.cs: The pad list doesn't show
	  checkboxes anymore. Instead, clicking on an option always brings
	  the pad to front.
	* MonoDevelop.Ide.Gui.Pads/TaskListPad.cs,
	  MonoDevelop.Ide.Gui.Pads/FileScout.cs: Pad icons are set in the xml
	  file.
	* MonoDevelop.Ide.addin.xml: Updated some pad icons.
	* MonoDevelop.Ide.mdp, Makefile.am, icons/system-file-manager.png: New
	  icon for the file pad.
	* MonoDevelop.Ide.Gui/Workbench.cs: Minor fix.
	* MonoDevelop.Ide.Gui/Pad.cs: Added icon property.

2007-07-18  Lluis Sanchez Gual <lluis@novell.com> 

	* MonoDevelop.Ide.Templates/FileTemplate.cs,
	  MonoDevelop.Ide.Templates/ProjectTemplate.cs: Support reading
	  templates from files, not only from resources.
	* MonoDevelop.Ide.addin.xml: Removed use of FileTemplateCodon. Removed
	  a bunch of obsolete attributes.
	* MonoDevelop.Ide.mdp, Makefile.am,
	  MonoDevelop.Ide.Codons/FileTemplateCodon.cs: Removed unused file.
	* MonoDevelop.Ide.Codons/ProjectTemplateCodon.cs: Rewritten to support
	  templates stored in files.

2007-07-18  Lluis Sanchez Gual <lluis@novell.com> 

	* MonoDevelop.Ide.Commands/TextEditorCommands.cs,
	  MonoDevelop.Ide.addin.xml,
	  MonoDevelop.Ide.Gui/ViewCommandHandlers.cs: Added new editor
	  commands.
	* MonoDevelop.Ide.Commands/HelpCommands.cs: New help command.
	* MonoDevelop.Ide.Gui/TextEditor.cs: Added new helper methods.

2007-07-18  Jeffrey Stedfast  <fejj@novell.com>

	* MonoDevelop.Ide.StandardHeader/StandardHeaderService.cs (Load): Only
	add the key/value pair to the user-defined templates if it is not the
	default. Also, set header = headerText when it /is/ the default rather
	than setting it to reader.Read () since that will return empty string
	once the header text had already been read.

2007-07-18  Lluis Sanchez Gual <lluis@novell.com> 

	* MonoDevelop.Ide.Gui.Content/IExtensibleTextEditor.cs,
	  MonoDevelop.Ide.Gui.Content/TextEditorExtension.cs,
	  MonoDevelop.Ide.Commands/TextEditorCommands.cs,
	  MonoDevelop.Ide.addin.xml, MonoDevelop.Ide.mdp, Makefile.am,
	  MonoDevelop.Ide.Gui/Document.cs,
	  MonoDevelop.Ide.Gui/ViewCommandHandlers.cs,
	  MonoDevelop.Ide.Gui/TextEditor.cs,
	  MonoDevelop.Ide.Gui/Workbench.cs: Included text editor extensions
	  in the commad route, so extensions can now implement command
	  handlers. Implemented the ShowCompletionWindow as a command.

2007-07-17  Jeffrey Stedfast  <fejj@gnome.org>

	* MonoDevelop.Ide.Gui.OptionPanels/KeyBindingsPanel.cs: Use cmd.Id
	as the key.

2007-07-18  Lluis Sanchez Gual <lluis@novell.com> 

	* MonoDevelop.Ide.Gui.OptionPanels/KeyBindingsPanel.cs,
	  MonoDevelop.Ide.addin.xml: Added support for command categories.
	* MonoDevelop.Ide.Commands/ToolsCommands.cs,
	  MonoDevelop.Ide.Gui.Pads/FileList.cs,
	  MonoDevelop.Ide.Gui/SdiWorkspaceLayout.cs: Removed debug code.
	* MonoDevelop.Ide.Gui.Dialogs/SelectEncodingsDialog.cs,
	  MonoDevelop.Ide.Gui.Dialogs/NewProjectDialog.cs,
	  MonoDevelop.Ide.Gui/SdiWorkspaceWindow.cs: Use the log service for
	  logging errors.
	* MonoDevelop.Ide.Gui.Pads/InternalLogPad.cs: Fix warning.
	* MonoDevelop.Ide.Gui/InternalLog.cs: Only fatal errors are notified in
	  the status bar.

2007-07-18  Lluis Sanchez Gual <lluis@novell.com> 

	* MonoDevelop.Ide.Gui.Pads/InternalLogPad.cs,
	  MonoDevelop.Ide.Gui/InternalLog.cs: Ignore debug messages for now.

2007-07-17  Lluis Sanchez Gual <lluis@novell.com> 

	* MonoDevelop.Ide.Gui.Pads/InternalLogPad.cs,
	  MonoDevelop.Ide.addin.xml, MonoDevelop.Ide.mdp, Makefile.am,
	  MonoDevelop.Ide.Gui/InternalLog.cs, MonoDevelop.Ide.Gui/Ide.cs:
	  Implemented a pad which shows the log messages generated by
	  MonoDevelop.
	* MonoDevelop.Ide.Gui/IdeStartup.cs: If the inotify watch handle limit
	  is too low, switch to managed watcher, to make sure watching works
	  even if it is slow.

2007-07-17  Lluis Sanchez Gual <lluis@novell.com> 

	* MonoDevelop.Ide.Gui.OptionPanels/LoadSavePanel.cs,
	  MonoDevelop.Ide.Gui.OptionPanels/ExternalToolPanel.cs,
	  MonoDevelop.Ide.Gui.Dialogs/EncapsulateFieldDialog.cs,
	  MonoDevelop.Ide.Gui.Dialogs/FileSelectorDialog.cs,
	  MonoDevelop.Ide.Gui.Dialogs/RenameItemDialog.cs,
	  MonoDevelop.Ide.Gui/SdiWorkspaceLayout.cs: Fix warnings.
	* MonoDevelop.Ide.Commands/RefactoryCommands.cs: No refactoring
	  commands for unsaved documents. Better than a crash.
	* MonoDevelop.Ide.Gui/ConfigurationComboBox.cs: Removed debug message.
	* MonoDevelop.Ide.Gui.Search/SearchReplaceManager.cs: ShowMessage
	  requires escaped text.

2007-07-17  Jeffrey Stedfast  <fejj@novell.com>

	* MonoDevelop.Ide.Gui.OptionPanels/KeyBindingsPanel.cs: New OptionPanel
	to allow customizing key bindings.

2007-07-13  Lluis Sanchez Gual <lluis@novell.com> 

	* MonoDevelop.Ide.Gui.Content/TextEditorExtension.cs: When showing the
	  completion window with ctrl+space, calculate the length of the text
	  to be replaced and store it in the completion context. Fixes bug
	  #82033.

2007-07-13  Mike Krüger <mkrueger@novell.com> 

	* MonoDevelop.Ide.Gui/SdiWorkspaceLayout.cs: Fixed bug
	  81349:double-click src tab => maximize.

2007-07-13  Mike Krüger <mkrueger@novell.com> 

	* MonoDevelop.Ide.Gui/SdiWorkspaceLayout.cs: Fixed bug 82073: Window
	  panes vanish permanently

2007-07-12  Lluis Sanchez Gual <lluis@novell.com> 

	* MonoDevelop.Ide.Gui/HelpViewer.cs: Don't crash if Gtk.HTML can't be
	  loaded. Fixes bug #81989.

2007-07-12  Mike Krüger <mkrueger@novell.com> 

	* MonoDevelop.Ide.Gui/SdiWorkspaceLayout.cs: Worked on Bugzilla Bug
	  81349. (toolbars and status bar are now shown).

2007-07-11  Lluis Sanchez Gual <lluis@novell.com> 

	* MonoDevelop.Ide.Templates/SingleFileDescriptionTemplate.cs,
	  MonoDevelop.Ide.Templates/CodeTranslationFileDescriptionTemplate.cs,
	  MonoDevelop.Ide.Templates/CodeDomFileDescriptionTemplate.cs,
	  MonoDevelop.Ide.Gui.Pads.ProjectPad/FolderNodeBuilder.cs: Fix
	  warnings.
	* Base.glade: Fixed some dialog titles.
	* MonoDevelop.Ide.Commands/ViewCommands.cs,
	  MonoDevelop.Ide.Gui.Pads/SearchResultPad.cs,
	  MonoDevelop.Ide.Gui.Pads/ILocationListPad.cs,
	  MonoDevelop.Ide.Gui.Pads/ErrorListPad.cs,
	  MonoDevelop.Ide.addin.xml, MonoDevelop.Ide.Gui/IPadContainer.cs,
	  MonoDevelop.Ide.Gui/Workbench.cs,
	  MonoDevelop.Ide.Gui/SdiWorkspaceLayout.cs,
	  MonoDevelop.Ide.Gui/Pad.cs: Implemented ShowNext and ShowPrevious
	  commands, which allows browsing through the list of errors or the
	  list of search results.
	* MonoDevelop.Ide.Gui.Dialogs/ReplaceDialog.cs: Removed the option for
	  searching through all files of the project, since it's already
	  implemented in "Find in Files".
	* MonoDevelop.Ide.mdp, Makefile.am: New file.

2007-07-10  Marcos David Marín Amador <MarcosMarin@gmail.com>

	* MonoDevelop.Ide.Gui.Pads.ClassPad/ProjectNodeBuilder.cs,
	  MonoDevelop.Ide/MonoDevelop.Ide.addin.xml: Added a context menu
	  for the project node.

2007-07-11  Mike Krüger <mkrueger@novell.com> 

	* MonoDevelop.Ide.StandardHeader/StandardHeaderService.cs: fixed bug
	  81996:Sharing violation of header template.

2007-07-09  Lluis Sanchez Gual <lluis@novell.com> 

	* MonoDevelop.Ide.Gui.Pads.ProjectPad/FolderNodeBuilder.cs: When adding
	  a folder, expand the parent folder so the new subfolder is shown.
	  It should fix bug #81984.

2007-07-09  Lluis Sanchez Gual <lluis@novell.com> 

	* MonoDevelop.Ide.Gui/Workbench.cs: Fix GetPad.

2007-07-09  Lluis Sanchez Gual <lluis@novell.com> 

	* MonoDevelop.Ide.mdp: Updated.
	* MonoDevelop.Ide.Gui/Document.cs: Set the correct default directory
	  when running the Save As command.

2007-07-06  Mike Krüger <mkrueger@novell.com> 

	* MonoDevelop.Ide.Templates/SingleFileDescriptionTemplate.cs: The
	  ${FileName} tag in headers gives now back the file name without the
	  path. New tags: ${FullFileName} gives back the fully qualified
	  name, ${Directory} gives back the directory the new file is created
	  in, ${FileNameWithoutExtension} gives back the file name without
	  extension.

2007-07-05  Jeffrey Stedfast  <fejj@novell.com>

	* MonoDevelop.Ide.Commands/RefactoryCommands.cs: Differentiate
	between Class, Enum, and Struct.

2007-07-05  Mike Krüger <mkrueger@novell.com> 

	* MonoDevelop.Ide.Gui.Pads/TreeViewPad.cs,
	  MonoDevelop.Ide.Gui.Pads/SolutionPad.cs,
	  MonoDevelop.Ide.Gui/Workbench.cs,
	  MonoDevelop.Ide.Tasks/UserTasksView.cs,
	  MonoDevelop.Ide.Tasks/CommentTasksView.cs,
	  MonoDevelop.Ide.Tasks/TaskService.cs: Changed source a bit due to
	  core refactorings.

2007-07-03  Mike Krüger <mkrueger@novell.com> 

	* MonoDevelop.Ide.CodeTemplates/CodeTemplateLoader.cs,
	  MonoDevelop.Ide.CodeTemplates/EditTemplateGroupDialog.cs,
	  MonoDevelop.Ide.CodeTemplates/EditTemplateDialog.cs,
	  MonoDevelop.Ide.CodeTemplates/CodeTemplateGroup.cs,
	  MonoDevelop.Ide.CodeTemplates/CodeTemplate.cs,
	  MonoDevelop.Ide.CodeTemplates/CodeTemplatePanel.cs,
	  MonoDevelop.Ide.CodeTemplates/CodeTemplateService.cs,
	  MonoDevelop.Ide.CodeTemplates/TemplateCompletionDataProvider.cs,
	  MonoDevelop.Ide.Gui.Dialogs/EditTemplateDialog.cs,
	  MonoDevelop.Ide.addin.xml: Refactored the code templates: They were
	  scattered over 3 places, now the code template feature is at one
	  place. Re-wrote the code template loading/saving (No slow
	  XmlDocument anymore).

2007-07-03  Mike Krüger <mkrueger@novell.com> 

	* MonoDevelop.Ide.Gui/DefaultWorkbench.cs,
	  MonoDevelop.Ide.Gui/IWorkbench.cs,
	  MonoDevelop.Ide.Gui/SdiWorkspaceLayout.cs: Moved the view and pad
	  collections to read only in the public api.

2007-07-03  Mike Krüger <mkrueger@novell.com> 

	* MonoDevelop.Ide.mdp, MonoDevelop.Ide.Gui/ProjectOperations.cs,
	  MonoDevelop.Ide.Gui/Workbench.cs,
	  MonoDevelop.Ide.Gui/DefaultWorkbench.cs,
	  MonoDevelop.Ide.Gui/IWorkbench.cs,
	  MonoDevelop.Ide.Tasks/TaskService.cs: Refactoring - removed some
	  custom collections and used generic collections instead.

2007-07-02  Balaji Rao <balajirrao@gmail.com>

	* Monodevelop.Ide.Gui/ProjectOperations.cs:
	Fixed and improved JumpToDeclaration method to support partial classes
	* MonoDevelop.Ide.Gui.Pads.ClassPad/MemberNodeCommandHandler.cs:
	Uses ProjectOperation.JumpToDeclaration() inplace of
	ProjectOperation.OpenDocument directly.

2007-07-02  Ben Motmans <ben.motmans@gmail.com>

	* MonoDevelop.Ide.Gui/ProjectOperations.cs:
	Added overloads for Execute and ExecuteFile with ExecutionContext parameter

2007-06-30  Lluis Sanchez Gual <lluis@novell.com> 

	* MonoDevelop.Ide.Gui.Dialogs/SelectReferenceDialog.cs,
	  MonoDevelop.Ide.Gui.Dialogs/GacReferencePanel.cs,
	  MonoDevelop.Ide.Gui/ProjectOperations.cs: Some changes to make the
	  select reference dialog easier to reuse.
	* MonoDevelop.Ide.mdp: Fix gtk versions.
	* Makefile.am: Flush.

2007-06-30  Lluis Sanchez Gual <lluis@novell.com> 

	* MonoDevelop.Ide.Gui.Dialogs/SelectReferenceDialog.cs,
	  MonoDevelop.Ide.Gui.Dialogs/GacReferencePanel.cs,
	  MonoDevelop.Ide.Gui/ProjectOperations.cs: Some changes to make the
	  select reference dialog easier to reuse.
	* MonoDevelop.Ide.mdp: Fix gtk versions.
	* Makefile.am: Flush.

2007-06-22  Jacob Ilsø Christensen <jacobilsoe@gmail.com> 

	* MonoDevelop.Ide.addin.xml: Adds Shift+Ctrl+F shortcut to "Find in
	  Files" and fixes two typos. Fixes bug #81821.

2007-06-22  Jacob Ilsø Christensen <jacobilsoe@gmail.com> 

	* MonoDevelop.Ide.Gui.Pads/ErrorListPad.cs: Removed code duplication.

2007-06-22  Jacob Ilsø Christensen <jacobilsoe@gmail.com> 

	* MonoDevelop.Ide.Gui/SdiWorkspaceLayout.cs: Use the new CloseClicked
	  event of TabLabel. Fixes bug #81890.

2007-06-22  Mike Krüger <mkrueger@novell.com> 

	Added MIT license to standard headers.

2007-06-20  Michael Hutchinson  <m.j.hutchinson@gmail.com>

	* MonoDevelop.Ide.StandardHeader/NewHeaderTemplateDialog.cs,
	  MonoDevelop.Ide.StandardHeader/StandardHeaderPanel.cs: Work around 
	  compiler bug(?) in Mono 1.2.4 where anonymous delegate scopes don't 
	  respect 'using' statements. Use explicit namespaces to avoid this.

2007-06-20  Mike Krüger <mkrueger@novell.com> 

	Worked on the standard header feature.

2007-06-19 Jacob Ilsø Christensen <jacobilsoe@gmail.com>

	* templates/EmptyEnum.xft.xml,
	  templates/EmptyStruct.xft.xml: Fixed typos.

2007-06-19 Jacob Ilsø Christensen <jacobilsoe@gmail.com>

	* Base.glade: Fixed casing of label text.

2007-06-18 Jacob Ilsø Christensen <jacobilsoe@gmail.com>

	* MonoDevelop.Ide.Gui.Pads/FileScout.cs: Use the configured
	default new project path as startup path. Fixes bug #79393.

2007-06-18  Mike Krüger <mkrueger@novell.com> 

	* MonoDevelop.Ide.Gui/SdiWorkspaceLayout.cs: Implemented maximize
	  editing area when double clicking on a tab. 
	
	  Described in http://bugzilla.ximian.com/show_bug.cgi?id=81349.

2007-06-13  Lluis Sanchez Gual <lluis@novell.com> 

	* MonoDevelop.Ide.Gui.Pads/TreeViewPad.cs: Reduce spacing between rows.
	* MonoDevelop.Ide.Gui.Pads/ErrorListPad.cs,
	  MonoDevelop.Ide.Gui/ProjectOperations.cs: Subscribing the EndBuild
	  event in ErrorListPad to show the error list after building doesn't
	  work anymore since pads are lazily loaded now.
	* gtk-gui/generated.cs: Made IconLoader internal.
	* gtk-gui/objects.xml: Updated.

2007-06-11  Lluis Sanchez Gual <lluis@novell.com> 

	* MonoDevelop.Ide.addin.xml: Show the help pad in the left by default.

2007-06-06  Lluis Sanchez Gual <lluis@novell.com> 

	* MonoDevelop.Ide.Gui/AbstractPadContent.cs: Removed unused property.

2007-06-06  Ankit Jain  <jankit@novell.com>

	* MonoDevelop.Ide.Gui.Pads.ProjectPad/ProjectNodeBuilder.cs (projectsByPath):
	Remove, unused.
	* MonoDevelop.Ide.Gui.Pads/ProjectPad/ShowAllFilesBuilderExtension.cs (projects):
	Change type from ArrayList to strongly typed List<Project>.
	* MonoDevelop.Ide.Gui/ProjectOperations.cs (CloseCombine): Remove handlers
	on the closed combine.

2007-05-31  Lluis Sanchez Gual <lluis@novell.com> 

	* MonoDevelop.Ide.Gui.Dialogs/CombineEntryFeatureSelector.cs: Show a
	  message when there are no available features for a project.
	* MonoDevelop.Ide.mdp: Remove useless deploy data.
	* gtk-gui/MonoDevelop.Ide.Gui.Dialogs.DeleteFileDialog.cs,
	  gtk-gui/generated.cs,
	  gtk-gui/MonoDevelop.Ide.Gui.Dialogs.OpenFileInSolutionDialog.cs,
	  gtk-gui/MonoDevelop.Ide.Gui.Dialogs.RenameItemDialog.cs,
	  gtk-gui/MonoDevelop.Ide.Gui.Dialogs.ExportProjectDialog.cs,
	  gtk-gui/MonoDevelop.Ide.Gui.Dialogs.EncapsulateFieldDialog.cs,
	  gtk-gui/MonoDevelop.Ide.Gui.Dialogs.FeatureSelectorDialog.cs,
	  gtk-gui/gui.stetic,
	  gtk-gui/MonoDevelop.Ide.Gui.Dialogs.NewProjectDialog.cs: Updated.

2007-05-29  Lluis Sanchez Gual <lluis@novell.com> 

	* MonoDevelop.Ide.Commands/RefactoryCommands.cs: Use the new
	  IType.SourceProject property to know if an IType can be changed
	  or not. CanJumpTo is not reliable since now MD allows jumping to
	  source code files taken from debug info of assemblies.
	* MonoDevelop.Ide.Gui/Workbench.cs: (OpenDocument) Columns are 1 based.

2007-05-29  Lluis Sanchez Gual <lluis@novell.com> 

	* MonoDevelop.Ide.Commands/RefactoryCommands.cs: In the refactoring
	  menu, show type and member names in bold.

2007-05-25  Jeffrey Stedfast  <fejj@novell.com>

	* MonoDevelop.Ide.Gui.Dialogs/EncapsulateFieldDialog.cs: Moved the
	logic that constructed the CodeDom property object into the
	IRefactorer implementation instead, allowing us to take advantage
	of the new code I wrote to generate a CodeTypeReference given an
	IReturnType.

2007-05-25  Jeffrey Stedfast  <fejj@novell.com>

	* MonoDevelop.Ide.Commands/RefactoryCommands.cs
	(ImplementInterface): Moved the bulk of the logic to
	CodeRefactorer.

2007-05-25  Lluis Sanchez Gual <lluis@novell.com> 

	* MonoDevelop.Ide.Templates/FileTemplate.cs,
	  MonoDevelop.Ide.Templates/FileDescriptionTemplate.cs,
	  MonoDevelop.Ide.Templates/ProjectTemplate.cs,
	  MonoDevelop.Ide.Gui/DisplayBindingService.cs: Properly handle
	  add-in unload events.
	* MonoDevelop.Ide.Gui/DefaultWorkbench.cs,
	  MonoDevelop.Ide.Gui/IWorkbenchLayout.cs,
	  MonoDevelop.Ide.Gui/SdiWorkspaceLayout.cs: Added support for
	  removing pads (needed for add-in unloading).

2007-05-23  Jeffrey Stedfast  <fejj@novell.com>

	* MonoDevelop.Ide.Gui.Content/TextEditorProperties.cs: Moved here
	from MonoDevelop.SourceEditor.Properties

	* MonoDevelop.Ide.Gui.Content/IndentStyle.cs: Moved here from
	MonoDevelop.SourceEditor.Gui

	* MonoDevelop.Ide.Templates/CodeDomFileDescriptionTemplate.cs:
	Check the TextEditorProperties settings for spaces vs tabs for
	indenting and how many spaces to use for an indent string.

2007-05-23  Lluis Sanchez Gual <lluis@novell.com> 

	* MonoDevelop.Ide.Gui.Pads/TreeViewPad.cs: Handle exceptions thrown
	  when renaming items. Fixes bug #81716.

2007-05-22  David Makovský (Yakeen) <yakeen@sannyas-on.net> 

	* MonoDevelop.Ide.addin.xml: Register new stock icons.
	* MonoDevelop.Ide.mdp, Makefile.am, icons/navigate-previous.png,
	  icons/navigate-next.png: Added icons.
	* MonoDevelop.Ide.Gui/NavigationHistory.cs: Use new icons.

2007-05-21  Lluis Sanchez Gual <lluis@novell.com> 

	* MonoDevelop.Ide.Gui/IdeStartup.cs: When it's not possible to connect
	  to a running MD instance using the socket, just delete the socket
	  file so a new session can be properly started. Removed connection
	  check in the socket listener which was always returning false. All
	  this fixes bug #81648.

2007-05-21  Lluis Sanchez Gual <lluis@novell.com> 

	* MonoDevelop.Ide.Gui.Dialogs/ReplaceInFilesDialog.cs: When validating
	  data, don't use the DocumentIteratorType property before it is set.
	  Fixes bug #81593.
	* MonoDevelop.Ide.addin.xml: Move the IDE to 'MonoDevelop Core'
	  category
	* MonoDevelop.Ide.Gui.Search/ForwardTextIterator.cs: Make sure this
	  class always runs in the GUI thread. Removed useless Assert which
	  is causing a null ref.
	* MonoDevelop.Ide.Gui.Search/AllOpenDocumentIterator.cs: Make sure this
	  class always runs in the GUI thread. Use Document.GetContent to get
	  content interfaces.

2007-05-21  Ankit Jain  <jankit@novell.com>

	* MonoDevelop.Ide.Commands/HelpCommands.cs:
	* MonoDevelop.Ide.Gui/Document.cs:
	* MonoDevelop.Ide.Gui/ProjectOperations.cs:
	* MonoDevelop.Ide.Gui.Dialogs/ReplaceInFilesDialog.cs:
	Ensure that Dialogs are Destroy()'ed.

2007-05-21  Ankit Jain  <jankit@novell.com>

	* MonoDevelop.Ide.Gui.Pads.ProjectPad/ResourceFolderNodeBuilder.cs:
	(AskFiles): Ensure that Destroy is called. Also, SetCurrentFolder.

2007-05-19  Lluis Sanchez Gual <lluis@novell.com> 

	* MonoDevelop.Ide.Gui.Pads.ProjectPad/FolderNodeBuilder.cs,
	  MonoDevelop.Ide.Gui/ProjectOperations.cs: Moved the code for adding
	  new files to a project from the solution tree to ProjectOperations,
	  so it can be reused.

2007-05-18  Ankit Jain  <jankit@novell.com>

	* MonoDevelop.Ide.Commands/ProjectCommands.cs
	(ExportProjectHandler.Update): Override. Should be enabled only if
	there is an open combine.

	* MonoDevelop.Ide.Gui/ProjectOperations.cs (Export): Ensure that
	Destroy is called.

2007-05-17  Jeffrey Stedfast  <fejj@novell.com>

	* MonoDevelop.Ide.Gui.Dialogs/EncapsulateFieldDialog.cs
	(OnOKClicked): Updated to pass the updateInternalRefs argument.

	* MonoDevelop.Ide.Commands/RefactoryCommands.cs (Update): Pass the
	editor.Text into UpdateFile() to fix a bug preventing the editor
	state from auto-updating and catching new fields as the user types
	them. Also fixed a bug which would show IMember, IType, IMember,
	IType (which looks odd).
	(BuildRefactoryMenuForItem): Keep a canJumpTo bool so we don't
	have to check it multiple times. Also check canJumpTo when adding
	an "Encapsulate Field" item (can't encapsulate it unless we have
	access to its declaration).
	(ImplementInterface): I was wrong, these still need to be in
	reverse order afterall.

2007-05-17  Lluis Sanchez Gual <lluis@novell.com> 

	* MonoDevelop.Ide.Gui.Pads/TreeViewPad.cs: If a node is being edited,
	  don't delegate commands to the node builders, since what's selected
	  is not the node, but the node label. In this way commands such as
	  Delete will be handled by the node Entry.

2007-05-17  Lluis Sanchez Gual <lluis@novell.com> 

	* MonoDevelop.Ide.Gui.Pads/SolutionPad.cs: Fill the tree if there is an
	  open combine when the pad is shown for the first time.

2007-05-17  Lluis Sanchez Gual <lluis@novell.com> 

	* MonoDevelop.Ide.Gui/SdiWorkspaceLayout.cs: A pad may already be
	  initialized but not yet added to the dock. So, a better way to know
	  when a pad needs to be added to the dock is just to check if the
	  dock already has a child or not.
	* MonoDevelop.Ide.Codons/PadCodon.cs: Removed duplicate property.

2007-05-17  Lluis Sanchez Gual <lluis@novell.com> 

	* MonoDevelop.Ide.Gui/SdiWorkspaceLayout.cs: Workaround to what seems
	  to be a gtk/gtk# bug.

2007-05-16  Jeffrey Stedfast  <fejj@novell.com>

	* MonoDevelop.Ide.Commands/RefactoryCommands.cs
	(ImplementInterface): Don't add items in reverse order anymore,
	the bug that caused items to appear in reverse order has now been
	fixed. Also, always update our klass variable to reference the
	most recent revision after each AddMember() call so that this
	works.
	(EscapeName): New method to help escape _'s in strings that will
	be used in a Gtk.Label so that they aren't interpreted by
	Gtk.Label as accels.
	(BuildRefactoryMenuForItem): Escape menu item names.

2007-05-16  Jeffrey Stedfast  <fejj@novell.com>

	* MonoDevelop.Ide.Gui.Dialogs/EncapsulateFieldDialog.cs
	(OnOKClicked): Updated to call refactorer.EncapsulateField() so
	that the get/set methods get filled-in approprietly for each
	language.

2007-05-16  Jeffrey Stedfast  <fejj@novell.com>

	* MonoDevelop.Ide.Gui.Dialogs/EncapsulateFieldDialog.cs: New
	dialog for encapsulating a single field.

	* MonoDevelop.Ide.Commands/RefactoryCommands.cs
	(BuildRefactoryMenuForItem): Add an "Encapsulate Field" menu item
	for all fiends.
	(EncapsulateField): Open an EncapsulateFieldDialog.

2007-05-15  Jeffrey Stedfast  <fejj@novell.com>

	* MonoDevelop.Ide.Commands/RefactoryCommands.cs
	(ImplementInterface): When implementing explicitly, trim what we
	can from the explicit name depending on the namespace and/or using
	statements the file contains.

2007-05-14  Lluis Sanchez Gual <lluis@novell.com> 

	* MonoDevelop.Ide.Gui.Dialogs/SplashScreen.cs: Make the splash screen a
	  toplevel instead of popup, it's less intrusive.
	* MonoDevelop.Ide.Gui.Dialogs/NewProjectDialog.cs: Always add the
	  generated combine entry to the solution. Disable the 'next' button
	  if the solution path entry is empty.

2007-05-14  Lluis Sanchez Gual <lluis@novell.com> 

	* MonoDevelop.Ide.Gui/SdiWorkspaceLayout.cs: Use the Expose event to
	  get notified the first time a pad is shown. The Realized even can
	  be fired sometimes even if the widget has not yet been shown.

2007-05-14  Lluis Sanchez Gual <lluis@novell.com> 

	* MonoDevelop.Ide.mdp, Makefile.am,
	  MonoDevelop.Ide.Gui/PadContentCollection.cs: Removed unused file.
	* MonoDevelop.Ide.Gui/IPadContent.cs, MonoDevelop.Ide.Gui/Workbench.cs,
	  MonoDevelop.Ide.Gui/ProgressMonitors.cs,
	  MonoDevelop.Ide.Gui/Pad.cs: Added ID paremeter to
	  Workbench.ShowPad. The ID is not part of IPadContent anymore. It
	  must be specified either in the addin.xml file or when calling
	  ShowPad.
	* MonoDevelop.Ide.Gui/IPadContainer.cs: Added Id property.
	* MonoDevelop.Ide.Gui/DefaultWorkbench.cs,
	  MonoDevelop.Ide.Gui/SdiWorkspaceLayout.cs,
	  MonoDevelop.Ide.Codons/PadCodon.cs: Added PadId property to
	  PadCodon. This property is the id set in the extension node, or one
	  specified by the user when calling ShowPad.

2007-05-14  Lluis Sanchez Gual <lluis@novell.com> 

	* MonoDevelop.Ide.Gui/SdiWorkspaceLayout.cs: Fix incorrect type check
	  in CreatePadContent. The pad codon can't be a widget, the check
	  must be done for the content pad. Restore the code that updates the
	  pad label when the title changes.
	* MonoDevelop.Ide.Gui/ProjectOperations.cs: Don't save the combine when
	  opening a new one.
	* MonoDevelop.Ide.Gui.Pads.ProjectPad/ProjectReferenceFolderNodeBuilder.cs:
	  Allow creating project references by dropping a project to the
	  references folder. Added check for cyclic references.
	* MonoDevelop.Ide.Gui.Dialogs/CombineEntryFeatureSelector.cs: Don't
	  allow unchecking features which are enabled by default.
	* MonoDevelop.Ide.addin.xml: Removed unused attributes.
	* MonoDevelop.Ide.Gui.Dialogs/DeleteFileDialog.cs,
	  MonoDevelop.Ide.Commands/RefactoryCommands.cs: Fix warning.
	* MonoDevelop.Ide.Commands/DebugCommands.cs,
	  MonoDevelop.Ide.Gui.Pads.ProjectPad/FolderNodeBuilder.cs,
	  MonoDevelop.Ide.Gui/Document.cs: Destroy file selector when done.

2007-05-11  Jeffrey Stedfast  <fejj@novell.com>

	* MonoDevelop.Ide.Commands/RefactoryCommands.cs (Update): If an
	interface was selected, find the class it is being implemented on
	to pass to BuildRefactoryMenuForItem().
	(BuildRefactoryMenuForItem): Now takes an IType argument for
	toplevel interface items so that we know which IType to implement
	the interface members on if the user requests to do so.
	(ImplementInterface): Implemented.

2007-05-11  Lluis Sanchez Gual <lluis@novell.com> 

	* MonoDevelop.Ide.StandardHeader/StandardHeaderService.cs: Don't
	  crash if the header file can't be found.

2007-05-10  Lluis Sanchez Gual <lluis@novell.com> 

	* MonoDevelop.Ide.Gui.Dialogs/NewProjectDialog.cs: Use modal dialogs
	  for error messages.
	* MonoDevelop.Ide.mdp, Makefile.am: Updated.

2007-05-10  Mike Krüger <mkrueger@novell.com>

	* MonoDevelop.Ide.Gui/Workbench.cs,
	  MonoDevelop.Ide.Gui/SdiWorkspaceLayout.cs,
	  MonoDevelop.Ide.Gui/ProgressMonitors.cs,
	  MonoDevelop.Ide.Codons/PadCodon.cs:
	Fixed bug in pad loading.
2007-05-09  Lluis Sanchez Gual <lluis@novell.com> 

	* MonoDevelop.Ide.mdp, Makefile.am: Reference shared assemblies from
	  the correct location.

2007-05-09  Mike Krüger <mkrueger@novell.com>
	* MonoDevelop.Ide.Gui.Pads/ErrorListPad.cs,
	  MonoDevelop.Ide.addin.xml,
	  MonoDevelop.Ide.Gui/IPadContent.cs,
	  MonoDevelop.Ide.Gui/IPadContainer.cs,
	  MonoDevelop.Ide.Gui/Workbench.cs,
	  MonoDevelop.Ide.Gui/DefaultWorkbench.cs,
	  MonoDevelop.Ide.Gui/IWorkbenchLayout.cs,
	  MonoDevelop.Ide.Gui/IWorkbench.cs,
	  MonoDevelop.Ide.Gui/SdiWorkspaceLayout.cs,
	  MonoDevelop.Ide.Gui/Pad.cs,
	  MonoDevelop.Ide.Codons/SolutionPadCodon.cs,
	  MonoDevelop.Ide.Codons/PadCodon.cs:
	 Worked on lazy loading of pads.

2007-05-08  Mike Krüger <mkrueger@novell.com> 

	* MonoDevelop.Ide.StandardHeader/StandardHeaderPanel.cs,
	  MonoDevelop.Ide.StandardHeader/StandardHeaderService.cs, 
	  MonoDevelop.Ide.Templates/SingleFileDescriptionTemplate.cs: Added 
	  standard header feature.
	  
2007-05-08  Lluis Sanchez Gual <lluis@novell.com> 

	* MonoDevelop.Ide.Gui/ProjectOperations.cs: Added some missing dispose
	  calls in backgroundLoadCombine.

2007-05-08  Jeffrey Stedfast  <fejj@novell.com>

	* MonoDevelop.Ide.Gui.Dialogs/RenameItemDialog.cs (OnOKClicked):
	Simplified and fixed to work where the param is not an IMethod
	param.

2007-05-07  Lluis Sanchez Gual <lluis@novell.com> 

	* MonoDevelop.Ide.Codons/TaskListViewCodon.cs,
	  MonoDevelop.Ide.Codons/NodeBuilderCodon.cs,
	  MonoDevelop.Ide.Codons/PadOptionCodon.cs,
	  MonoDevelop.Ide.Codons/DisplayBindingCodon.cs,
	  MonoDevelop.Ide.Codons/SolutionPadCodon.cs,
	  MonoDevelop.Ide.Codons/ProjectTemplateCodon.cs,
	  MonoDevelop.Ide.Codons/PadCodon.cs,
	  MonoDevelop.Ide.Codons/ContextPadCodon.cs,
	  MonoDevelop.Ide.Codons/FileTemplateCodon.cs,
	  MonoDevelop.Ide.Codons/FileTemplateTypeCodon.cs,
	  MonoDevelop.Ide.Codons/WorkbenchContextCodon.cs: Use the
	  Mono.Addins attributes to provide extension documentation.

2007-05-06  Michael Hutchinson  <m.j.hutchinson@gmail.com>

	* MonoDevelop.Ide.Codons/LanguageActiveCondition.cs: Check using 
	Project.SupportedLanguages instead of DotNetProject.LanguageName 
	so it works with non-.NET languages.

2007-05-04  Jeffrey Stedfast  <fejj@novell.com>

	* MonoDevelop.Ide.Gui/ProjectOperations.cs (Export): Removed
	unused variable.

	* MonoDevelop.Ide.Commands/RefactoryCommands.cs
	(BuildRefactoryMenuForItem): Don't recurse for IMembers anymore,
	this is now handled elsewhere. Also moved the Rename item to below
	the "Find references" action and changed the IField and IParameter
	label format.
	(Update): Flatten the menu tree a bit by moving IMember refactory
	items to the toplevel menu and also eliminate adding
	duplicate-named items in the menu due to one being the base-class
	implementation of a method the user selected.

2007-05-04  David Makovský (Yakeen) <yakeen@sannyas-on.net> 

	* MonoDevelop.Ide.Commands/RefactoryCommands.cs: Don't look for
	  references to private fields in whole solution.

2007-05-04  Lluis Sanchez Gual <lluis@novell.com> 

	* MonoDevelop.Ide.Gui.OptionPanels/AddInsOptionsPanel.cs,
	  MonoDevelop.Ide.Gui.OptionPanels/BuildPanel.cs,
	  MonoDevelop.Ide.Gui.OptionPanels/SelectStylePanel.cs,
	  MonoDevelop.Ide.Gui.OptionPanels/CodeGenerationPanel.cs,
	  MonoDevelop.Ide.Templates/FileTemplate.cs,
	  MonoDevelop.Ide.Templates/FileDescriptionTemplate.cs,
	  MonoDevelop.Ide.Templates/ICombineEntryFeature.cs,
	  MonoDevelop.Ide.Templates/ProjectTemplate.cs,
	  MonoDevelop.Ide.Commands/ViewCommands.cs,
	  MonoDevelop.Ide.Commands/FileCommands.cs,
	  MonoDevelop.Ide.Commands/ToolsCommands.cs,
	  MonoDevelop.Ide.Commands/EditCommands.cs,
	  MonoDevelop.Ide.Commands/CustomStringTagProvider.cs,
	  MonoDevelop.Ide.Commands/DebugCommands.cs,
	  MonoDevelop.Ide.Gui.Dialogs/NewProjectDialog.cs,
	  MonoDevelop.Ide.Gui.Dialogs/FileSelectorDialog.cs,
	  MonoDevelop.Ide.Gui.Dialogs/NewFileDialog.cs,
	  MonoDevelop.Ide.Gui.Dialogs/AddinLoadErrorDialog.cs,
	  MonoDevelop.Ide.Gui.Pads/TreeViewPad.cs,
	  MonoDevelop.Ide.Gui.Pads/TaskListPad.cs, MonoDevelop.Ide.addin.xml,
	  MonoDevelop.Ide.mdp, Makefile.am,
	  MonoDevelop.Ide.Gui/IViewContent.cs,
	  MonoDevelop.Ide.Gui/Document.cs,
	  MonoDevelop.Ide.Gui/DisplayBindingService.cs,
	  MonoDevelop.Ide.Gui/AbstractViewContent.cs,
	  MonoDevelop.Ide.Gui/ViewCommandHandlers.cs,
	  MonoDevelop.Ide.Gui/ProjectOperations.cs,
	  MonoDevelop.Ide.Gui/AddinUpdateHandler.cs,
	  MonoDevelop.Ide.Gui/Workbench.cs,
	  MonoDevelop.Ide.Gui/IdeStartup.cs,
	  MonoDevelop.Ide.Gui/DefaultWorkbench.cs,
	  MonoDevelop.Ide.Gui/SdiWorkspaceLayout.cs,
	  MonoDevelop.Ide.Gui/Ide.cs,
	  MonoDevelop.Ide.Codons/TaskListViewCodon.cs,
	  MonoDevelop.Ide.Codons/NodeBuilderCodon.cs,
	  MonoDevelop.Ide.Codons/PadOptionCodon.cs,
	  MonoDevelop.Ide.Codons/DisplayBindingCodon.cs,
	  MonoDevelop.Ide.Codons/SolutionPadCodon.cs,
	  MonoDevelop.Ide.Codons/ProjectTemplateCodon.cs,
	  MonoDevelop.Ide.Codons/LanguageActiveCondition.cs,
	  MonoDevelop.Ide.Codons/PadCodon.cs,
	  MonoDevelop.Ide.Codons/ContextPadCodon.cs,
	  MonoDevelop.Ide.Codons/WorkbenchContextCondition.cs,
	  MonoDevelop.Ide.Codons/FileTemplateCodon.cs,
	  MonoDevelop.Ide.Codons/ProjectOpenCondition.cs,
	  MonoDevelop.Ide.Codons/WindowOpenCondition.cs,
	  MonoDevelop.Ide.Codons/FileTemplateTypeCodon.cs,
	  MonoDevelop.Ide.Codons/CombineOpenCondition.cs,
	  MonoDevelop.Ide.Codons/ProjectActiveCondition.cs,
	  MonoDevelop.Ide.Codons/WindowActiveCondition.cs,
	  MonoDevelop.Ide.Codons/WorkbenchContextCodon.cs: Migration to
	  Mono.Addins.

2007-05-03  David Makovský (Yakeen) <yakeen@sannyas-on.net> 

	* MonoDevelop.Ide.Gui.Pads/ErrorListPad.cs: Port menu to actions api,
	  added Jump to command and customization of columns.
	* MonoDevelop.Ide.Tasks/CommentTasksView.cs: Use SelectedTask
	  everywhere.

2007-05-03  Jeffrey Stedfast  <fejj@novell.com>

	* MonoDevelop.Ide.Commands/RefactoryCommands.cs
	(BuildRefactoryMenuForItem): Fixed logic for deciding if an item
	could be renamed.

	* MonoDevelop.Ide.Gui.Dialogs/RenameItemDialog.cs (OnOKClicked):
	Allow renaming of LocalVariables and IParameters.

2007-05-03  David Makovský (Yakeen) <yakeen@sannyas-on.net> 

	* MonoDevelop.Ide.Tasks/CommentTasksView.cs: Port menu to action based,
	  add go to and delete commands. Added customization of columns
	  visibility.
	* MonoDevelop.Ide.Tasks/TaskService.cs: use .Net 2.0 style Split for
	  safer behaviour

2007-05-03  Lluis Sanchez Gual <lluis@novell.com> 

	* MonoDevelop.Projects/Combine.cs,
	  MonoDevelop.Projects/CombineEntryEventArgs.cs,
	  MonoDevelop.Projects.Parser/DefaultParserService.cs: Added a
	  Reloading property to the argument of the entry add/remove events
	  of Combine, which is set to true if the entry is being only
	  reloaded, not actually removed/added to the combine.

2007-05-02  Jeffrey Stedfast  <fejj@novell.com>

	* MonoDevelop.Ide.Gui.Dialogs/RenameItemDialog.cs: Connect to the
	"activated" signal on the GtkEntry box and make it "click" the OK
	button.

2007-05-01  Jeffrey Stedfast  <fejj@novell.com>

	* MonoDevelop.Ide.Gui/ProjectOperations.cs (CodeRefactorer): Set
	the TextFileProfider for the refactoer to the
	OpenDocumentFileProvider.
	(OpenDocumentFileProvider): Copied here from another
	location... really need to consolidate the two.

	* MonoDevelop.Ide.Tasks/CommentTasksView.cs: Removed unused
	solutionLoaded variable.

	* MonoDevelop.Ide.Gui/Workbench.cs: Got rid of unused guiLock
	variable.

	* MonoDevelop.Ide.Gui.Dialogs/RenameItemDialog.cs: New dialog
	class for renaming an item (be it a class, interface, whatever).

	* MonoDevelop.Ide.Commands/RefactoryCommands.cs (Rename):
	Implemented.

2007-04-27  Mike Kestner  <mkestner@novell.com>

	* MonoDevelop.Ide.Gui/SdiWorkspaceWindow.cs: can't destroy after
	dispose.  Just Destroy.

2007-04-27  Ankit Jain  <jankit@novell.com>

	* MonoDevelop.Ide.Gui.Dialogs/CommonAboutDialog.cs: Added my name too

2007-04-26  Jeffrey Stedfast  <fejj@novell.com>

	* MonoDevelop.Ide.Gui.Dialogs/SharpDevelopAboutPanels.cs: Updated
	the (c) year to include 2007.

	* MonoDevelop.Ide.Gui.Dialogs/CommonAboutDialog.cs: Added my name
	to the list of contributors :)

2007-04-26  Lluis Sanchez Gual <lluis@novell.com> 

	* MonoDevelop.Ide.Templates/ICombineEntryFeature.cs,
	  MonoDevelop.Ide.Gui.Dialogs/NewProjectDialog.cs,
	  gtk-gui/MonoDevelop.Ide.Gui.Dialogs.NewProjectDialog.cs:
	  Implemented the new project dialog using stetic. Implemented
	  support for 'project features'.
	* MonoDevelop.Ide.Commands/FileCommands.cs: Moved new project dialog
	  creation to ProjectOperations.NewProject().
	* MonoDevelop.Ide.Gui.Pads.ProjectPad/ProjectFileNodeBuilder.cs,
	  MonoDevelop.Ide.Gui.Pads.ProjectPad/SystemFileNodeBuilder.cs: Use
	  the desktop file icon for files which don't have one assigned in
	  MD.
	* MonoDevelop.Ide.Gui.Dialogs/CombineEntryFeatureSelector.cs,
	  MonoDevelop.Ide.Gui.Dialogs/FeatureSelectorDialog.cs,
	  gtk-gui/objects.xml,
	  gtk-gui/MonoDevelop.Ide.Gui.Dialogs.CombineEntryFeatureSelector.cs,
	  gtk-gui/MonoDevelop.Ide.Gui.Dialogs.FeatureSelectorDialog.cs:
	  Implemented new project feature selector widget, used in the new
	  project dialog.
	* MonoDevelop.Ide.addin.xml,
	  MonoDevelop.Ide.Gui/DefaultDisplayBinding.cs: Added new
	  ProjectFeatures extension point. Added a default display binding to
	  be used as reference when registering other display bindings (so
	  they can be added before the default binding if needed).
	* MonoDevelop.Ide.mdp, Makefile.am: Added new files.
	* gtk-gui/generated.cs,
	  gtk-gui/MonoDevelop.Ide.Gui.Dialogs.OpenFileInSolutionDialog.cs,
	  gtk-gui/MonoDevelop.Ide.Gui.Dialogs.ExportProjectDialog.cs,
	  gtk-gui/gui.stetic: Updated.
	* MonoDevelop.Ide.Gui/ProjectOperations.cs: Implemented the NewProject
	  command. In CreateCombineEntry, moved the code that adds the new
	  entry to the combine to the NewProjectDialog.

2007-04-25  Jeffrey Stedfast  <fejj@novell.com>

	* MonoDevelop.Ide.Gui/NavigationService.cs (LogNavPoint): Don't
	allow the history list to grow larger than 100 navpoints - if we
	try to add more, begin removing the oldest nav points.

2007-04-24  Lluis Sanchez Gual <lluis@novell.com> 

	* MonoDevelop.Ide.Commands/FileCommands.cs: Properly destroy the file
	  selector dialog.

2007-04-24  Lluis Sanchez Gual <lluis@novell.com> 

	* MonoDevelop.Ide.Gui.Pads.ProjectPad/ProjectNodeBuilder.cs,
	  MonoDevelop.Ide.Gui.Pads.ProjectPad/CombineNodeBuilder.cs: Show the
	  options dialog when double-clicking on a project or solution.
	* MonoDevelop.Ide.Gui.Pads.ProjectPad/ResourceFolderNodeBuilder.cs:
	  Allow setting a project file as resource when dragged to the
	  resources folder.

2007-04-21  Lluis Sanchez Gual <lluis@novell.com> 

	* MonoDevelop.Ide.Gui/ProjectOperations.cs: Track api changes.

2007-04-20  Ben Motmans  <ben.motmans@gmail.com>

	* MonoDevelop.Ide.Gui.Pads/ErrorListPad.cs:
	Include a "show error reference" item in the popup menu
	* MonoDevelop.Ide.Tasks/Task.cs: store the ErrorNumber

2007-04-19  Lluis Sanchez Gual <lluis@novell.com> 

	* MonoDevelop.Ide.Templates/CombineEntryDescriptor.cs: Track api
	  changes.
	* MonoDevelop.Ide.Commands/ProjectCommands.cs,
	  MonoDevelop.Ide.addin.xml: Moved deploy commands definition to the
	  deploy add-in. Registered new export command.
	* MonoDevelop.Ide.Gui.Pads.ProjectPad/ProjectSolutionPad.cs: Properly
	  update the currently selected combine entry.
	* MonoDevelop.Ide.Gui.Pads.ProjectPad/UnknownEntryNodeBuilder.cs: Allow
	  removing unknown combine entries.
	* MonoDevelop.Ide.Gui.Dialogs/ExportProjectDialog.cs,
	  MonoDevelop.Ide.mdp,
	  gtk-gui/MonoDevelop.Ide.Gui.Dialogs.ExportProjectDialog.cs,
	  gtk-gui/gui.stetic, Makefile.am: Added project export dialog.
	* MonoDevelop.Ide.Gui/ProjectOperations.cs: Keep track of the currently
	  selected combine entry. Implemented project export command. Added
	  method for saving generic combine entries. Removed old deploy code.
	* MonoDevelop.Ide.Gui/ProgressMonitors.cs: Added null check.

2007-04-18  Lluis Sanchez Gual <lluis@novell.com> 

	* MonoDevelop.Ide.Gui.Pads.ProjectPad/ProjectFileNodeBuilder.cs:
	  Changed the label of the Delete command to "Remove", since that
	  command does not delete files, it removes files from a project.

2007-04-18  Ankit Jain <jankit@novell.com> 

	Add new DeleteFileDialog.
	* MonoDevelop.Ide.Gui.Pads.ProjectPad/ProjectFileNodeBuilder.cs (RemoveItem): Use the new
	  DeleteFileDialog.
	* MonoDevelop.Ide.Gui.Dialogs/DeleteFileDialog.cs,
	  gtk-gui/MonoDevelop.Ide.Gui.Dialogs.DeleteFileDialog.cs: New.
	* MonoDevelop.Ide.mdp, Makefile.am: Updated.
	* gtk-gui/gui.stetic: Updated to add the new dialog.

2007-04-13  Jeffrey Stedfast  <fejj@novell.com>

	* MonoDevelop.Ide.Commands/RefactoryCommands.cs
	(BuildRefactoryMenuForItem): If we can jump to the definition of
	any member, we can also rename it - so add a Rename menu item. If
	an interface is selected, add 2 menu items: "Implement Interface
	(implicit)" and "Implement Interface (explicit)".  If a class is
	selected, add the same 2 menu items as we do for interfaces, but
	attach submenus to those items listing the possible interfaces to
	implement.

2007-04-11  Jeffrey Stedfast  <fejj@novell.com>

	* MonoDevelop.Ide.Gui/IViewHistory.cs: Moved to
	MonoDevelop.Ide.Gui.Content

2007-04-10  Jeffrey Stedfast  <fejj@novell.com>

	* MonoDevelop.Ide.Gui/Workbench.cs (OpenDocument): Don't log the
	NavPoint here, it's unnecessary afaict (and no longer easily done
	anyway, since IViewContent no longer contains BuildNavPoint()).

	* MonoDevelop.Ide.Gui/NavigationService.cs: Removed unused helper
	methods.

	* MonoDevelop.Ide.Gui/AbstractViewContent.cs: Removed
	BuildNavPoint()

	* MonoDevelop.Ide.Gui/IViewHistory.cs: New interface for
	BuildNavPoint()
	
	* MonoDevelop.Ide.Gui/IViewContent.cs: Removed BuildNavPoint()

	* MonoDevelop.Ide.Gui/DefaultNavigationPoint.cs: Removed unused
	methods and properties (and the generic object navigation data).

	* MonoDevelop.Ide.Gui/INavigationPoint.cs: Removed unused
	methods/properties.

	* MonoDevelop.Ide.Gui/NavigationHistory.cs: Add a "Clear History"
	menu item in the Forward navigation menu too.
	(UpdateHistory): (Forward/Back) As we progress thru history, group
	/sequential/ points sharing the same filename into submenus (as
	opposed to /all/ points sharing the same filename).

2007-04-09  Jeffrey Stedfast  <fejj@novell.com>

	* MonoDevelop.Ide.Gui.OptionPanels/SelectStylePanel.cs: Provide
	a UI for setting a custom font for the treeview pads.

	* MonoDevelop.Ide.Gui.Pads/TreeViewPad.cs: Allow using a custom
	font for the Pads.

2007-04-04  Jeffrey Stedfast  <fejj@novell.com>

	* MonoDevelop.Ide.Gui/NavigationService.cs: Defer logging until
	the timeout has expired unless there has been a file change.

2007-04-03  Jeffrey Stedfast  <fejj@novell.com>

	* MonoDevelop.Ide.Gui/NavigationService.cs: Only log new points if
	the time interval has been >= 1 second.

	* MonoDevelop.Ide.Gui/NavigationHistory.cs: Don't include the
	current navpoint in the menus.

2007-04-02  Jeffrey Stedfast  <fejj@novell.com>

	* MonoDevelop.Ide.Gui/NavigationHistory.cs: Implement
	NavigationHistoryForward class.

	* MonoDevelop.Ide.Gui/NavigationService.cs: After jumping to the
	new point, emit the HistoryChanged event.

	* MonoDevelop.Ide.addin.xml: The Forward button now uses the same
	custom widget.

2007-03-30  Jeffrey Stedfast  <fejj@novell.com>

	* MonoDevelop.Ide.Gui/NavigationHistory.cs: New widget
	implementing the Back (and someday Forward?) custom 
	history navigation widget.

	* MonoDevelop.Ide.addin.xml: Changed the info for the NavigateBack
	button, it is now a custom widget.

2007-03-29  Jeffrey Stedfast  <fejj@novell.com>

	* MonoDevelop.Ide.Gui/Workbench.cs (OpenDocument): Log the
	NavigationPoint.

	* MonoDevelop.Ide.Gui/ViewContentEventHandler.cs: New source file.

	* MonoDevelop.Ide.Gui/NavigationService.cs: New Navigation Service.

	* MonoDevelop.Ide.Gui/IViewContent.cs: Added a BuildNavPoint() method.

	* MonoDevelop.Ide.Gui/INavigationPoint.cs: New source file describing
	the NavigationPoint interface.

	* MonoDevelop.Ide.Gui/DefaultNavigationPoint.cs: New source file
	implementing the default NavigationPoint interface.

	* MonoDevelop.Ide.Gui/AbstractViewContent.cs: Added a BuildNavPoint()
	virtual method.

	* MonoDevelop.Ide.Commands/NavigationCommands.cs: New source file 
	implementing the code navigation commands.

2007-03-29  Lluis Sanchez Gual <lluis@novell.com> 

	* MonoDevelop.Ide.Commands/ProjectCommands.cs: Track api changes.
	* gtk-gui/MonoDevelop.Ide.Gui.Dialogs.OpenFileInSolutionDialog.cs,
	  Makefile.am: Flush.

2007-03-29  Lluis Sanchez Gual <lluis@novell.com> 

	* MonoDevelop.Ide.Templates/CombineEntryDescriptor.cs: Track api
	  changes.

2007-03-22  Jeffrey Stedfast  <fejj@novell.com>

	* MonoDevelop.Ide.Commands/RefactoryCommands.cs (Update): We always 
	want a separator after any items we add to the menu.
	(BuildRefactoryMenuForItem): Rearranged some code a bit to group 
	like-items together and also added accel keys. If the item is really
	an interface, say so in the menu item rather than naming it "Class {0}"
	which was a little confusing.

2007-03-21  Ankit Jain  <jankit@novell.com>

	* MonoDevelop.Ide.Templates/ProjectTemplate.cs (Initialize): Different
	instances of ProjectTemplate cannot share the XmlDocument.

2007-03-19  Jeffrey Stedfast  <fejj@novell.com>

	* MonoDevelop.Ide.Gui/TextEditor.cs (GetCharAt): Now that
	ITextFile has GetCharAt(), use that instead of implementing it
	ourselves.

2007-03-14  Jeffrey Stedfast  <fejj@novell.com>

	* MonoDevelop.Ide.Gui.Dialogs/NewFileDialog.cs
	(InitializeComponents): Don't crash if no project is selected in
	the solution.
	(InitializeDialog): Clear the iconView.

2007-03-13  Jeffrey Stedfast  <fejj@novell.com>

	* MonoDevelop.Ide.Gui.Dialogs/NewFileDialog.cs
	(AddToProjectToggled): Change the sensitivity of the "Path:" label
	as well.
	(InitializeComponents): Keep a reference tot he Path label so we
	can change its sensitivity as well.

2007-03-13  Jeffrey Stedfast  <fejj@novell.com>

	* MonoDevelop.Ide.Gui.Dialogs/NewFileDialog.cs (InitializeDialog):
	New method to init projectLangs, categories, etc and to
	InitializeView if updating (e.g. after the user picks a project to
	add it to).
	(InitializeTemplates): Only use parentProject if it is the project
	the user has chosen to add his/her new file to.
	(AddTemplate): Same.
	(AddToProjectToggled): Update the view by calling InitializeDialog().
	(AddToProjectComboChanged): Same.

2007-03-12  Jeffrey Stedfast  <fejj@novell.com>

	* MonoDevelop.Ide.Gui.Dialogs/NewFileDialog.cs (OpenEvent): If the
	user has chosen to add the file to a project, use the chosen
	project and path variables.
	(InitializeComponents): If the parentProject is null, add UI
	elements to enable the user to choose which project (and what
	path) he'd like to add the new source file to (or not).
	(InitializeComponents): Add a Activated signal handler to the
	nameEntry widget which will emit the Clicked event on the
	okButton.
	(AddToProjectComboChanged): ComboBox.ActiveText does not exist in
	Gtk-2.4. Also, don't change basePath if the user has manually
	changed it.
	(InitializeComponents): Connect to the PathChanged signal on the
	Add-to-Project FolderEntry to listen for changes typed manually.

2007-03-08  Lluis Sanchez Gual <lluis@novell.com> 

	* gtk-gui/MonoDevelop.Ide.Gui.Dialogs.GotoTypeDialog.cs:
	* MonoDevelop.Ide.Gui.Dialogs/GotoTypeDialog.cs: Merged with 
	  OpenFileInSolutionDialog.
	* MonoDevelop.Ide.mdp: Updated.

2007-03-07  Zach Lute <zach.lute@gmail.com>

	* MonoDevelop.Ide.addin.xml,
	* MonoDevelop.Ide.Commands/FileCommands.cs: Added OpenFileInSolution
	  command and appropriate handler.
	* MonoDevelop.Ide.mdp, Makefile.am, gtk-gui/gui.stetic,
	  gtk-gui/MonoDevelop.Ide.Gui.Dialogs.OpenFileInSolutionDialog.cs,
	  MonoDevelop.Ide.Gui.Dialogs/OpenFileInSolutionDialog.cs:
	  Added OpenFileInSolutionDialog for rapid opening of files in the
	  currently open solution.
	* gtk-gui/MonoDevelop.Ide.Gui.Dialogs.GotoTypeDialog.cs: Generated
	  data from gui.stetic apparently changed slightly.

2007-03-06  Lluis Sanchez Gual <lluis@novell.com> 

	* MonoDevelop.Ide.Gui.Content/TextEditorExtension.cs,
	  MonoDevelop.Ide.addin.xml: Added some marker extensions to the
	  TextEditorExtension chain, to allow relative positioning of
	  extensions.
	* MonoDevelop.Ide.mdp: Don't local-copy references.

2007-03-03 David Makovský (Yakeen) <yakeen@sannyas-on.net>

	* MonoDevelop.Ide.Commands/EditCommands.cs: don't allow paste into readonly tet view

2007-02-27  Lluis Sanchez Gual <lluis@novell.com> 

	* MonoDevelop.Ide.Gui.Content/IExtensibleTextEditor.cs: Completion
	  widget is now implemented as a view interface.
	* MonoDevelop.Ide.Gui.Content/TextEditorExtension.cs: Make the Editor
	  property return a TextEditor, which is more functional than a
	  IEditableTextBuffer.
	* MonoDevelop.Ide.mdp, Makefile.am, MonoDevelop.Ide.Gui/TextEditor.cs:
	  New TextEditor class which wraps several editor interfaces.
	* MonoDevelop.Ide.Gui/Document.cs: Added a TextEditor property.

2007-02-24  Lluis Sanchez Gual <lluis@novell.com> 

	* MonoDevelop.Ide.addin.xml: Fix compatible version number.

2007-02-21  Ankit Jain  <jankit@novell.com>

	* MonoDevelop.Ide.Gui/ProjectOperations.cs (AddReferenceToProject): Ensure
	that the dialog is closed even in case of exception being thrown.

2007-02-20  Lluis Sanchez Gual <lluis@novell.com> 

	* MonoDevelop.Ide.Gui.Content/TextEditorExtension.cs: Added missing
	  null check.

2007-02-19  Lluis Sanchez Gual <lluis@novell.com> 

	* MonoDevelop.Ide.Gui/SdiWorkspaceWindow.cs: Don't remove the child
	  when disposing, it will be destroyed with the parent.

2007-02-16  Lluis Sanchez Gual <lluis@novell.com> 

	* MonoDevelop.Ide.Gui.Pads.ProjectPad/ProjectNodeBuilder.cs,
	  MonoDevelop.Ide.Gui.Pads.ProjectPad/CombineNodeBuilder.cs,
	  MonoDevelop.Ide.Gui.Pads.ProjectPad/UnknownEntryNodeBuilder.cs:
	  Track api changes.
	* MonoDevelop.Ide.Gui.Pads.ProjectPad/SystemFileNodeBuilder.cs: Use
	  ProjectOperations.SaveProject to save projects.
	* MonoDevelop.Ide.Gui/ProjectOperations.cs: Lock the gui when
	  saving/loading a project. When showing the options dialog, only
	  save the combine if the user clicks on OK.
	* MonoDevelop.Ide.Gui/StatusProgressMonitor.cs: Optionally lock the gui
	  while the progress monitor is active.
	* MonoDevelop.Ide.Gui/Workbench.cs: Added methods for locking/unlocking
	  the gui.
	* MonoDevelop.Ide.Gui/ProgressMonitors.cs: Allow locking the main
	  window on saving/loading operations.

2007-02-16  Lluis Sanchez Gual <lluis@novell.com> 

	* MonoDevelop.Ide.addin.xml: Change add-in versions to 0.13.
	* MonoDevelop.Ide.Gui/IdeStartup.cs,
	  MonoDevelop.Ide.Gui.Search/ForwardTextFileIterator.cs: Don't use
	  the file service for temporary file deletes, since it may have side
	  effects.

2007-02-15  Lluis Sanchez Gual <lluis@novell.com> 

	* MonoDevelop.Ide.Gui.Pads/TreeViewItem.cs: Fix incorrect cast.

2007-02-15  Lluis Sanchez Gual <lluis@novell.com> 

	* MonoDevelop.Ide.mdp: Disabled building through makefile. Added
	  missing file.

2007-02-15  Lluis Sanchez Gual <lluis@novell.com> 

	* MonoDevelop.Ide.Commands/ProjectCommands.cs,
	  MonoDevelop.Ide.Gui.Pads.ProjectPad/ProjectNodeBuilder.cs,
	  MonoDevelop.Ide.Gui.Pads.ProjectPad/CombineNodeBuilder.cs,
	  MonoDevelop.Ide.addin.xml: Added new Reload command.
	* MonoDevelop.Ide.Gui.Pads.ProjectPad/UnknownEntryNodeBuilder.cs: Show
	  combine entries which could not be loaded in the project pad.
	* MonoDevelop.Ide.Gui.Pads/FileList.cs: Dispatch file watcher events
	  through the gui thread.
	* MonoDevelop.Ide.Gui.Pads/TreeViewPad.cs: Implemented new type for
	  showing arbitrary strings in a TreeViewPad.
	* MonoDevelop.Ide.Gui.Pads/TreeViewItem.cs: New type for showing
	  arbitrary strings in a TreeViewPad.
	* MonoDevelop.Ide.mdp, Makefile.am: Added new files.
	* MonoDevelop.Ide.Gui/ProjectOperations.cs: Track changes in combine
	  entry files, and reload them when they change. Make sure the
	  CombineOpened event is fired in the gui thread.

2007-02-13  Lluis Sanchez Gual <lluis@novell.com> 

	* MonoDevelop.Ide.Gui/ProjectOperations.cs: Allow jumping to
	  declaration of nested classes. Fixes bug #79763.

2007-02-12  Lluis Sanchez Gual <lluis@novell.com> 

	* MonoDevelop.Ide.Gui.Pads.ProjectPad/ProjectFileNodeBuilder.cs: Return
	  the correct parent object for resources. Fixes bug #80705.

2007-02-11  Lluis Sanchez Gual <lluis@novell.com> 

	* MonoDevelop.Ide.Commands/RefactoryCommands.cs: Don't show the go to
	  base command if the selected class does not have a base class, or
	  we can't jump to it.

2007-02-10  Lluis Sanchez Gual <lluis@novell.com> 

	* MonoDevelop.Ide.Templates/SingleFileDescriptionTemplate.cs: Added
	  null check.
	* MonoDevelop.Ide.Templates/ProjectTemplate.cs: Don't crash if some
	  properties of a template are not set.
	* Base.glade: Made the references dialog a bit bigger by default. Also
	  removed the expander, since there is now an VPaned which can be
	  used to shrink the refs list.
	* MonoDevelop.Ide.Gui.Dialogs/AssemblyReferencePanel.cs: Show the
	  project path by default in the file browser.
	* MonoDevelop.Ide.Gui.Dialogs/SelectReferenceDialog.cs: Show an icon
	  for each selected reference.
	* MonoDevelop.Ide.Gui.Dialogs/GacReferencePanel.cs: Show an icon
	  together with the name of the reference.
	* MonoDevelop.Ide.Gui.Dialogs/ProjectReferencePanel.cs: Make sure the
	  cyclic reference warning is shown at the end of the list.
	* MonoDevelop.Ide.mdp, Makefile.am: Synchronized mdp project with
	  makefile.
	* MonoDevelop.Ide.Gui/SdStatusBar.cs: Make sure the status bar is at
	  least hight enough to show an icon of Menu size.

2007-02-08  Lluis Sanchez Gual <lluis@novell.com> 

	* Makefile.am: Fix variable name.

2007-02-08  Lluis Sanchez Gual <lluis@novell.com> 

	* MonoDevelop.Ide.mdp, Makefile.am: Synchronized the MD project and the
	  Makefile

2007-02-07  Lluis Sanchez Gual <lluis@novell.com> 

	* MonoDevelop.Ide.Templates/ProjectDescriptor.cs: Don't require a
	  default language (not needed for generic projects).
	* MonoDevelop.Ide.Gui/ProjectOperations.cs: Don't save the combine
	  after opening it.

2007-02-07  Lluis Sanchez Gual <lluis@novell.com> 

	* MonoDevelop.Ide.Commands/ProjectCommands.cs,
	  MonoDevelop.Ide.addin.xml: Show the list of custom project commands
	  in the context menu and in the project menu.
	* templates/GenericProject.xpt.xml, MonoDevelop.Ide.mdp, Makefile.am:
	  Added new generic project template.
	* gtk-gui/generated.cs,
	  gtk-gui/MonoDevelop.Ide.Gui.Dialogs.GotoTypeDialog.cs: Updated.
	* MonoDevelop.Ide.Gui/ProjectOperations.cs: Added new method for
	  cleaning combine entries.

2007-02-06  Lluis Sanchez Gual <lluis@novell.com> 

	* MonoDevelop.Ide.Gui.Content/TextEditorExtension.cs: Integrate support
	  for the parameter information window.

2007-02-05  Lluis Sanchez Gual <lluis@novell.com> 

	* MonoDevelop.Ide.Templates/SingleFileDescriptionTemplate.cs,
	  MonoDevelop.Ide.Templates/CodeTranslationFileDescriptionTemplate.cs,
	  MonoDevelop.Ide.Templates/CodeDomFileDescriptionTemplate.cs: Avoid
	  using IDotNetLanguageBinding where ILanguageBinding can be used.
	* MonoDevelop.Ide.Commands/FileCommands.cs: Allow opening combine entry
	  files in the editor.
	* MonoDevelop.Ide.Gui.Dialogs/FileSelectorDialog.cs: Allow selecting
	  the file viewer to use when opening a file.
	* MonoDevelop.Ide.Gui/Document.cs: Added title property.
	* MonoDevelop.Ide.Gui/FileViewer.cs: Allow providing an encoding to the
	  OpenFile method.
	* MonoDevelop.Ide.Gui/ProjectOperations.cs: Check for the
	  IsCancelRequested flag when loading a combine.

2006-02-02 David Makovský (Yakeen) <yakeen@sannyas-on.net>

	* MonoDevelop.Ide.addin.xml: added icon to select-all action 

2007-02-02  Lluis Sanchez Gual <lluis@novell.com> 

	* MonoDevelop.Ide.Gui.Search/WholeProjectDocumentIterator.cs: When
	  searching look into all kind of files, not only in those that are
	  going to be compiled.

2007-02-02  Lluis Sanchez Gual <lluis@novell.com> 

	* MonoDevelop.Ide.Gui/ProjectOperations.cs: The Move call will delete
	  the file from the project, so get the old ProjectFile object before
	  doing the move.

2007-02-01  Lluis Sanchez Gual <lluis@novell.com> 

	* MonoDevelop.Ide.Commands/EditCommands.cs: Fix warning.

2007-01-31  Lluis Sanchez Gual <lluis@novell.com> 

	* MonoDevelop.Ide.Commands/EditCommands.cs,
	  MonoDevelop.Ide.Gui.Pads/TreeViewPad.cs, MonoDevelop.Ide.addin.xml,
	  MonoDevelop.Ide.Gui/ViewCommandHandlers.cs: Assigned the Delete
	  accelerator to the delete command. Implemented default handlers for
	  Delete, Copy, Cut and paste, which now will work for any editable
	  widget in the workbench.

2007-01-31  Lluis Sanchez Gual <lluis@novell.com> 

	* MonoDevelop.Ide.Gui/Workbench.cs,
	  MonoDevelop.Ide.Gui/DefaultWorkbench.cs: Changed confusing field
	  name. Added property for getting the list of pads valid for the
	  active context. Use that when showing the pad list in the view
	  menu.

2007-01-31  Lluis Sanchez Gual <lluis@novell.com> 

	* MonoDevelop.Ide.Gui.Pads.ProjectPad/CombineNodeBuilder.cs: Properly
	  update the parent combine when the last entry is removed.
	* MonoDevelop.Ide.Gui/Document.cs: When a project is removed, reset the
	  project documents of all opened files which belong to that project.
	* MonoDevelop.Ide.Gui/ProjectOperations.cs: Added new events which are
	  fired when an entry is added to the combine hierarchy.

2007-01-30  Lluis Sanchez Gual <lluis@novell.com> 

	* MonoDevelop.Ide.CodeTemplates/CodeTemplateLoader.cs,
	  MonoDevelop.Ide.CodeTemplates/CodeTemplateGroup.cs,
	  MonoDevelop.Ide.Templates/FileTemplate.cs,
	  MonoDevelop.Ide.Templates/TextTemplate.cs,
	  MonoDevelop.Ide.ExternalTools/ToolLoader.cs,
	  MonoDevelop.Ide.Gui/ProjectOperations.cs: Allow comments in the
	  loaded xml. Patch by atsushi@ximian.com (Atsushi Enomoto). Fixes
	  bug #80474.

2007-01-30  Lluis Sanchez Gual <lluis@novell.com> 

	* MonoDevelop.Ide.Gui.Pads/ErrorListPad.cs,
	  MonoDevelop.Ide.Gui/ProjectOperations.cs,
	  MonoDevelop.Ide.Tasks/TaskService.cs,
	  MonoDevelop.Ide.Tasks/CommentTasksView.cs: Improved the error pad
	  performance when adding messages, by implementing an Add method
	  which takes blocks of tasks.

2007-01-29  Lluis Sanchez Gual <lluis@novell.com> 

	* MonoDevelop.Ide.Gui.Content/TextEditorExtension.cs,
	  MonoDevelop.Ide.Commands/CustomStringTagProvider.cs,
	  MonoDevelop.Ide.Gui/Document.cs, MonoDevelop.Ide.Gui/Workbench.cs,
	  MonoDevelop.Ide.Gui/DefaultWorkbench.cs,
	  MonoDevelop.Ide.Gui.BrowserDisplayBinding/HtmlViewPane.cs,
	  MonoDevelop.Ide.Gui.BrowserDisplayBinding/BrowserDisplayBinding.cs,
	  MonoDevelop.Ide.Gui.Search/SearchReplaceManager.cs: Use the new
	  GetContent method instead of casting the view to the required
	  interface.

2007-01-29  Lluis Sanchez Gual <lluis@novell.com> 

	* MonoDevelop.Ide.Gui.Content/TextEditorExtension.cs,
	  MonoDevelop.Ide.Commands/RefactoryCommands.cs,
	  MonoDevelop.Ide.Gui/ViewCommandHandlers.cs,
	  MonoDevelop.Ide.Codons/WindowActiveCondition.cs,
	  MonoDevelop.Ide.Gui.Search/CurrentDocumentIterator.cs,
	  MonoDevelop.Ide.Gui.Search/SearchReplaceManager.cs,
	  MonoDevelop.Ide.Gui.Search/SearchReplaceUtilities.cs,
	  MonoDevelop.Ide.Gui.Search/SearchReplaceInFilesManager.cs: Track
	  api changes in Document class.
	* MonoDevelop.Ide.Gui/Document.cs,
	  MonoDevelop.Ide.Gui/IBaseViewContent.cs,
	  MonoDevelop.Ide.Gui/AbstractBaseViewContent.cs: Added a GetContent
	  method for getting a specific interface implementation from a view.
	  It's better than just casting the view to a specific interface
	  because the view can in this way implement interfaces in classes
	  other the main view. It simplifies the work in views which are
	  composed by multiple views.

2007-01-29  Lluis Sanchez Gual <lluis@novell.com> 

	* MonoDevelop.Ide.CodeTemplates/TemplateCompletionDataProvider.cs:
	  Track api changes.
	* MonoDevelop.Ide.Gui.Content/IExtensibleTextEditor.cs,
	  MonoDevelop.Ide.Gui.Content/TextEditorExtension.cs,
	  MonoDevelop.Ide.addin.xml, MonoDevelop.Ide.Gui/Document.cs,
	  MonoDevelop.Ide.Gui/Workbench.cs: Implemented new extension point,
	  which allows providing custom support for code completion to
	  editors.
	* MonoDevelop.Ide.Gui.Dialogs/GotoTypeDialog.cs, gtk-gui/generated.cs,
	  gtk-gui/MonoDevelop.Ide.Gui.Dialogs.GotoTypeDialog.cs,
	  gtk-gui/gui.stetic: Use the new partial class model.
	* MonoDevelop.Ide.mdp, Makefile.am: Updated.

2007-01-23  Lluis Sanchez Gual <lluis@novell.com> 

	* MonoDevelop.Ide.Commands/FileCommands.cs,
	  MonoDevelop.Ide.Gui.Dialogs/FileSelectorDialog.cs: Don't allow
	  opening remote files.

2007-01-23  Lluis Sanchez Gual <lluis@novell.com> 

	* MonoDevelop.Ide.Gui.Pads.ProjectPad/ProjectFolderNodeBuilder.cs:
	  Allow deleting folders which don't belong to a project.
	* MonoDevelop.Ide.Gui/DefaultWorkbench.cs: Dispose all views before
	  shutting down.

2007-01-22  Lluis Sanchez Gual <lluis@novell.com> 

	* MonoDevelop.Ide.Gui.Pads.ProjectPad/ProjectNodeBuilder.cs,
	  MonoDevelop.Ide.Gui.Pads.ProjectPad/CombineNodeBuilder.cs: Dispose
	  projects and combines after removing them.

2007-01-22  Lluis Sanchez Gual <lluis@novell.com> 

	* MonoDevelop.Ide.Gui.Pads/TaskListPad.cs: Fixed warnings.
	* MonoDevelop.Ide.Gui/DefaultWorkbench.cs: Fix crash that happens when
	  the view list changes while closing the views.

2007-01-19  Marek Sieradzki  <marek.sieradzki@gmail.com>

	* MonoDevelop.Ide.Templates/CombineDescriptor.cs,
	  MonoDevelop.Ide.Templates/FileTemplate.cs,
	  MonoDevelop.Ide.Templates/CombineEntryDescriptor.cs,
	  MonoDevelop.Ide.Templates/SingleFileDescriptionTemplate.cs,
	  MonoDevelop.Ide.Templates/ProjectTemplate.cs,
	  MonoDevelop.Ide.Templates/ProjectDescriptor.cs,
	  MonoDevelop.Ide.Commands/FileCommands.cs,
	  MonoDevelop.Ide.Commands/ToolsCommands.cs,
	  MonoDevelop.Ide.Commands/ProjectCommands.cs,
	  MonoDevelop.Ide.Gui.Pads.ClassPad/CombineNodeBuilder.cs,
	  MonoDevelop.Ide.Gui.Pads.ProjectPad/ProjectFolderNodeBuilder.cs,
	  MonoDevelop.Ide.Gui.Pads.ProjectPad/ProjectFileNodeBuilder.cs,
	  MonoDevelop.Ide.Gui.Pads.ProjectPad/ProjectNodeBuilder.cs,
	  MonoDevelop.Ide.Gui.Pads.ProjectPad/FolderNodeBuilder.cs,
	  MonoDevelop.Ide.Gui.Pads.ProjectPad/CombineNodeBuilder.cs,
	  MonoDevelop.Ide.Gui.Pads.ProjectPad/ResourceFolderNodeBuilder.cs,
	  MonoDevelop.Ide.Gui.Pads.ProjectPad/SystemFileNodeBuilder.cs,
	  MonoDevelop.Ide.Gui.Dialogs/IncludeFilesDialog.cs,
	  MonoDevelop.Ide.Gui.Dialogs/SharpDevelopAboutPanels.cs,
	  MonoDevelop.Ide.Gui.Dialogs/DirtyFilesDialog.cs,
	  MonoDevelop.Ide.Gui.Dialogs/NewProjectDialog.cs,
	  MonoDevelop.Ide.Gui/Document.cs,
	  MonoDevelop.Ide.Gui/ProjectOperations.cs,
	  MonoDevelop.Ide.Gui/Workbench.cs,
	  MonoDevelop.Ide.Gui/SdStatusBar.cs,
	  MonoDevelop.Ide.Gui.Search/SearchReplaceInFilesManager.cs:
	  	Removed redundant String.Format ().

2007-01-16  Lluis Sanchez Gual <lluis@novell.com> 

	Added check for null file names.

2007-01-15  Lluis Sanchez Gual <lluis@novell.com> 

	* MonoDevelop.Ide.Templates/FileTemplate.cs: Made IsValidForProject
	  protected, so it can be overriden by FileTemplate subclasses.
	* MonoDevelop.Ide.Gui.Pads.ProjectPad/ShowAllFilesBuilderExtension.cs:
	  Fixed minor bug that avoids showing files that don't exist in the
	  project pad.

2007-01-09  Lluis Sanchez Gual <lluis@novell.com> 

	* Base.glade: Fixed some layout problems in the new project dialog.

2007-01-09  Lluis Sanchez Gual <lluis@novell.com> 

	* MonoDevelop.Ide.mdp: Updated.
	* MonoDevelop.Ide.Gui/ProjectOperations.cs: Use the new
	  ReadCombineEntry method.

2006-12-22  Ankit Jain  <jankit@novell.com>

	* MonoDevelop.Ide.addin.xml: Add "MonoDevelop" to file filter names
	"Solution Files" and "Project Files" .

2006-12-20  Ankit Jain  <jankit@novell.com>

	* MonoDevelop.Ide.Gui/HelpOperations.cs (CheckExternalMonodoc): New. Check
	whether the available monodoc is recent version (supports --remote-mode).
	This check is done on the first call to ShowHelp. If its unsuccesful,
	then it falls back to use the integrated HelpViewer.
	(ShowHelpExternal): New. Show help using the external monodoc. Fall back
	on HelpViewer in case of any errors.

2006-12-17 Jacob Ilsø Christensen <jacobilsoe@gmail.com>

	* options/MonoDevelop-templates.xml: Use standard keywords
	for some of the templates and added a template for foreach.
	Fixes bug #80125.

2006-12-17  Lluis Sanchez Gual <lluis@novell.com> 

	* MonoDevelop.Ide.Templates/FileTemplate.cs: Track changes in
	  FileService API. Make some attributes optional. Added better error
	  checks for mandatory attributes.
	* MonoDevelop.Ide.Templates/CombineDescriptor.cs,
	  MonoDevelop.Ide.Templates/TextTemplate.cs,
	  MonoDevelop.Ide.Templates/ProjectDescriptor.cs,
	  MonoDevelop.Ide.Gui.OptionPanels/LoadSavePanel.cs,
	  MonoDevelop.Ide.Gui.OptionPanels/ExternalToolPanel.cs,
	  MonoDevelop.Ide.Commands/ProjectCommands.cs,
	  MonoDevelop.Ide/Services.cs,
	  MonoDevelop.Ide.Gui.Pads.ProjectPad/ProjectFolderNodeBuilder.cs,
	  MonoDevelop.Ide.Gui.Pads.ProjectPad/ProjectFileNodeBuilder.cs,
	  MonoDevelop.Ide.Gui.Pads.ProjectPad/FolderNodeBuilder.cs,
	  MonoDevelop.Ide.Gui.Pads.ProjectPad/ShowAllFilesBuilderExtension.cs,
	  MonoDevelop.Ide.Gui.Pads.ProjectPad/SystemFileNodeBuilder.cs,
	  MonoDevelop.Ide.Gui.Pads.ProjectPad/ProjectFolder.cs,
	  MonoDevelop.Ide.Gui.Dialogs/IncludeFilesDialog.cs,
	  MonoDevelop.Ide.Gui.Dialogs/NewProjectDialog.cs,
	  MonoDevelop.Ide.Gui.Dialogs/ReplaceInFilesDialog.cs,
	  MonoDevelop.Ide.Gui.Pads/FileList.cs,
	  MonoDevelop.Ide.Gui.Pads/SearchResultPad.cs,
	  MonoDevelop.Ide.Gui.Pads/ErrorListPad.cs,
	  MonoDevelop.Ide.Gui/Document.cs,
	  MonoDevelop.Ide.Gui/AbstractViewContent.cs,
	  MonoDevelop.Ide.Gui/ProjectOperations.cs,
	  MonoDevelop.Ide.Gui/Workbench.cs,
	  MonoDevelop.Ide.Gui/IdeStartup.cs,
	  MonoDevelop.Ide.Gui/DefaultWorkbench.cs,
	  MonoDevelop.Ide.Gui/Ide.cs,
	  MonoDevelop.Ide.Tasks/CommentTasksView.cs,
	  MonoDevelop.Ide.Gui.Search/ForwardTextFileIterator.cs: Track
	  changes in FileService API.

2006-12-14 Jacob Ilsø Christensen <jacobilsoe@gmail.com>

	* MonoDevelop.Ide.Gui.Dialogs/WordCountDialog.cs:
	Fixed sorting and removed a lot of unnecessary code.

2006-12-13 Jacob Ilsø Christensen <jacobilsoe@gmail.com>

	* MonoDevelop.Ide.Commands/WindowCommands.cs: Ensure that
	filenames containing underscores are escape correctly.
	Fixes bug #79766. Thanks to John Millikin.

2006-12-13 Jacob Ilsø Christensen <jacobilsoe@gmail.com>

	* Base.glade: Added a VPaned to the Edit References dialog.

2006-12-11  Lluis Sanchez Gual <lluis@novell.com> 

	* MonoDevelop.Ide.Gui/ProjectOperations.cs,
	  MonoDevelop.Ide.Gui/AddEntryEventHandler.cs: Provide the combine
	  when firing the AddingEntryToCombine event.

2006-12-11  Lluis Sanchez Gual <lluis@novell.com> 

	* MonoDevelop.Ide.mdp, Makefile.am,
	  MonoDevelop.Ide.Gui/AddEntryEventHandler.cs: Added file
	  AddEntryEventHandler.cs.
	* MonoDevelop.Ide.Gui/ProjectOperations.cs: Fire the
	  AddingEntryToCombine event just before adding the entry.

2006-12-05  Ankit Jain  <jankit@novell.com>

	* MonoDevelop.Ide.Gui/ProjectOperations.cs (backgroundLoadCombine): Try
	to load the corresponding .mds only if loading a .mdp

2006-12-01 Jacob Ilsø Christensen <jacobilsoe@gmail.com>

	* gtk-gui/generated.cs:
	* gtk-gui/gui.stetic:
	Changed goto to go to.

2006-12-01 Jacob Ilsø Christensen <jacobilsoe@gmail.com>

	* MonoDevelop.Ide.addin.xml: Changed goto to go to.

2006-11-30  Lluis Sanchez Gual <lluis@novell.com> 

	* MonoDevelop.Ide.mdp: Added some missing resources.
	* MonoDevelop.Ide.Gui/BackgroundProgressMonitor.cs: Added some null
	  checks.
	* MonoDevelop.Ide.Tasks/Task.cs, MonoDevelop.Ide.Tasks/TaskService.cs:
	  Avoid relative path names in the task service.
	* MonoDevelop.Ide.Gui.Search/SearchReplaceManager.cs: Fix endless loop
	  issue. Fixes bug #79526.

2006-11-28 Jacob Ilsø Christensen <jacobilsoe@gmail.com>

	* MonoDevelop.Ide.Commands/SearchCommands.cs:
	* MonoDevelop.Ide.Gui.Dialogs/GotoClassDialog.cs:
	* MonoDevelop.Ide.Gui.Dialogs/GotoTypeDialog.cs:
	* MonoDevelop.Ide.addin.xml:
	* MonoDevelop.Ide.mdp:
	* gtk-gui/generated.cs:
	* gtk-gui/gui.stetic:
	* Makefile.am:
	Renamed Goto Class to Goto Type.

2006-11-27  Jacob Ilsø Christensen <jacobilsoe@gmail.com>

	* MonoDevelop.Ide.Commands/RefactoryCommands.cs:
	Re-enabled "Find All References" functionality.

2006-11-26 David Makovský (Yakeen) <yakeen@sannyas-on.net>

	* MonoDevelop.Ide.Gui/LayoutComboBox.cs: added
	* MonoDevelop.Ide.Gui/Workbench.cs: defined LayoutChanged event and firing
	* MonoDevelop.Ide.Commands/ViewCommands.cs: added LayoutSelector to ViewCommands enum
	* MonoDevelop.Ide.addin.xml: new LayoutSelector action and added layout toolbar
	* MonoDevelop.Ide/Makefile.am:
	* MonoDevelop.Ide/MonoDevelop.Ide.mdp: newly added file
	
2006-11-22 David Makovský (Yakeen) <yakeen@sannyas-on.net>

	* MonoDevelop.Ide.Gui.Dialogs/FileSelectorDialog.cs: remember last used filter
	
2006-11-21 David Makovský (Yakeen) <yakeen@sannyas-on.net>
	
	* MonoDevelop.Ide.Tasks/CommentTasksView.cs: fixed casting
	
2006-11-16  Lluis Sanchez Gual <lluis@novell.com> 

	* MonoDevelop.Ide.Commands/EditCommands.cs,
	  MonoDevelop.Ide.Gui/Workbench.cs: Created new method for showing
	  the global preferences, with a parameter which allows showing a
	  specific page.

2006-11-16  Lluis Sanchez Gual <lluis@novell.com> 

	* MonoDevelop.Ide.Tasks/TaskService.cs: Use global events to keep track
	  of renamed and removed files, instead of subscribing to a
	  particular combine. Update the comment tags only if the
	  TaskListTokens property changes. Added default values for the
	  TaskListTokens property.

2006-11-15 David Makovský (Yakeen) <yakeen@sannyas-on.net>
	
	* MonoDevelop.Ide.Tasks/TaskService.cs: re-enabling handlers

2006-11-14 Lluis Sanchez Gual  <lluis@novell.com> 

	* MonoDevelop.Ide.Gui.Pads.ProjectPad/LinkedFilesFolderNodeBuilder.cs:
	  Fix warning.
	* MonoDevelop.Ide.Tasks/UserTasksView.cs: Don't use CellRendererCombo
	  since it's gtk 2.6.
	* MonoDevelop.Ide.Tasks/TaskService.cs: Disabled loading of tasks
	  since it hangs when loading the MD solution. Fixed warning.
	  Make sure OnCommentTasksChanged is called asynchronously to
	  avoid deadlocks in the parser service.

2006-11-13 David Makovský (Yakeen) <yakeen@sannyas-on.net>
	
	* MonoDevelop.Ide.Tasks/CommentTasksView.cs:
	* MonoDevelop.Ide.Tasks/UserTasksView.cs: added

2006-11-13 David Makovský (Yakeen) <yakeen@sannyas-on.net>
	
	* Makefile.am:
	* MonoDevelop.Ide.mdp:
	* Base.glade: updated
	* MonoDevelop.Ide.addin.xml: renamed Task List pad -> Error List pad, added Task List pad, added User and Comments Task List Pad Views
	* MonoDevelop.Ide.Gui.Pads/OpenTaskView.cs: removed (renamed to ErrorView)
	* MonoDevelop.Ide.Gui.Pads/ErrorListPad.cs:
	* MonoDevelop.Ide.Gui.Pads/TaskListPad.cs:
	* MonoDevelop.Ide.Codons/TaskListViewCodon.cs:
	* MonoDevelop.Ide.Tasks/UserTask.cs:
	* MonoDevelop.Ide.Tasks/ITaskListView.cs:
	* MonoDevelop.Ide.Tasks/TaskPriority.cs:
	* MonoDevelop.Ide.Gui.OptionPanels/TasksOptionsPanel.cs: added
	* MonoDevelop.Ide.Gui/ProjectOperations.cs: track API changes
	* MonoDevelop.Ide.Tasks/Task.cs: changed TaskType enum, added Priority property, new Constructors
	* MonoDevelop.Ide.Tasks/TaskService.cs: refactored, added User Tasks and Comment Tasks functionality

2006-11-11 David Makovský (Yakeen) <yakeen@sannyas-on.net>

	* /MonoDevelop.Ide.Commands/FileCommands.cs: fix for bug 79410

2006-10-18 Lluis Sanchez Gual  <lluis@novell.com> 

	* MonoDevelop.Ide.Gui.Pads.ProjectPad/ShowAllFilesBuilderExtension.cs:
	* MonoDevelop.Ide.Gui.Pads.ProjectPad/ProjectFileNodeBuilder.cs:
	* MonoDevelop.Ide.Gui.Pads.ProjectPad/ProjectNodeBuilder.cs: 
	* MonoDevelop.Ide.Gui.Pads.ProjectPad/FolderNodeBuilder.cs:
	* MonoDevelop.Ide.Gui.Pads.ProjectPad/LinkedFilesFolderNodeBuilder.cs:
	* MonoDevelop.Ide.Gui.Pads.ProjectPad/LinkedFilesFolder.cs:
	* icons/Icons.16x16.LinkOverlay.png:
	* MonoDevelop.Ide.addin.xml:
	  Implemented support for files outside of a project directory.
	  Fixes bug #79296. FolderNodeBuilder.cs code contributed by Chris Morgan.
	
	* Makefile.am:
	* MonoDevelop.Ide.mdp: Updated.

2006-10-17 Lluis Sanchez Gual  <lluis@novell.com> 

	* MonoDevelop.Ide.Gui/ProjectOperations.cs: Make sure combine events
	  are dispatched in the GUI thread.

2006-10-06 Andrés G. Aragoneses <knocte@gmail.com>

	* MonoDevelop.Ide.Gui.Dialogs/ReplaceDialog.cs: Improved string.

2006-09-26 Jacob Ilsø Christensen <jacobilsoe@gmail.com>

	* MonoDevelop.Ide.Commands/ViewCommands.cs:
	* MonoDevelop.Ide.Gui.Pads/TreeViewPad.cs:
	* MonoDevelop.Ide.addin.xml:
	Added functionality to expand all nodes.

2006-09-25 Jacob Ilsø Christensen <jacobilsoe@gmail.com>

	* MonoDevelop.Ide.Commands/RefactoryCommands.cs:
	Re-enabled "Find Derived Classes" functionality.

2006-09-24 Jacob Ilsø Christensen <jacobilsoe@gmail.com>

	* MonoDevelop.Ide.Gui.Pads/SearchResultPad.cs:
	* MonoDevelop.Ide.Gui.Search/SearchReplaceManager.cs:
	* MonoDevelop.Ide.Gui.Search/SearchReplaceInFilesManager.cs:
	Fixed some pluralization issues.

2006-09-21 Lluis Sanchez Gual  <lluis@novell.com> 

	* MonoDevelop.Ide.Gui.Pads/OpenTaskView.cs: Track API changes.
	* MonoDevelop.Ide.Gui/ProjectOperations.cs: Fire the
	  Begin/End build events in the GUI thread.
	  
	* MonoDevelop.Ide.Gui/Ide.cs:
	* MonoDevelop.Ide.Gui/DefaultWorkbench.cs: Fire the OnExiting
	  and OnExited events when closing the IDE.

2006-09-19 Jacob Ilsø Christensen <jacobilsoe@gmail.com>

	* MonoDevelop.Ide.Gui.Dialogs/GotoClassDialog.cs:
	Added caching of icons. Removed namespace column
	and added the namespace to the class column instead.

2006-09-19 Jacob Ilsø Christensen <jacobilsoe@gmail.com>

	* MonoDevelop.Ide.Gui.Dialogs/GotoClassDialog.cs:
	Added icons.

2006-09-19 Jacob Ilsø Christensen <jacobilsoe@gmail.com>

	* MonoDevelop.Ide.Gui.Dialogs/GotoClassDialog.cs:
	Fixed problem which occurred when the main solution
	has multiple subsolutions.

2006-09-19 Jacob Ilsø Christensen <jacobilsoe@gmail.com>
	
	* .: Added svn:ignore for MonoDevelop.Ide.pidb

	* gtk-gui/generated.cs:
	* gtk-gui/gui.stetic:
	GUI code for GotoClassDialog.

	* MonoDevelop.Ide.mdp:
	* Makefile.am:
	Added GotoClassDialog.

	* MonoDevelop.Ide.Commands/SearchCommands.cs:
	Added GotoClassCommand.

	* MonoDevelop.Ide.Gui.Dialogs/GotoClassDialog.cs:
	The GotoClassDialog.

	* MonoDevelop.Ide.addin.xml:
	Added menu item for the GotoClassDialog.

2006-09-12 Levi Bard  <taktaktaktaktaktaktaktaktaktak@gmail.com>

	* MonoDevelop.Ide.Gui/ProjectOperations.cs: Win32 URI workaround.
	* MonoDevelop.Ide.Gui/Workbench.cs: Win32 URI workaround.
	* MonoDevelop.Ide.Gui/IdeStartup.cs: Autoinitialize VFS, TCP IPC fixes.
	* MonoDevelop.Ide.Gui/DefaultWorkbench.cs: Win32 URI workaround.

2006-09-12 Lluis Sanchez Gual  <lluis@novell.com> 

	* MonoDevelop.Ide.Gui.Pads.ProjectPad/ShowAllFilesBuilderExtension.cs:
	  Don't show files which are not under the project directory.

2006-09-11 Jacob Ilsø Christensen <jacobilsoe@gmail.com>

	* MonoDevelop.Ide.addin.xml: A few minor HIG updates.

2006-09-07 Andrés G. Aragoneses  <knocte@gmail.com>

	* MonoDevelop.Ide.Templates/CombineDescriptor.cs:
	* MonoDevelop.Ide.Templates/CombineEntryDescriptor.cs:
	* MonoDevelop.Ide.Templates/SingleFileDescriptionTemplate.cs:
	* MonoDevelop.Ide.Templates/ProjectDescriptor.cs:
	* MonoDevelop.Ide.Gui.Pads.ProjectPad/ShowAllFilesBuilderExtension.cs:
	* MonoDevelop.Ide.Gui.Pads.ProjectPad/FolderNodeBuilder.cs:
	* MonoDevelop.Ide.addin.xml:
	* MonoDevelop.Ide.Gui/Workbench.cs: Improved strings and fixed typo.

2006-08-30 Lluis Sanchez Gual  <lluis@novell.com> 

	* MonoDevelop.Ide.Gui.Search/SearchReplaceManager.cs: Fix the build.
	
2006-08-30 Lluis Sanchez Gual  <lluis@novell.com>

	* MonoDevelop.Ide.Gui/Workbench.cs: Properly report file open errors.
	* MonoDevelop.Ide.Gui.Search/SearchReplaceManager.cs: Don't crash if
	  a file can't be opened.
	
	* MonoDevelop.Ide.Gui.Search/FileDocumentInformation.cs:
	* MonoDevelop.Ide.Gui.Search/ForwardTextFileIterator.cs: Use Read file
	  share for reading the file.

2006-08-29 Lluis Sanchez Gual  <lluis@novell.com>

	* MonoDevelop.Ide.Gui.Pads/OpenTaskView.cs: Make the toolbar smaller
	  and add some spacing.
	* MonoDevelop.Ide.mdp: Removed unused file.
	* MonoDevelop.Ide.Gui/Document.cs: Unsubscribe ActiveViewContentChanged
	  event when the window is closed.
	* MonoDevelop.Ide.Gui/Workbench.cs: Fixed error message.
	* MonoDevelop.Ide.Gui/SdiWorkspaceWindow.cs: Added some missing Destroys().
	* MonoDevelop.Ide.Gui/SdiWorkspaceLayout.cs: Unsubscribe events to avoid
	  memory leaks.

2006-08-22 Lluis Sanchez Gual  <lluis@novell.com>

	* MonoDevelop.Ide.Gui.Pads.ClassPad/NamespaceNodeBuilder.cs: Fixed
	  exception when trying to update an empty tree.
	* MonoDevelop.Ide.Gui/Workbench.cs: Don't crash if a file load fails.
	* MonoDevelop.Ide.Gui/SdiWorkspaceWindow.cs: Route commands through
	  the view, before routing to the parent.
	  
	* MonoDevelop.Ide.Gui.Dialogs/SelectReferenceDialog.cs:
	* MonoDevelop.Ide.Gui.Dialogs/AssemblyReferencePanel.cs:
	* MonoDevelop.Ide.Gui.Dialogs/GacReferencePanel.cs:
	* MonoDevelop.Ide.Gui.Dialogs/ProjectReferencePanel.cs: Several fixes
	  and code refactoring that closes bug #79099.

2006-08-10 Lluis Sanchez Gual  <lluis@novell.com>

	* MonoDevelop.Ide.Gui.Dialogs/FileSelectorDialog.cs: Don't show
	  the encoding selector when a folder is selected.

2006-08-10  Scott Ellington  <scott.ellington@gmail.com>

	* MonoDevelop.Ide.Gui/IViewContent.cs: add StockIconId property
	* MonoDevelop.Ide.Gui/AbstractViewContent.cs: implement ^^
	* MonoDevelop.Ide.Gui/SdiWorkspaceWindow.cs: use StockIconId
	* MonoDevelop.Ide.Gui/SdiWorkspaceLayout.cs: use StockIconId

2006-08-08 Lluis Sanchez Gual  <lluis@novell.com>

	* MonoDevelop.Ide.Commands/ProjectCommands.cs: Added deploy command.
	  Build the project before deploying.
	* MonoDevelop.Ide.Gui.Pads/TreeViewPad.cs: Set the pad as command
	  target when showing the context menu. Fixes bug #76141.
	* MonoDevelop.Ide.Gui.Pads/OpenTaskView.cs: Added null check.
	* MonoDevelop.Ide.addin.xml: Added deploy command.
	* MonoDevelop.Ide.Gui/ProjectOperations.cs: Added Deploy method.

2006-08-04 Lluis Sanchez Gual  <lluis@novell.com>

	* MonoDevelop.Ide.Gui.Content/IEncodedTextContent.cs: New interface.
	* Base.glade: Added dialog for managing encodings.
	* MonoDevelop.Ide.Commands/FileCommands.cs: Moved most of the code
	  to FileSelectorDialog.
	* MonoDevelop.Ide.Gui/FileViewer.cs: Track api changes.

	* MonoDevelop.Ide.Gui/Workbench.cs:
	* MonoDevelop.Ide.Gui/Document.cs: Implemented support for saving
	  and loading files using a specific text encoding.
	  
	* MonoDevelop.Ide.Gui.BrowserDisplayBinding/BrowserDisplayBinding.cs:
	  Track api changes. CreateContentForFile should only create the
	  view, not load it.
	  
2006-07-30 Matej Urbas <matej.urbas@gmail.com>

	* MonoDevelop.Ide.Gui.Pads.ClassPad/ClassNodeBuilder.cs: Removed a trace
	  message.

2006-07-26 Lluis Sanchez Gual  <lluis@novell.com>

	* MonoDevelop.Ide.Gui.Pads.ClassPad/ClassData.cs:
	* MonoDevelop.Ide.Gui.Pads.ClassPad/NamespaceData.cs:
	  Added some null checks.
	  
	* MonoDevelop.Ide.Gui.Pads.ClassPad/CombineNodeBuilder.cs: 
	  In OnEntryAdded, delay the tree update a bit, since the parser
	  database is updated using the same event, so we have to wait
	  until it is updated.
	* MonoDevelop.Ide.Gui.Pads.ProjectPad/FolderNodeBuilder.cs:
	  When adding files, set the current selected folder as
	  default directory.
	* MonoDevelop.Ide.Gui.Pads/TreeViewPad.cs: Removed unused column.
	* MonoDevelop.Ide.Gui/ProjectOperations.cs: When adding a combine
	  entry to a combine, use the combine folder as default directory.

2006-07-21 Michael Hutchinson <m.j.hutchinson@gmail.com>

	* MonoDevelop.Ide.Templates/SingleFileDescriptionTemplate.cs:
	  Improve name file generation. Use defaultExtension for filenames 
	  that specify neither a language nor a name pattern.
	* MonoDevelop.Ide.Gui.BrowserDisplayBinding/BrowserDisplayBinding.cs:
	  Make browser preview more robust (missed earlier).

2006-07-21 Lluis Sanchez Gual  <lluis@novell.com>

	* MonoDevelop.Ide.Templates/SingleFileDescriptionTemplate.cs: Don't ctash
	  for file which don't have a language.
	  method to ProjectOperations.
	* MonoDevelop.Ide.Gui.Dialogs/NewFileDialog.cs: When disposing the dialog,
	  destroy it.
	* MonoDevelop.Ide.Gui/ProjectOperations.cs:
	* MonoDevelop.Ide.Commands/RefactoryCommands.cs: Moved GoToDeclaration

2006-07-20 Michael Hutchinson <m.j.hutchinson@gmail.com> 

	* MonoDevelop.Ide.Gui.BrowserDisplayBinding/HtmlViewPane.cs: Make 
	  independent of SourceEditor by using ITextBuffer instead; re-enable 
	  live secondary view of html pages.
	  
	* MonoDevelop.Ide.Gui/SdiWorkspaceWindow.cs: Re-enable and re-work 
	  support for secondary ViewContents.
	  
	* MonoDevelop.Ide.Gui/SdiWorkspaceWindow.cs:
	* MonoDevelop.Ide.Gui/IWorkbenchWindow.cs: Add an event to detect when 
	  the active ViewContent changes.
	  
	* MonoDevelop.Ide.Gui/IBaseViewContent.cs:
	* MonoDevelop.Ide.Gui/AbstractBaseViewContent.cs:
	* MonoDevelop.Ide.Gui/AbstractViewContent.cs:
	* MonoDevelop.Ide.Gui/Workbench.cs: New method bool CanReuseView (string 
	  fileName), used to determine whether an existing ViewContent can be 
	  used instead of re-opening a file.
	  
	* MonoDevelop.Ide.Gui/IBaseViewContent.cs:
	* MonoDevelop.Ide.Gui/ISecondaryViewContent.cs:
	* MonoDevelop.Ide.Gui/IViewContent.cs: Move TabPageLabel back into into 
	  the base interface, as it is duplicated in both deriving interfaces.
	  
	* MonoDevelop.Ide.Gui/Document.cs: Add a property to retrieve the active
	  IViewContent, and an event to detect when it changes.

2006-07-20 Lluis Sanchez Gual  <lluis@novell.com>

	* MonoDevelop.Ide.Gui.Pads.ProjectPad/FolderNodeBuilder.cs:
	  Removed call to StealFocus, since StartLabelEdit already does it.
	* MonoDevelop.Ide.Gui.Pads/TreeViewPad.cs: Removed StealFocus
	  method and merged into StartLabelEdit.
	* MonoDevelop.Ide.Gui/SdiWorkspaceLayout.cs: Removed workaround
	  for showing a dock item, since it now works.

2006-07-18 Lluis Sanchez Gual  <lluis@novell.com>

	* MonoDevelop.Ide.Gui/SdiWorkspaceLayout.cs: Fix some problems
	  with tab reordering.

2006-07-17 Lluis Sanchez Gual  <lluis@novell.com>

	 * MonoDevelop.Ide.Templates/SingleFileDescriptionTemplate.cs: 
	   In IsValidName, don't crash if the language name is not provided.
	 * MonoDevelop.Ide.Gui.Pads.ProjectPad/ProjectFileNodeBuilder.cs:
	   The IncludeInDeploy command now sets the new BuildAction.FileCopy flag.
	 * MonoDevelop.Ide.Gui.Pads.ProjectPad/ProjectNodeBuilder.cs: Removed
	   unused command.
	 * MonoDevelop.Ide.Gui.Dialogs/GacReferencePanel.cs: Track api changes.
	 * MonoDevelop.Ide.Gui.Dialogs/NewFileDialog.cs: Removed unused treeview.
	   Renamed some fields for clarity. Catch some exceptions.
	 * MonoDevelop.Ide.mdp: Updated.
	 * MonoDevelop.Ide.Gui/ProjectOperations.cs: Removed unused method.

2006-07-12 Lluis Sanchez Gual  <lluis@novell.com>

	* Base.glade: Fix some accelerators in the new project dialog.
	* MonoDevelop.Ide.Commands/RefactoryCommands.cs: Add support for
	  "Go to declaration" for local variables.
	* MonoDevelop.Ide.Commands/ProjectCommands.cs: Added command for
	  configuring deploy targets.
	  
	* MonoDevelop.Ide.Gui.Pads.ProjectPad/CombineNodeBuilder.cs:
	* MonoDevelop.Ide.Gui.Pads.ProjectPad/ProjectNodeBuilder.cs: Moved
	  handling of command ProjectCommands.Options to a global handler,
	  so it can be used in the main menu.
	  
	* MonoDevelop.Ide.addin.xml: Added new ConfigureDeployTargets command.
	  Renamed Run menu to Project, which I think makes more sense.
	  Commented out currently unused debugger commands.
	* MonoDevelop.Ide.Gui/ProjectOperations.cs: In ShowOptions, support
	  showing a specific options panel.

2006-07-11 Lluis Sanchez Gual  <lluis@novell.com>

	* MonoDevelop.Ide.Gui.Pads.ProjectPad/ProjectNodeBuilder.cs: Show startup
	  projects in bold.
	* MonoDevelop.Ide.Gui.Pads.ProjectPad/CombineNodeBuilder.cs: Update the
	  tree when the startup project changes.
	* MonoDevelop.Ide.Gui.Pads/DefaultMonitorPad.cs: Use the LeftMargin
	  property for indenting, this fixes bug #78387.

2006-07-11 Lluis Sanchez Gual  <lluis@novell.com> 

	* MonoDevelop.Ide.Gui.Dialogs/AssemblyReferencePanel.cs: Show errors
	  in a modal dialog.
	* MonoDevelop.Ide.Gui.Dialogs/SelectReferenceDialog.cs: Added getter
	  for the window.

2006-07-10 Lluis Sanchez Gual  <lluis@novell.com> 

	* MonoDevelop.Ide.Gui.Dialogs/ProjectReferencePanel.cs: Don't allow
	  selecting projects which can cause cyclic dependencies.
	* MonoDevelop.Ide.Gui/IdeStartup.cs: Remove debug message.
	* MonoDevelop.Ide.Gui/SdiWorkspaceLayout.cs: When loading a layout,
	  make sure the documents dock item is always shown.
	* MonoDevelop.Ide.Tasks/Task.cs: Added null check.
	* MonoDevelop.Ide.Gui.Pads.ProjectPad/SystemFileNodeBuilder.cs: Fix
	  warning. Use a darker color for the label.
	  
	* MonoDevelop.Ide.Gui.Dialogs/NewProjectDialog.cs:
	* MonoDevelop.Ide.Gui.Dialogs/AssemblyReferencePanel.cs: Fix warnings.
	  
	* MonoDevelop.Ide.Gui/ProjectOperations.cs:
	* MonoDevelop.Ide.addin.xml: Added icon for background parsing.

	* Makefile.am:
	* MonoDevelop.Ide.mdp: Updated.

2006-07-10 Alejandro Serrano  <trupill@yahoo.es> 

	* MonoDevelop.Ide.Gui.Pads.ClassPad/ClassNodeBuilder.cs:
	  Show generic parameters on class nodes.

2006-07-06 Lluis Sanchez Gual  <lluis@novell.com> 

	* MonoDevelop.Ide.Gui.Pads.ProjectPad/SystemFileNodeBuilder.cs:
	  Show system files in grey color.
	* MonoDevelop.Ide.Gui.Pads.ProjectPad/ProjectNodeBuilder.cs:
	  Show a warning message in the label when a language binding
	  of a project can't be found.
	* MonoDevelop.Ide.Gui.Pads/TreeViewPad.cs: Allow markup in a tree view.

2006-07-05 Michael Hutchinson <m.j.hutchinson@gmail.com
 
	* MonoDevelop.Ide.Templates/SingleFileDescriptionTemplate.cs: Fix name 
	generation for templates that don't have "name" attribute but have 
	"DefaultName" attribute set.
 
2006-07-05 Matej Urbas <matej.urbas@gmail.com>
 
	* MonoDevelop.Ide.Commands/RefactoryCommands.cs: Updated to use ReturnType
	as BaseTypes in IType instances.
 
2006-07-04  Michael Hutchinson <m.j.hutchinson@gmail.com>

	* Core/src/MonoDevelop.Ide/MonoDevelop.Ide.addin.xml:
	* Core/src/MonoDevelop.Ide/Makefile.am:
	* Core/src/MonoDevelop.Ide/MonoDevelop.Ide.mdp:
	* MonoDevelop.Ide.Templates/CodeTranslationFileDescriptionTemplate.cs:
	New file. Template translates source code from any CodeDom-parseable 
	language to any CodeDom language.
	
	* MonoDevelop.Ide.Templates/SingleFileDescriptionTemplate.cs: Add support 
	for templated filenames. Reduced complexity of name determination code.

2006-07-04 Lluis Sanchez Gual  <lluis@novell.com> 

	* MonoDevelop.Ide.Gui/AbstractPadContent.cs: Made Initialize
	  method virtual.
	* MonoDevelop.Ide.Gui/IPadContainer.cs: Don't fire the PadShown
	  and PadHidden events here, the workspace layuot takes care
	  of that now.
	* MonoDevelop.Ide.Gui/SdiWorkspaceLayout.cs: Fire the PadShown
	  and PadHidden events.
	* MonoDevelop.Ide.Gui/Pad.cs: Change visibility of the pad
	  using the internal IPadWindow.

2006-07-03 Lluis Sanchez Gual  <lluis@novell.com> 

	* MonoDevelop.Ide.Templates/ProjectTemplate.cs:
	* MonoDevelop.Ide.Templates/CombineDescriptor.cs: Added support
	  for Combine sublasses in templates.
	  
	* MonoDevelop.Ide.addin.xml:
	  Updated add-in and references versions.
	* MonoDevelop.Ide.Commands/ViewCommands.cs: 
	* MonoDevelop.Ide.Gui.Pads/TreeViewPad.cs: Implemented Refresh
	  command for tree pads. Allow changing the set of node builders
	  at run time (to support run-time assembly loading).
	  
	* MonoDevelop.Ide.Commands/ProjectCommands.cs: Run the deploy
	  command in a background thread.
	
	* MonoDevelop.Ide.Commands/HelpCommands.cs: Destroy the about
	  dialog when done.
	  
	* MonoDevelop.Ide.Gui.Pads.ProjectPad/SystemFile.cs:
	* MonoDevelop.Ide.Gui.Pads.ProjectPad/SystemFileNodeBuilder.cs: Added
	  flag to SystemFile to make the semi-transparent icon optional.
	  
	* MonoDevelop.Ide.Gui.Dialogs/SelectReferenceDialog.cs:
	* MonoDevelop.Ide.Gui.Pads.ProjectPad/ProjectReferenceNodeBuilder.cs:
	  Track api changes in ProjectReference.
	  
	* MonoDevelop.Ide.Gui.Dialogs/SplashScreen.cs: Destroy the dialog
	  when done.
	* MonoDevelop.Ide.Gui/Workbench.cs: Avoid switching layout when not
	  necessary.
	* MonoDevelop.Ide.Gui/SdiWorkspaceLayout.cs: Explicitely route commands
	  coming from pads to the main frame. It makes commands work for detached
	  pads.
	* MonoDevelop.Ide.Codons/SolutionPadCodon.cs: Update tree pads when loading
	  assemblies which add new node builders.

2006-06-29  Michael Hutchinson <m.j.hutchinson@gmail.com>

	* MonoDevelop.Ide.Templates/FileTemplate.cs:
	* MonoDevelop.Ide.Templates/FileDescriptionTemplate.cs:
	* MonoDevelop.Ide.Templates/SingleFileDescriptionTemplate.cs:
	Add IsValidName hook for new file dialogue to check filename validity.
	
	* MonoDevelop.Ide.Templates/SingleFileDescriptionTemplate.cs:
	Add virtual ModifyTags method for deriving classes to hook into tag 
	substitution.
	Make GetFileName virtual, correct extension-checking logic.
	
	* MonoDevelop.Ide.Templates/ProjectTemplate.cs:
	Allow project templates to specify multiple supported languages (comma-
	separated, 	with "*" as a wildcard for all .NET langauges.
	Logic is a little odd, but public API is unchanged.
	
	* MonoDevelop.Ide.Gui.Dialogs/NewFileDialog.cs:
	Allow file templates to specify multiple supported languages (comma-
	separated, 	with "*" as a wildcard for all .NET langauges.
	Use tempates' IsValidName method to check for valid filenames.
	
	* MonoDevelop.Ide.Gui/ProgressMonitors.cs:
	Fix build command -- current SVN mcs seems to treat monitorId++ as null.
	
	*MonoDevelop.Ide.Gui.Dialogs/CommonAboutDialog.cs: Add my name.

2006-06-15 Lluis Sanchez Gual  <lluis@novell.com> 

	* MonoDevelop.Ide.addin.xml:
	* MonoDevelop.Ide.Commands/ProjectCommands.cs: Implemented
	  DeployTargetList command.

2006-06-15 Lluis Sanchez Gual  <lluis@novell.com>

	* MonoDevelop.Ide.Gui/DisplayBindingService.cs:
	* MonoDevelop.Ide.Templates/FileDescriptionTemplate.cs:
	* MonoDevelop.Ide.Templates/ProjectTemplate.cs:
	* MonoDevelop.Ide.Gui/Ide.cs:
	* MonoDevelop.Ide.Templates/FileTemplate.cs: Use the new extension
	  listeners to read extensions.
	  
	* MonoDevelop.Ide.Gui.Pads/TreeViewPad.cs: Added null check.
	
	* MonoDevelop.Ide.Gui/AddinUpdateHandler.cs: After running the
	  add-in manager, load newly activated add-ins.
	  
	* MonoDevelop.Ide.Gui/SdiWorkspaceLayout.cs:
	* MonoDevelop.Ide.Gui/DefaultWorkbench.cs: Create new toolbars and
	  main menu when new items are added by add-ins.

2006-06-08 Matej Urbas <matej.urbas@gmail.com>

	* Monodevelop.Ide.Gui/Document.cs: Fixed the way ViewOnly documents
	  influence save operations. One cannot save ViewOnly documents anymore.
	* Monodevelop.Ide.Gui/ViewCommandHandlers.cs: Added OnUpdateSaveFileAs
	  handler and fixed OnUpdateSaveFile.

2006-06-05 Scott Ellington <scott.ellington@gmail.com>

	* MonoDevelop.Ide.Gui.Dialogs/CommonAboutDialog.cs:
	Added my name.

2006-06-03 John Luke  <john.luke@gmail.com>

	* MonoDevelop.Ide.Gui.Dialogs/NewProjectDialog.cs:
	use Path.GetInvalidPathChars to fix obsolete warning
	
2006-06-02 Lluis Sanchez Gual  <lluis@novell.com>

	* MonoDevelop.Ide.Gui/StatusProgressMonitor.cs: Added an option
	  for not showing the task titles in the status bar (will always 
	  show the initial title in this case).
	* MonoDevelop.Ide.Gui/ProgressMonitors.cs: Use the previous option
	  for the save progress monitor.

2006-05-31 Lluis Sanchez Gual  <lluis@novell.com>

	* MonoDevelop.Ide.Gui/Ide.cs: Moved field initialization to
	  the Initialize method, to make sure child objects are
	  not created before the whole infrastructure is ready.

2006-05-30 Lluis Sanchez Gual  <lluis@novell.com>

	* MonoDevelop.Ide.Commands/ViewCommands.cs:
	* MonoDevelop.Ide.addin.xml:
	* MonoDevelop.Ide.Gui.Pads.ProjectPad/ProjectFileNodeBuilder.cs:
	* MonoDevelop.Ide.Gui.Pads.ProjectPad/SystemFileNodeBuilder.cs:
	  Implemented OpenWith command for project files.
	  
	* MonoDevelop.Ide.Gui/DisplayBindingService.cs:
	* MonoDevelop.Ide.Gui/Workbench.cs: Implemented GetFileViewers
	  command, which returns all available viewers (internal or
	  external) for a file.
	  
	* MonoDevelop.Ide.Codons/IDisplayBinding.cs:
	* MonoDevelop.Ide.Gui.BrowserDisplayBinding/BrowserDisplayBinding.cs:
	  Added DisplayName property to IDisplayBinding.
	
	* MonoDevelop.Ide.mdp:
	* Makefile.am: Updated.
	
2006-05-29  David Makovský (Yakeen) <yakeen@sannyas-on.net> 

	* MonoDevelop.Ide.Gui.Content/ICodeStyleOperations.cs: reverted interface changes
	* MonoDevelop.Ide.Gui/ViewCommandHandlers.cs: implemented upper/lower functionality here

2006-05-23  David Makovský (Yakeen) <yakeen@sannyas-on.net> 

	* MonoDevelop.Ide.Gui.Content/ICodeStyleOperations.cs: enhanced interface for new editor actions
	* MonoDevelop.Ide.Commands/EditCommands.cs: added new enum members for these actions
	* MonoDevelop.Ide.addin.xml: included in edit menu
	* MonoDevelop.Ide.Gui/ViewCommandHandlers.cs: default handlers

2006-05-12 Lluis Sanchez Gual  <lluis@novell.com>

	* MonoDevelop.Ide.Gui/ProjectOperations.cs: Track api changes.

2006-05-05 Lluis Sanchez Gual  <lluis@novell.com>

	* MonoDevelop.Ide.Codons/WorkbenchContextCodon.cs:
	* MonoDevelop.Ide.Codons/SolutionPadCodon.cs: Use the new ChildCodons
	  attribute instead of Category.
	* MonoDevelop.Ide.addin.xml: Added application description.

2006-05-04 Lluis Sanchez Gual  <lluis@novell.com>

	* MonoDevelop.Ide.addin.xml: Updated versions.
	* MonoDevelop.Ide.mdp: Updated.
	* MonoDevelop.Ide.Gui/IdeStartup.cs: Do check for bug 77135 only
	  in suse 10.

2006-04-21 Lluis Sanchez Gual  <lluis@novell.com>

	* MonoDevelop.Ide.Gui.Dialogs/GacReferencePanel.cs:
	* MonoDevelop.Ide.Gui.Dialogs/SelectReferenceDialog.cs: 
	  Show only assemblies valid for the target runtime version
	  of the project.

2006-04-20  Jacob Ilsø Christensen <jacobilsoe@gmail.com>

	* MonoDevelop.Ide.Gui/ProjectOperations.cs: Save solution
	preferences in the actual solution directory instead of in
	.config/MonoDevelop/CombinePreferences. Fixed bug #78036.

2006-04-19 Andrés G. Aragoneses  <knocte@gmail.com>

	* Base.glade: improved string.

2006-04-19 Lluis Sanchez Gual  <lluis@novell.com>

	* MonoDevelop.Ide.Gui.Pads.ProjectPad/FolderNodeBuilder.cs: When
	  adding files to a project, don't save the project until
	  all files have been added. Also show a progress monitor
	  when adding many files.

2006-04-19 Lluis Sanchez Gual  <lluis@novell.com> 

	* MonoDevelop.Ide.Gui.Pads/TreeViewPad.cs: Fixed crash after
	  renaming a folder (bug #78134).

2006-04-18 Andrés G. Aragoneses  <knocte@gmail.com>

	* MonoDevelop.Ide.Gui.Pads/DefaultMonitorPad.cs:
	* MonoDevelop.Ide.Gui/ProgressMonitors.cs: Added strings to l10n.
	* MonoDevelop.Ide.Gui/IdeStartup.cs: Fixed typo.

2006-04-18 Lluis Sanchez Gual  <lluis@novell.com> 

	* MonoDevelop.Ide.Templates/SingleFileDescriptionTemplate.cs:
	  If the template provides a file name with extension, don't
	  replace it. Fixes bug #78040.

2006-04-18 Lluis Sanchez Gual  <lluis@novell.com>

	* MonoDevelop.Ide.Gui.Dialogs/SplashScreen.cs: Don't create the
	  splash window in the static initializer, since it may be created
	  before GTK is initialized.

2006-04-18 Lluis Sanchez Gual  <lluis@novell.com> 

	* MonoDevelop.Ide.Gui.BrowserDisplayBinding/BrowserDisplayBinding.cs:
	  Fix null ref exception in Ubuntu. Fix by Sebastian Dröge.

2006-04-17  Jacob Ilsø Christensen <jacobilsoe@gmail.com>

	* Base.glade: Fixed typo.

2006-04-07  David Makovský (Yakeen) <yakeen@sannyas-on.net>

	* MonoDevelop.Ide.Commands/FileCommands.cs: Added filtering in File dialog
	* MonoDevelop.Ide.addin.xml: renamed attribute in FileFilter Extension

2006-04-07 Lluis Sanchez Gual  <lluis@novell.com> 

	* MonoDevelop.Ide.Codons/NodeBuilderCodon.cs:
	* MonoDevelop.Ide.Codons/PadOptionCodon.cs:
	* MonoDevelop.Ide.Codons/DisplayBindingCodon.cs:
	* MonoDevelop.Ide.Codons/SolutionPadCodon.cs:
	* MonoDevelop.Ide.Codons/ProjectTemplateCodon.cs:
	* MonoDevelop.Ide.Codons/PadCodon.cs:
	* MonoDevelop.Ide.Codons/ContextPadCodon.cs:
	* MonoDevelop.Ide.Codons/FileTemplateCodon.cs:
	* MonoDevelop.Ide.Codons/FileTemplateTypeCodon.cs:
	* MonoDevelop.Ide.Codons/WorkbenchContextCodon.cs:
	* MonoDevelop.Ide.addin.xml: Add documentation.
	
	* Makefile.am:
	* MonoDevelop.Ide.mdp: Removed unused file.

2006-04-04 Lluis Sanchez Gual  <lluis@novell.com> 

	* MonoDevelop.Ide.Gui.Dialogs/CommonAboutDialog.cs: Minor fix.

2006-04-04 Lluis Sanchez Gual  <lluis@novell.com>

	* MonoDevelop.Ide.Gui.Search/AllOpenDocumentIterator.cs:
	  Skip documents which are not text buffers while iterating
	  through all open files.

2006-04-04 Lluis Sanchez Gual  <lluis@novell.com>   

	* MonoDevelop.Ide.addin.xml: Removed cshrp.net.
	* icons/SplashScreen.png: Minor update.

2006-04-03 Lluis Sanchez Gual  <lluis@novell.com>   

	* MonoDevelop.Ide.Gui.Dialogs/SharpDevelopAboutPanels.cs:
	  Add some spacing and make the first column of the
	  assembly list rezisable.
	* MonoDevelop.Ide.Gui.Dialogs/SplashScreen.cs: Embed the
	  progress bar into the bitmap.
	* MonoDevelop.Ide.Gui.Dialogs/CommonAboutDialog.cs: Improved.
	* Makefile.am: Added new bitmap.
	* icons/Icons.AboutImage:
	* icons/SplashScreen.png: Use the current logo for the about
	  box and splash window.

2006-03-31 Lluis Sanchez Gual  <lluis@novell.com>   

	* MonoDevelop.Ide.addin.xml: Break compatibility
	  with old versions.

2006-03-30 Lluis Sanchez Gual  <lluis@novell.com> 

	* MonoDevelop.Ide.Gui/IdeStartup.cs: Added option for
	  using the tcp channel for IPC, instead of the unix channel. 

2006-03-29  Jacob Ilsø Christensen <jacobilsoe@gmail.com>

	* MonoDevelop.Ide.addin.xml:
	* MonoDevelop.Ide.mdp:
	* Makefile.am:
	* MonoDevelop.Ide.Gui/TipOfTheDayStartupHandler.cs:
	Added a startup handler to ensure that the tip of the day
	window is showed at startup if configured to do so.

2006-03-23 Lluis Sanchez Gual  <lluis@novell.com> 

	* MonoDevelop.Ide.Templates/ProjectDescriptor.cs: ProjectReference
	  doesn't have a setter for ReferenceType anymore.
	* Makefile.am: Removed unused file.

2006-03-23 Lluis Sanchez Gual  <lluis@novell.com>

	* MonoDevelop.Ide.Gui.Dialogs/SelectReferenceDialog.cs:
	  Renamed the GAC tab to Packages tab. The references dialog don't
	  show assemblies in the gac, but from properly registered packages.
	* MonoDevelop.Ide.Gui/IdeStartup.cs: Added a better explanation for
	  a common crash.

2006-03-22 Lluis Sanchez Gual  <lluis@novell.com>

	* MonoDevelop.Ide.Gui.Dialogs/AddinLoadErrorDialog.cs: 
	  Don't show the stack trace for exceptions of type
	  MissingDependencyException.
	* MonoDevelop.Ide.Gui/IdeStartup.cs: Added a check for
	  bug #77135.

2006-03-21  Jacob Ilsø Christensen <jacobilsoe@gmail.com>

	* MonoDevelop.Ide.Gui.OptionPanels/CodeGenerationPanel.cs:
	Apply one Glade.Widget per field. Fixes bug 77715.	

2006-03-16  Jacob Ilsø Christensen <jacobilsoe@gmail.com> 

	* MonoDevelop.Ide.Gui/SdiWorkspaceLayout.cs: If a pad
	is iconified remember to uniconify it before showing it.
	Fixes bug 77604.

2006-03-16  Jacob Ilsø Christensen <jacobilsoe@gmail.com> 

	* MonoDevelop.Ide/Services.cs:
	* MonoDevelop.Ide.Gui.Pads/MonodocTreePad.cs:
	* MonoDevelop.Ide.Gui/Ide.cs:
	* MonoDevelop.Ide.Gui/HelpViewer.cs:
	Use new DocumentationService.

2006-03-12  David Makovský (Yakeen) <yakeen@sannyas-on.net>

	* Base.glade: Marking some strings not to be translated. Not include 
	balast in pot file.

2006-03-14 Levi Bard <taktaktaktaktaktaktaktaktaktak@gmail.com>

	* MonoDevelop.Ide.Gui.Search/SearchReplaceInFilesManager.cs: Trim
	search results.  Also strip ^M from source.

2006-03-14 Michael Hutchinson  <m.j.hutchinson@gmail.com>

	* MonoDevelop.Ide.Gui.Dialogs/IncludeFilesDialog.cs:
	  Make sure that Glade looks for the resource file in
	  the correct assembly

2006-03-08 Lluis Sanchez Gual  <lluis@novell.com>

	* MonoDevelop.Ide.Commands/RefactoryCommands.cs: Don't show
	  the enclosing item if it is the same as the identified item.
	  Implemented FindDerivedClasses.
	* MonoDevelop.Ide.Gui.Pads.ProjectPad/CombineNodeBuilder.cs:
	  Update the entry count when solution entries change.
	* MonoDevelop.Ide.Gui.Pads/TreeViewPad.cs: Update the node
	  label after renaming.
	* MonoDevelop.Ide.Gui/ProjectOperations.cs: Added CodeRefactorer
	  property.

2006-03-07  Jacob Ilsø Christensen <jacobilsoe@gmail.com> 

	* MonoDevelop.Ide.Gui.Pads/OpenTaskView.cs: Added fix for
	bug 77449. Thanks to David Makovský.

2006-03-07 Lluis Sanchez Gual  <lluis@novell.com>   

	* MonoDevelop.Ide.Templates/SingleFileDescriptionTemplate.cs:
	* MonoDevelop.Ide.Templates/ResourceFileDescriptionTemplate.cs:
	  Implemented template for adding resources to a project.
	  
	* MonoDevelop.Ide.Gui.Pads.ProjectPad/ResourceFolderNodeBuilder.cs:
	  When adding a resource to a project, if the file is already
	  present in the project, just change the build action.
	* MonoDevelop.Ide.Gui/ProjectOperations.cs:
	* MonoDevelop.Ide.Gui.Pads.ProjectPad/ProjectNodeBuilder.cs: Update
	  the tree when the properties of a project file change.
	* MonoDevelop.Ide.addin.xml: Registered some templates moved
	  from the c# binding.
	  
	* Makefile.am:
	* MonoDevelop.Ide.mdp: Updated.

2006-03-06 Lluis Sanchez Gual  <lluis@novell.com>    

	* MonoDevelop.Ide.Gui.Pads/TreeViewPad.cs: If text editing
	  is cancelled, restore the original text. Also avoid
	  editing the name if it is already being edited.
	* MonoDevelop.Ide.Gui/Workbench.cs:
	* MonoDevelop.Ide.Gui/Ide.cs: Don't exit if the user cancels
	  the operation.

2006-03-05 Lluis Sanchez Gual  <lluis@novell.com>    

	* MonoDevelop.Ide.Gui.Pads/TreeViewPad.cs: 

2006-03-03  Jacob Ilsø Christensen <jacobilsoe@gmail.com> 

	* MonoDevelop.Ide.Gui.Pads/FileScout.cs: Added fix for
	bug 77600. Thanks to Levi Bard.

2006-03-03 Lluis Sanchez Gual  <lluis@novell.com>    

	* MonoDevelop.Ide.Gui.Pads.ClassPad/ClassNodeBuilder.cs: Wrap
	  inner classes with a ClassData object when adding them to the
	  tree. Fixes bug #77695.

2006-03-02 Lluis Sanchez Gual  <lluis@novell.com>    

	* MonoDevelop.Ide.Gui/IViewContent.cs:
	* MonoDevelop.Ide.Gui/Document.cs:
	* MonoDevelop.Ide.Gui/AbstractViewContent.cs:
	* MonoDevelop.Ide.Gui/Workbench.cs:
	* MonoDevelop.Ide.Gui/SdiWorkspaceLayout.cs:
	* MonoDevelop.Ide.Gui.Dialogs/DirtyFilesDialog.cs: 
	Removed HasProject property from IViewContent.

2006-03-02 Lluis Sanchez Gual  <lluis@novell.com>   

	* MonoDevelop.Ide.Templates/ProjectDescriptor.cs:
	* MonoDevelop.Ide.Templates/FileTemplate.cs: Added
	  directory parameter to AddToProject.

	* MonoDevelop.Ide.Templates/FileDescriptionTemplate.cs:
	  Same as previous. Also added Show method.
	* MonoDevelop.Ide.Templates/SingleFileDescriptionTemplate.cs:
	  Create the file in the correct directory. Implemented Show ().

2006-02-28  Jacob Ilsø Christensen <jacobilsoe@gmail.com> 

	* MonoDevelop.Ide.Gui.Dialogs/CommonAboutDialog.cs: Updated
	authors.

2006-02-28  Jacob Ilsø Christensen <jacobilsoe@gmail.com> 

	* MonoDevelop.Ide.Gui.Pads/OpenTaskView.cs: Fixed update
	of buttons.

2006-02-28  Jacob Ilsø Christensen <jacobilsoe@gmail.com> 

	* MonoDevelop.Ide.Gui/ProjectOperations.cs: Fixed plural
	issues.

2006-02-24 Lluis Sanchez Gual  <lluis@novell.com> 

	* MonoDevelop.Ide.Templates/FileTemplate.cs: Changed
	  the extensio model for file templates. Now all work
	  is done by FileDescriptionTemplate.
	* MonoDevelop.Ide.Templates/FileDescriptionTemplate.cs:
	  this is now a base class for different types of file
	  templates. It has several overridable methods for
	  generating file content.
	* MonoDevelop.Ide.Templates/ProjectDescriptor.cs:
	  Most of the funcionality of creating and adding files
	  to the project has been moved to FileDescriptionTemplate.
	* MonoDevelop.Ide.Commands/RefactoryCommands.cs: Added 
	  null check.
	* MonoDevelop.Ide.Gui.Pads.ClassPad/ClassNodeBuilder.cs:
	  Don't show members for classes of type Delegate.
	* MonoDevelop.Ide.Gui.Dialogs/NewFileDialog.cs: Track
	  api changes.
	  
	* templates/EmptyStruct.xft.xml: 
	* templates/EmptyClass.xft.xml:
	* templates/EmptyInterface.xft.xml:
	* templates/EmptyEnum.xft.xml: Use the new syntax for
	  specifying CodeDom file templates.
	  
	* MonoDevelop.Ide.addin.xml: Added new extension point
	  for registering new FileDescriptorTemplates.
	  
	* Makefile.am:
	* MonoDevelop.Ide.mdp: Updated.

	* MonoDevelop.Ide.Codons/IDisplayBinding.cs:
	* MonoDevelop.Ide.Gui.BrowserDisplayBinding/BrowserDisplayBinding.cs:
	* MonoDevelop.Ide.Gui/Workbench.cs: Use a Stream paramenter
	  instead of a String for providing the content for a document. 
	
	* MonoDevelop.Ide.Templates/TextFileDescriptionTemplate.cs:
	* MonoDevelop.Ide.Templates/CodeDomFileDescriptionTemplate.cs:
	* MonoDevelop.Ide.Templates/SingleFileDescriptionTemplate.cs:
	* MonoDevelop.Ide.Codons/FileTemplateTypeCodon.cs: New files.

2006-02-24 Lluis Sanchez Gual  <lluis@novell.com>

	* MonoDevelop.Ide.Gui.Dialogs/NewProjectDialog.cs: Use one
	line per field, in order to get attributes properly applied.

2006-02-19 Andrés G. Aragoneses  <knocte@gmail.com>

        * Base.glade: improved a string.
        * MonoDevelop.Ide.Gui/SdiWorkspaceLayout.cs: fixed a
        typo in a comment.
        * MonoDevelop.Ide.addin.xml: improved some strings and
        added other ones to l10n (changed to fix bug #77516).

2006-02-16 Lluis Sanchez Gual  <lluis@novell.com>

	* MonoDevelop.Ide.Gui.Pads.ProjectPad/ProjectSolutionPad.cs:
	Delay file selection in the tree when switching documents.
	* MonoDevelop.Ide.Gui/Document.cs: Notify file changes when
	saving documents.
	* MonoDevelop.Ide.Gui/Ide.cs: Added new Services member to
	IdeApp which provides access to most of services used in
	the Ide.

2006-02-14  Jacob Ilsø Christensen  <jacobilsoe@gmail.com>

	* MonoDevelop.Ide.Gui.Pads/OpenTaskView.cs: Fixed plural
	issues with labels. Removed code duplication.

2006-02-11 Lluis Sanchez Gual  <lluis@novell.com>

	* MonoDevelop.Ide.Gui.Pads/TreeViewPad.cs: Honor the
	AllowRename flag.
	* MonoDevelop.Ide.Gui.OptionPanels/ExternalToolPanel.cs:
	* MonoDevelop.Ide.Gui/SdStatusBar.cs: Remove Gnome reference.

2006-02-01 Lluis Sanchez Gual  <lluis@novell.com>

	* MonoDevelop.Ide.Gui.Pads/OpenTaskView.cs: Implement filtering
	in tasklist by item types. Patch by David Makovský.

2006-01-31  Jacob Ilsø Christensen <jacobilsoe@gmail.com> 

	* MonoDevelop.Ide.Gui/Document.cs: Make sure that a null ContentName
	is handled in IsBuildTarget. Fixes bug 77361.

2006-01-30 Lluis Sanchez Gual  <lluis@novell.com>

	* MonoDevelop.Ide.Commands/RefactoryCommands.cs: When selecting
	a field or property, add refactoring submenu for the member type.
	
	* MonoDevelop.Ide.Gui.Pads.ClassPad/NamespaceNodeBuilder.cs:
	* MonoDevelop.Ide.Gui.Pads.ClassPad/ProjectNodeBuilder.cs: Track
	changes in parser api.

2006-01-25  Jacob Ilsø Christensen  <jacobilsoe@gmail.com>

	* Base.glade: Fixed spelling of add-in.

2006-01-25  Jacob Ilsø Christensen  <jacobilsoe@gmail.com>

	* MonoDevelop.Ide.Gui/SdiWorkspaceWindow.cs:
	Make sure the correct tab is removed. Fixes bug 76900.

2006-01-24  Muthiah Annamalai  <gnumuthu@users.sf.net> 

	* Monodevelop.Core.Gui.Dialogs/NewFileDialog.cs:
	Added double-click response to expand category tree or  
	collapse tree, a toggle effect.

2006-01-24  Jacob Ilsø Christensen  <jacobilsoe@gmail.com>

	* Base.glade: Fixed spelling mistake.

2006-01-24 Lluis Sanchez Gual  <lluis@novell.com>

	* MonoDevelop.Ide.Templates/CombineDescriptor.cs: Added getter for
	the list of entry descriptors. Take the combine name from the new
	ProjectCreateInformation.CombineName property.
	* MonoDevelop.Ide.Templates/ProjectTemplate.cs: Added Id property
	(taken from the codon ID). Added CreateCombine method, which does
	what CreateProject was doing until now. CreateProject now creates
	a project but not a combine.
	
	* Base.glade:
	* MonoDevelop.Ide.Gui.Dialogs/NewProjectDialog.cs:  Some improvements
	in the new project dialog.
	
	* MonoDevelop.Ide.addin.xml: Use some new icons for new project and
	new solution. Moved here the BlankSolution template from the CSharpBinding.
	* Makefile.am: Added BlankSolution.
	
	* MonoDevelop.Ide.Gui/ProjectOperations.cs:
	* MonoDevelop.Ide.Commands/FileCommands.cs: Track api changes.

2006-01-23  Jacob Ilsø Christensen  <jacobilsoe@gmail.com>

	* MonoDevelop.Ide.Codons/PadOptionCodon.cs:
	* MonoDevelop.Ide.Codons/PadCodon.cs:
	Added internationalization.

2006-01-22 Lluis Sanchez Gual  <lluis@novell.com>

	* MonoDevelop.Ide.Gui/Workbench.cs: In CloseAllDocuments,
	the active document is now the last one to close. It avoids firing too
	many ActiveDocumentChanged events.
	* MonoDevelop.Ide.Gui/SdiWorkspaceWindow.cs:
	* MonoDevelop.Ide.Gui/IWorkbenchWindow.cs: Removed unused events.
	* MonoDevelop.Ide.Gui/SdiWorkspaceLayout.cs: Make sure the active
	window changed event is fired only when really necessary.

2006-01-18 Lluis Sanchez Gual  <lluis@novell.com>

	* MonoDevelop.Ide.Commands/ProjectCommands.cs: Disable build and
	run commands if the current file is not a valid build target.
	* MonoDevelop.Ide.Gui/Document.cs: Added IsBuildTarget property.

2006-01-18 Lluis Sanchez Gual  <lluis@novell.com>   

	* MonoDevelop.Ide.Templates/FileTemplate.cs: Added an Id property,
	which stores the codon Id.
	
	* MonoDevelop.Ide.Gui.Pads.ProjectPad/ProjectReferenceFolderNodeBuilder.cs:
	* MonoDevelop.Ide.Gui.Pads.ProjectPad/ResourceFolderNodeBuilder.cs:
	* MonoDevelop.Ide.Gui.Pads.ProjectPad/ProjectReferenceNodeBuilder.cs:
	* MonoDevelop.Ide.Gui.Pads.ProjectPad/ProjectFileNodeBuilder.cs:
	* MonoDevelop.Ide.Gui.Pads.ProjectPad/ProjectNodeBuilder.cs:
	* MonoDevelop.Ide.Gui.Pads.ProjectPad/FolderNodeBuilder.cs:
	On project specific commands, save the affected project, not the
	whole combine.
	
	* MonoDevelop.Ide.Gui/ProjectOperations.cs: Added SaveProject method.
	Added a CreateProjectFile overload with a parameter that can be
	the id of the template to select by default in the new file dialog.
	
	* MonoDevelop.Ide.Gui.Dialogs/NewFileDialog.cs: Allow selecting
	a template.
	
	* MonoDevelop.Ide.Gui/Workbench.cs: Added null check.

2006-01-14 Andrés G. Aragoneses  <knocte@gmail.com>

	* MonoDevelop.Ide.Gui.Dialogs/NewProjectDialog.cs: Replaced 'Combine'
	by 'Solution'.
	* MonoDevelop.Ide.Gui/ProjectOperations.cs: Replaced 'Combine' by
	'Solution'.

2006-01-13 Lluis Sanchez Gual  <lluis@novell.com>   

	* MonoDevelop.Ide.Gui/Workbench.cs: WrapDocument() does not create
	a Document if it already exists. In ActiveDocument use WrapDocument
	instead of FindDocument since the document may not yet exist.
	* MonoDevelop.Ide.Gui/SdiWorkspaceWindow.cs: Set the name of the file
	as a tooltip of the tab.

2006-01-10 Lluis Sanchez Gual  <lluis@novell.com>   

	* MonoDevelop.Ide.Templates/FileTemplate.cs: Make FileTemplate public
	since now it can be subclassed. LoadFileTemplate is now static.
	Split the Create method in several overridable methods.
	* MonoDevelop.Ide.Templates/FileDescriptionTemplate.cs: Made public for
	the same reason.
	* MonoDevelop.Ide.Templates/INewFileCreator.cs: The only method is
	now CreateItem.
	* MonoDevelop.Ide.Gui.Dialogs/NewFileDialog.cs: Catch and show error
	messages.
	
	* MonoDevelop.Ide.Gui/DisplayBindingService.cs: Made public some of its
	methods.
	
	* MonoDevelop.Ide.Gui/ProjectOperations.cs: When closing the combine, close
	only open files that belong to the combine.
	
	* MonoDevelop.Ide.Gui/Workbench.cs: Added getter for
	the DisplayBindingService.

2006-01-04  Alexandre Miguel Pedro Gomes <alexmipego@gmail.com>
	
	* MonoDevelop.Ide.addin.xml: Added icons to (un)comment lines,
	(un)indent and reload file.

2005-12-16  John Luke  <john.luke@gmail.com> 

	* templates/Empty*.xft.xml:
	* Makefile.am:
	* MonoDevelop.Ide.addin.xml: add EmptyInterface, EmptyStruct, and
	EmptyEnum templates
	
2005-12-13  Lluis Sanchez Gual  <lluis@novell.com> 

	* MonoDevelop.Ide.Gui.Content/IEditable.cs: Renamed to IEditableTextBuffer.
	This interface now inherits from IEditableTextFile. Removed some methods
	that are now inherited.
	* MonoDevelop.Ide.Gui.Content/ITextBuffer.cs: This interface now inherits
	from ITextFile. Moved some methods to the base interface. Removed the
	concept of 'position'. Now everything is handled with offsets.
	* MonoDevelop.Ide.Gui.Content/IBookmarkBuffer.cs: Removed the
	concept of 'position'. Now everything is handled with offsets.
	
	* MonoDevelop.Ide.Templates/FileDescriptionTemplate.cs:
	* MonoDevelop.Ide.Templates/FileTemplate.cs: Added support for CodeDom
	based file templates.
	
	* MonoDevelop.Ide.Gui.Dialogs/NewFileDialog.cs:
	* MonoDevelop.Ide.Commands/FileCommands.cs:
	Group language specific templates in its own tree branch. Added an entry
	for the file name. Templates are now filtered according to the current
	project type and language.
	
	* MonoDevelop.Ide.Gui.Pads.ProjectPad/FolderNodeBuilder.cs: New files
	already have a name, so no need to rename them in the tree.
	
	* MonoDevelop.Ide/MonoDevelop.Ide.addin.xml: Added empty class template.
	* MonoDevelop.Ide/MonoDevelop.Ide.mdp: Updated.
	
	* MonoDevelop.Ide.Codons/IDisplayBinding.cs:
	* MonoDevelop.Ide.Gui/Workbench.cs:
	* MonoDevelop.Ide.Gui.BrowserDisplayBinding/BrowserDisplayBinding.cs:
	* MonoDevelop.Ide.Gui/DisplayBindingService.cs: Display bindings are now
	per mime type, not per language.
	
	* MonoDevelop.Ide.Gui.Search/SearchReplaceManager.cs:
	* MonoDevelop.Ide.Gui/DefaultWorkbench.cs:
	* MonoDevelop.Ide.Gui/ViewCommandHandlers.cs: Track changes in IEditable.
	
	* MonoDevelop.Ide.Gui/ProjectOperations.cs: Simplified CreateProjectFile,
	since now the file comes with a real name and path.
	
	* MonoDevelop.Ide.Gui/SdiWorkspaceWindow.cs:
	* MonoDevelop.Ide.Gui/SdiWorkspaceLayout.cs:
	* MonoDevelop.Ide/MonoDevelop.Ide.Gui/Document.cs:
	Properly show the name of newly created files, since now they have a name.

2005-12-05  Jacob Ilsø Christensen  <jacobilsoe@gmail.com>

	* MonoDevelop.Ide.Gui.Dialogs/ReplaceInFilesDialog.cs:
	Handle empty directories and empty search patterns appropriately.
	Removed redundant fileMask check.
	Do not call SetupSearchReplaceInFilesManager when stopping a search.

2005-12-03  John Luke <john.luke@gmail.com> 

	* AssemblyInfo.cs.in: add back --help output with Mono.GetOptions
	
2005-12-02  Jacob Ilsø Christensen  <jacobilsoe@gmail.com>

	* MonoDevelop.Ide.Gui.Search/SearchReplaceManager.cs:
	Fixed typo.

2005-11-30  David Makovský <yakeen@sannyas-on.net>

	* MonoDevelop.Ide.Gui/IdeStartup.cs:
	* MonoDevelop.Ide.Gui/Workbench.cs: Make some strings translatable.

2005-11-28  Jacob Ilsø Christensen  <jacobilsoe@gmail.com>

	* MonoDevelop.Ide.Gui.Dialogs/SplashScreen.cs:
	Make sure the size of the progress bar stays the same

2005-11-28  Lluis Sanchez Gual  <lluis@novell.com> 

	* MonoDevelop.Ide.Gui.Dialogs/SharpDevelopAboutPanels.cs:
	* MonoDevelop.Ide.Gui.Dialogs/CommonAboutDialog.cs: Make some strings
	translatable. Patch by David Makovský.

2005-11-22  John Luke <john.luke@gmail.com> 

	* MonoDevelop.Ide.Gui/DisplayBindingService.cs:
	percent escape files before getting the mimetype,
	fixes bug #75256
	* MonoDevelop.Ide.Gui/Workbench.cs: unescape some files
	before opening them
	
2005-11-21  Lluis Sanchez Gual  <lluis@novell.com> 

	* MonoDevelop.Ide.Gui.Pads.ProjectPad/FolderNodeBuilder.cs: Make some
	sentences more translatable.

2005-11-18  Lluis Sanchez Gual  <lluis@novell.com> 

	* MonoDevelop.Ide.addin.xml: Added separator in context menu.

2005-11-18  Lluis Sanchez Gual  <lluis@novell.com>

	* MonoDevelop.Ide.Gui.Pads.ProjectPad/SystemFileNodeBuilder.cs: Save the
	project after including a file.
	* MonoDevelop.Ide.Gui.Search/SearchReplaceManager.cs: Fixed bug in Replace.

2005-11-17  Lluis Sanchez Gual  <lluis@novell.com>

	* MonoDevelop.Ide.CodeTemplates/CodeTemplateLoader.cs:
	* MonoDevelop.Ide.ExternalTools/ToolLoader.cs:
	* MonoDevelop.Ide.Gui.Dialogs/DirtyFilesDialog.cs:
	* MonoDevelop.Ide.Gui/Document.cs:
	* MonoDevelop.Ide.Gui/ProjectOperations.cs:
	* MonoDevelop.Ide.Gui/Workbench.cs:
	* MonoDevelop.Ide.Gui/DefaultWorkbench.cs: 
	  Removed useless Observed* calls.
	
	* MonoDevelop.Ide.Gui.Search/ForwardTextIterator.cs: Place the position
	after the replaced text. Fixes bug #76728.

2005-11-16  Lluis Sanchez Gual  <lluis@novell.com>

	* options/DefaultEditingLayout.xml: Updated with the new pad names.

2005-11-15  Lluis Sanchez Gual  <lluis@novell.com>

	* MonoDevelop.Ide.addin.xml:
	* AddInsOptionsPanel.cs:
	* Base.glade: Added options dialog for the add-in manager.
	
	* MonoDevelop.Ide.Commands/ToolsCommands.cs: Moved some code to
	AddinUpdateHandler.
	* MonoDevelop.Ide.Gui/AddinUpdateHandler.cs: Take into account the
	update check periodicity configured by the user.
	
	* Makefile.am:
	* MonoDevelop.Ide.mdp: Added new file.
	
	* MonoDevelop.Ide.Gui/Document.cs:
	* MonoDevelop.Ide.Gui/ViewCommandHandlers.cs:
	* MonoDevelop.Ide.Gui/ProjectOperations.cs:
	* MonoDevelop.Ide.Gui/IPadContainer.cs:
	* MonoDevelop.Ide.Gui/PadCollection.cs:
	* MonoDevelop.Ide.Gui/Workbench.cs:
	* MonoDevelop.Ide.Gui/IdeStartup.cs:
	* MonoDevelop.Ide.Gui/DocumentCollection.cs:
	* MonoDevelop.Ide.Gui/HelpOperations.cs:
	* MonoDevelop.Ide.Gui/ProgressMonitors.cs:
	* MonoDevelop.Ide.Gui/Ide.cs:
	* MonoDevelop.Ide.Gui/Pad.cs: Added some missing license headers.

2005-11-14  Lluis Sanchez Gual  <lluis@novell.com>

	* MonoDevelop.Ide.Gui.Dialogs/NewProjectDialog.cs: Catch and show
	errors raised while creating the project.

2005-11-11  Lluis Sanchez Gual  <lluis@novell.com>

	* MonoDevelop.Ide.Gui.Search/SearchReplaceInFilesManager.cs:
	* MonoDevelop.Ide.Commands/SearchCommands.cs: Factorized some code
	into SearchReplaceInFilesManager.
	
	* MonoDevelop.Ide.Gui.Dialogs/ReplaceInFilesDialog.cs: Created method
	for loading search options in the dialog.
	
	* MonoDevelop.Ide.addin.xml:
	* MonoDevelop.Ide.Gui.Pads.ProjectPad/FolderNodeBuilder.cs:
	* MonoDevelop.Ide.Gui.Pads.ProjectPad/CombineNodeBuilder.cs:
	Added Find In Files option in the context menu of the project pad,
	which takes the selected folder as search directory.

2005-11-10  Lluis Sanchez Gual  <lluis@novell.com>

	* MonoDevelop.Ide.Gui.Content/IEditable.cs:
	* MonoDevelop.Ide.Gui.Content/ITextBuffer.cs: Added some new methods.
	* MonoDevelop.Ide.Gui.Dialogs/SelectReferenceDialog.cs: Don't crash if
	a project is not found.
	* MonoDevelop.Ide.addin.xml: Added undo/redo to the toolbar.
	* MonoDevelop.Ide.Gui/Document.cs: Added Closed and Saved events.
	* MonoDevelop.Ide.Gui/StatusProgressMonitor.cs: Make sure the status
	bar is updated.
	
2005-11-04  Lluis Sanchez Gual  <lluis@novell.com>    
	
	* MonoDevelop.Ide.Gui.Content/IEditable.cs: Added InsertText method.
	* MonoDevelop.Ide.Gui.Content/ITextBuffer.cs: Added
	GetPositionFromLineColumn method.
	
	* MonoDevelop.Ide.Gui/IdeStartup.cs:
	* MonoDevelop.Ide.Gui.Dialogs/SplashScreen.cs:
	* MonoDevelop.Ide.Gui.OptionPanels/ExternalToolPanel.cs: Fixed warnings.
	
	* MonoDevelop.Ide.Gui/Workbench.cs: Fix NRE when opening a file in an
	external editor.
	
2005-10-25  Lluis Sanchez Gual  <lluis@novell.com>    
	
	* MonoDevelop.Ide.Gui/Workbench.cs: Don't show the main window until
	all stored sizes have been restored.
	* MonoDevelop.Ide.Gui/IdeStartup.cs: Remove unnecessary progress steps.
	* MonoDevelop.Ide.Gui/SdiWorkspaceLayout.cs: It is not the responsibility
	of the layout to Show the workbench. Don't load the stored layout when
	attaching, since the pads won't restore to the correct size if the
	workbench does not already have the original size.
	* MonoDevelop.Ide.Gui/Ide.cs: Minor progress monitoring fixes.
	* MonoDevelop.Ide.Gui.Dialogs/SplashScreen.cs: Update the current task
	name in IProgressMonitor.EndTask ().
	
2005-10-20  Lluis Sanchez Gual  <lluis@novell.com>    
	
	* MonoDevelop.Ide.Gui/DefaultWorkbench.cs: Use icons-only toolbars in
	the IDE. There are too many buttons for icons-and-text.
	
2005-10-20  Lluis Sanchez Gual  <lluis@novell.com>  
	
	* MonoDevelop.Ide.Gui.OptionPanels/ExternalToolPanel.cs: Get the
	command name directly from the Gtk.Entry, since GNome.FileEntry
	adds the default namespace to it. Also update the tool data when
	the command changes. This fixes bug #75627.
	
2005-10-20  Lluis Sanchez Gual  <lluis@novell.com> 
	
	* MonoDevelop.Ide.Commands/ProjectCommands.cs:
	* MonoDevelop.Ide.Gui.Pads.ProjectPad/ProjectReferenceNodeBuilder.cs:
	* MonoDevelop.Ide.addin.xml:
	Added LocalCopyReference command for toggling the Local Copy property
	of references. Fixes bug #75409.
	
2005-10-20  Lluis Sanchez Gual  <lluis@novell.com>
	
	* MonoDevelop.Ide.Gui.Dialogs/NewProjectDialog.cs: Create the solution
	in the same folder as the project. Fixes bug #60314. 
	
2005-10-19  Lluis Sanchez Gual  <lluis@novell.com>
	
	* MonoDevelop.Ide.Gui/Ide.cs: Execute auto-start commands.
	
	* MonoDevelop.Ide.addin.xml:
	* MonoDevelop.Ide.Commands/ToolsCommands.cs: Added command
	for showing the Add-in manager.
	
	* Makefile.am:
	* MonoDevelop.Ide/MonoDevelop.Ide.mdp: Added new files.
	
	* MonoDevelop.Ide.Gui/DefaultStatusBarService.cs:
	* MonoDevelop.Ide.Gui/IStatusBarService.cs:
	* MonoDevelop.Ide.Gui/IStatusIcon.cs:
	* MonoDevelop.Ide.Gui/BackgroundProgressMonitor.cs:
	* MonoDevelop.Ide.Gui/SdStatusBar.cs:
	Icons are now hiden by calling Dispose.
	Added SetAlarmMode to make icons blink in the status bar.
	Use Pixbuf insted of Image for icons.
	
	* MonoDevelop.Ide.Gui/AddinUpdateHandler.cs: New auto-start
	handler that checks for add-in updates.

2005-10-17  Lluis Sanchez Gual  <lluis@novell.com>

	* MonoDevelop.Ide.Gui.Pads.ProjectPad/FolderNodeBuilder.cs:
	When moving or copying a file that is open and modified in
	the text editor, ask whether it should be saved or not.
	Fixes bug #76209.

2005-10-13  Lluis Sanchez Gual  <lluis@novell.com>

	* MonoDevelop.Ide.Gui/ProjectOperations.cs: In CreateCombineEntry,
	only open the combine if we are creating a root combine.

2005-10-11  Lluis Sanchez Gual  <lluis@novell.com>

	* MonoDevelop.Ide.addin.xml: Fixed incorrect class name.

2005-10-11  Lluis Sanchez Gual  <lluis@novell.com> 

	* MonoDevelop.Ide.addin.xml: Fixed addin header information.
	Use "id" attribuet instead of "name" to identify addins.
	* MonoDevelop.Ide.Gui/IdeStartup.cs: MessageService is now registered
	in the config file.

2005-10-10  John Luke  <john.luke@gmail.com> 

	* MonoDevelop.Ide.Gui/IdeStartup.cs: remove call to
	Gdk.Threads.Init
	
2005-10-04  Lluis Sanchez Gual  <lluis@novell.com> 

	* MonoDevelop.Ide.Gui/SdiWorkspaceLayout.cs:
	* MonoDevelop.Ide.Gui/DefaultWorkbench.cs:
	* MonoDevelop.Ide.Gui/ProjectOperations.cs:
	* MonoDevelop.Ide.Commands/EditCommands.cs:
	* MonoDevelop.Ide.Templates/ProjectTemplate.cs:
	* MonoDevelop.Ide.Templates/FileTemplate.cs: Use the new addin API.
	
	* Base.glade: Moved the addin load error dialog here from
	MonoDevelop.Startup.
	* MonoDevelop.Ide.Gui/IdeStartup.cs: Moved here startup code from
	MonoDevelop.Startup.
	  
	* MonoDevelop.Ide.Gui.Dialogs/SplashScreen.cs: Make it implement
	IProgressMonitor.
	* MonoDevelop.Ide.Gui.Dialogs/AddinLoadErrorDialog.cs: Fixed namespace
	name.
	* MonoDevelop.Ide.addin.xml: Added addin dependencies. Registered
	the IDE application.
	* Makefile.am: Added new files.
	
	* MonoDevelop.Ide.Gui/DefaultStatusBarService.cs:
	* MonoDevelop.Ide.Gui/DisplayBindingService.cs: Moved initialization
	code to InitializeService ().
	
	* MonoDevelop.Ide.Gui/Ide.cs:
	* MonoDevelop.Ide.Gui/Workbench.cs: Report progress while initializing
	the workbench.

2005-10-04  Lluis Sanchez Gual  <lluis@novell.com>

	* Makefile.am: Install the assembly in the AddIns directory.

2005-10-04  Lluis Sanchez Gual  <lluis@novell.com>

	* MonoDevelop.Ide.Gui/ProgressMonitors.cs: Fixed wrong cast on
	find in files.
	* MonoDevelop.Ide.Gui.Pads/SearchResultPad.cs: Properly restore the
	tab title. Remove unused code.
	* MonoDevelop.Ide.Gui/Document.cs: Don't save the file if it has not
	been modified.
	* MonoDevelop.Ide.Gui/Workbench.cs: Use the new method for initializing
	the layout.
	* MonoDevelop.Ide.Gui/IWorkbench.cs:
	* MonoDevelop.Ide.Gui/DefaultWorkbench.cs: Merged the setter for
	WorkbenchLayout and UpdateViews in a single method, which does all
	work in the correct order. Layout restore should work again.

2005-09-28  Lluis Sanchez Gual  <lluis@novell.com>

	* Renamed to MonoDevelop.Ide. Changed internal organization of files.
	Many files moved to MonoDevelop.Core.Gui, MonoDevelop.Projects and
	MonoDevelop.Projects.Gui.

2005-09-23  Lluis Sanchez Gual  <lluis@novell.com>

	* Services/File/DefaultFileService.cs: In OpenFile, properly select the
	window when the requested file has not yet been saved.

2005-09-22  Lluis Sanchez Gual  <lluis@novell.com>

	* Services/DispatchService/DispatchService.cs:
	* MonoDevelop.Base/Internal/ProgressMonitoring/BaseProgressMonitor.cs:
	Added new RunPendingEvents method in DispatchService.

2005-09-13  Todd Berman  <tberman@off.net>

	* Gui/Dialogs/ReferenceDialog/AssemblyReferencePanel.cs:
	Patch from Brion Vibber <brion AT pobox DOT com> to fix bug
	#76080. Automagically adds references from the
	AssemblyReferencePanel's FileChooser in a sane fashion.

2005-09-10  John Luke  <john.luke@gmail.com>

	* Makefile.am: remove old reference to perl
	
2005-09-05  Todd Berman  <tberman@off.net>

	* Services/MessageService.cs: Add a new overload that allows a parent
	Window to be passed in.
	* Gui/Dialogs/NewProjectDialog.cs: Fix bug #75981

2005-08-23  Lluis Sanchez Gual  <lluis@novell.com>

	* Gui/Dialogs/CommonAboutDialog.c: Load the image for the About dialog
	from resources.
	* Gui/Pads/ProjectPad/ProjectFolderNodeBuilder.cs:
	* Gui/Pads/ProjectPad/ProjectFolder.cs: do not subscribe to the
	file change events by default. Only do it when the new TrackChanges
	property is set to true. This avoids unneeded subscriptions when using
	temporary ProjectFolder objects.
	* Gui/CommandService.cs: Enable idle toolbar update for the main
	command manager.
	* Makefile.am: Added about image resource.

2005-08-22  Lluis Sanchez Gual  <lluis@novell.com>

	* Commands/ViewCommands.cs: Implemented delete layout command.
	* Gui/Workbench/Layouts/SdiWorkspaceLayout.cs: Properly load saved
	layouts. Added DeleteLayout method.
	* Gui/IWorkbenchLayout.cs: Added DeleteLayout method.
	* MonoDevelopCore.addin.xml: Added Delete Layout command.

2005-08-20  John Luke  <john.luke@gmail.com>

	* Gui/Pads/OpenTaskView.cs:
	* Gui/Pads/FileScout/FileList.cs: fix some warnings
	with the new gtk#
	
2005-08-19  Lluis Sanchez Gual  <lluis@novell.com>

	* Gui/Completion/CompletionListWindow.cs: Improved the declaration
	window. Now it will wrap the member declaration if it doesn't fit in
	the screen.
	* Gui/Completion/DeclarationViewWindow.cs: Indent the member declaration
	if it doesn't fit one line. Reduced the size of the the documentation
	text.

2005-08-19  Lluis Sanchez Gual  <lluis@novell.com> 

	* Gui/Completion/CompletionListWindow.cs: Avoid crash is something
	goes wrong while showing the completion window.

2005-08-12  Lluis Sanchez Gual  <lluis@novell.com> 

	* Internal/Codons/Commands/LinkItemCodon.cs:
	* Gui/Dialogs/WordCountDialog.cs:
	* Gui/Dialogs/NewProjectDialog.cs:
	* Gui/Dialogs/NewFileDialog.cs:
	* Services/Project/ProjectService.cs: Use stock icon id instead of
	file name.
	
	* Gui/Pads/ProjectPad/ProjectFolderNodeBuilder.cs: Track changes
	in Stock.cs.
	
	* Services/ResourceService.cs: Add stock icons registered in the addin
	extension file.

	* Internal/Codons/Commands/CommandCodon.cs:
	* Internal/Codons/Commands/ItemSetCodon.cs:
	* Services/IconService.cs: Provide the AddIn when calling GetStockId,
	so resource icons are properly loaded.
	
	* Makefile.am: Embed icon and templates as resources.
	
	* Internal/Templates/FileTemplate.cs:
	* Internal/Templates/ProjectTemplates/ProjectTemplate.cs:
	* Internal/Codons/Templates/FileTemplateCodon.cs:
	* Internal/Codons/Templates/ProjectTemplateCodon.cs: templates are now
	loaded from resources.
	
	* MonoDevelopCore.addin.xml: Register base stock icons. Always use stock
	icon id instead of file name.
	
	* Services/ParserService/DefaultParserService.cs: Fix potential deadlock
	in UnloadDatabase.

2005-08-10  Lluis Sanchez Gual  <lluis@novell.com> 

	* Internal/Project/Project/ProjectReference.cs: Find referenced projects
	looking at the root combine that contain this reference.
	* Internal/Project/Project/Collections/ProjectReferenceCollection.cs:
	Set the owner project of the references being added.
	* Internal/Project/Combine/Combine.cs: Added method for finding projects
	in the combine hierarchy.
	* Internal/Project/Combine/CombineEntry.cs: Added property for getting
	the root combine of a project.
	* Internal/Project/Project/Project.cs: Make sure to always set the
	owner project to the references collection.
	Use RootCombine to find referenced projects, instead of the project
	service. Perform a topological sort of the referenced projects to build.
	* Internal/Project/Combine/CombineEntryCollection.cs: Added Contains
	method.

2005-08-10  Lluis Sanchez Gual  <lluis@novell.com>

	* Commands/EditCommands.cs:
	* Services/Project/ProjectService.cs:
	* Gui/Dialogs/ProjectOptionsDialog.cs:
	* Gui/Dialogs/TreeViewOptions.cs:
	* Gui/Dialogs/CombineOptionsDialog.cs: TreeViewOptions now takes the
	parent window as first parameter of the constructor.

	* Services/Language/LanguageService.cs: Commented out some unused stuff.

2005-08-10  Lluis Sanchez Gual  <lluis@novell.com> 

	* Services/ProcessService/ProcessHostController.cs: Avoid unneeded
	reference to GLib. Added id parameter that is added as argument
	to the process. This helps identifying the process in the
	process list.
	* Services/ProcessService/ProcessService.cs: Provide a meaningful
	id to the ProcessHostController instances.

2005-08-10  Peter Johanson  <latexer@gentoo.org>

	* Services/ILoggingService.cs:
	* Services/DefaultLoggingService.cs: Add support for for logging to
	arbitrarily named loggers. Allows for easy filtering/control of
	logging.
	* Services/ResourceService.cs: Report to logger named by service type.

2005-08-10  Ben Motmans  <ben.motmans@gmail.com>

    * MonoDevelop.Base.mdp: references update + missing/added files

2005-08-09  Lluis Sanchez Gual  <lluis@novell.com> 

	* MonoDevelopCore.addin.xml:
	* Commands/AutostartCommands.cs: Remove useless autostart command.
	
	* Services/Project/IProjectService.cs:
	* Services/Project/ProjectService.cs: Added a parser database to store
	information about the opened combine.
	
	* Internal/Project/Project/ProjectReference.cs:
	* Services/SystemAssemblyService.cs: Added GetAssemblyLocation method,
	which returns the path to an assembly by loading it out-of-process.
	
	* Internal/Parser/IParser.cs:
	* Services/ParserService/IParserService.cs:
	* Services/ParserService/CodeCompletionDatabase.cs:
	* Services/ParserService/AssemblyCodeCompletionDatabase.cs:
	* Services/ParserService/SimpleCodeCompletionDatabase.cs:
	* Gui/Pads/ClassPad/ProjectNodeBuilder.cs:
	* Gui/Pads/ClassPad/NamespaceNodeBuilder.cs:
	* Services/ParserService/DefaultParserService.cs:
	* Services/ParserService/ProjectCodeCompletionDatabase.cs:
	Use the new IParserContext API.
	
	* Gui/ContentInterfaces/IEditable.cs: Added TextChanged event.
	* Gui/Workbench/DefaultWorkbench.cs: Reparse the active file when
	the text changes.
	
	* Gui/Completion/CommentCompletionDataProvider.cs:
	* Gui/Completion/ICompletionDataProvider.cs:
	* Gui/Completion/CodeCompletionDataProvider.cs:
	* Gui/Completion/TemplateCompletionDataProvider.cs:
	* Gui/Completion/CompletionListWindow.cs: Project and FileName have
	now been moved into ICompletionDataProvider, so there is no need
	to pass them to all methods.

2005-08-08  Lluis Sanchez Gual  <lluis@novell.com> 

	* Services/File/DefaultFileService.cs: Properly jump to the requested
	line after opening a file.
	* Services/DispatchService/SyncContextAttribute.cs: Some optimizations.
	* Internal/ProgressMonitoring/BaseProgressMonitor.cs: Apply the
	FreeDispatch attribute to the Log getter.
	
	* Services/ProcessService/ProcessHostController.cs: Send the object
	reference using the process pipe. No more huge base64 strings in
	the process command line.
	
	* Services/Project/ProjectService.cs:
	* Services/DebuggerService/IDebuggerService.cs: Moved implementation of
	DebugExecutionHandlerFactory to the debugger addin. 
	
	* Gui/Components/MenuButtonEntry.cs: Fix warnings.
	* Search/DocumentIterator/DirectoryDocumentIterator.cs: Don't get the
	whole directory structure at the beginning. Do it incrementally.
	
	* Services/Tasks/ISearchProgressMonitor.cs:
	* Services/Tasks/SearchProgressMonitor.cs:
	* Gui/Pads/SearchResultPad.cs:
	* Gui/Search/SearchReplaceInFilesManager.cs:
	* Services/Tasks/TaskService.cs: Added progress monitor and Pad specific
	for search results.

2005-08-06  John Luke  <john.luke@gmail.com>

    * MonoDevelop.Base.mdp: update

2005-08-03  Lluis Sanchez Gual  <lluis@novell.com> 

	* MonoDevelop.Base.mdp: Removed unused file.
	* Services/MessageService.cs:
	* Gui/Dialogs/ErrorDialog.cs: Added Show method. Removed debug code.

2005-08-03  Lluis Sanchez Gual  <lluis@novell.com>

	* Gui/Search/SearchOptions.cs: Store options at the correct property set.
	
	* Gui/Pads/SolutionPad/TreeViewPad.cs:
	* Gui/Dialogs/OptionPanels/ExternalToolPanel.cs:
	* Gui/Dialogs/ProjectOptionsDialog.cs:
	* Commands/HelpCommands.cs:
	* Commands/VBConverter/ConvertBuffer.cs:
	* Commands/VBConverter/ConvertProject.cs: Use the new command system.
	
	* Gui/CommandService.cs: Added method for showing context menus.
	* Gui/GuiService.cs: Removed Old menu and toolbar services.
	
	* Gui/Dialogs/TreeViewOptions.cs: Provide a CommandManager that can
	be used to show a context menu.
	* Internal/Codons/Commands/CommandCodon.cs: Allow commands that use
	a string as ID (prefixed with @).
	
	* Internal/CollectionUtilities/Comparers.cs:
	* Gui/Components/SdMenu.cs:
	* Gui/Components/SdMenuCheckBox.cs:
	* Gui/Components/SdMenuCommand.cs:
	* Gui/Components/SdToolbarCommand.cs:
	* Gui/Components/SdMenuSeparator.cs:
	* Gui/Pads/PropertyPad/PropertyPadCommands.cs:
	* Gui/Pads/TreeViewMemento.cs:
	* Services/Toolbar/ToolbarService.cs:
	* Services/MenuService/MenuService.cs:
	* Commands/ProjectOptionsCommands.cs:
	* Internal/Codons/MenuItems/AbstractCheckableMenuCommand.cs:
	* Internal/Codons/MenuItems/ISubmenuBuilder.cs:
	* Internal/Codons/MenuItems/IMenuCommand.cs:
	* Internal/Codons/MenuItems/AbstractMenuCommand.cs:
	* Internal/Codons/MenuItems/ICheckableMenuCommand.cs:
	* Internal/Codons/MenuItems/MenuItemCodon.cs: Removed old code.
	
	* MonoDevelopCore.addin.xml: Removed old elements.

2005-07-30  John Luke  <john.luke@gmail.com>

	* Services/MessageService.cs: remove two unused variables
	
2005-07-29  John Luke  <john.luke@gmail.com>

	* MonoDevelop.Base.mdp: add new files to the project

2005-07-27  Lluis Sanchez Gual  <lluis@novell.com> 

	* Services/Tasks/OutputProgressMonitor.cs: Implement the IConsole
	interface.
	* Services/Tasks/TaskService.cs: Implement IConsoleFactory interface.
	
	* Services/ProcessService/IConsole.cs: New interface.
	* Services/ProcessService/NativePlatformExecutionHandler.cs: Execution
	handler for native applications.
	* Services/ProcessService/ProcessWrapper.cs: make the class implement
	the IProcessAsyncOperation interface.
	* Services/ProcessService/ExternalConsoleFactory.cs: Factory for
	xterm consoles.
	* Services/ProcessService/MintPlatformExecutionHandler.cs: Execution
	handler for running managed applications on the mono interpreter.
	* Services/ProcessService/DefaultExecutionHandlerFactory.cs: The
	execution handler factory for normal non-debug executions.
	* Services/ProcessService/MonoPlatformExecutionHandler.cs: Execution
	handler for running managed applications on the mono jit.
	* Services/ProcessService/ProcessService.cs: Modified StartConsoleProcess
	which now takes a generic IConsole as parameter.
	* Services/ProcessService/DebugExecutionHandlerFactory.cs: The
	execution handler factory for debug executions.
	* Services/ProcessService/ExecutionContext.cs: New class.
	* Internal/Codons/ExecutionHandlerCodon.cs: New codon for registering
	execution handlers.
	
	* Services/ProcessService/IExecutionHandlerFactory.cs:
	* Services/ProcessService/IConsoleFactory.cs:
	* Services/ProcessService/IExecutionHandler.cs:
	* Services/ProcessService/IProcessAsyncOperation.cs: New interfaces.
	
	* Services/DebuggerService/IDebuggerService.cs: It now takes an
	IConsole as parameter.
	
	* Internal/Project/Project/DotNetProject.cs:
	* Internal/Project/Project/Project.cs:
	* Internal/Project/Combine/Combine.cs:
	* Internal/Project/Combine/CombineEntry.cs:
	* Services/Project/ProjectService.cs: Removed the Debug method.
	The Execute method now has a ExecutionContext parameter that can be
	used to specify a debugging context or any other kind of execution
	context.
	
	* MonoDevelop.Base/Base.glade:
	* Gui/Dialogs/ErrorDialog.cs:
	* Services/MessageService.cs: GUI improvements.
	
	* Gui/Pads/ClassPad/NamespaceNodeBuilder.cs:
	* Gui/Pads/ClassPad/ProjectNodeBuilder.cs:
	* Gui/Pads/ClassPad/ClassNodeBuilder.cs: Added "Show public members only"
	options.
	
	* Gui/Pads/FileScout/FileScout.cs: Fix warning.
	
	* Internal/ProgressMonitoring/SynchronizedProgressMonitor.cs: New class.
	* Internal/ProgressMonitoring/MessageDialogProgressMonitor.cs: New class.
	* Internal/ProgressMonitoring/AggregatedOperationMonitor.cs: New class.
	
	* Internal/ProgressMonitoring/BaseProgressMonitor.cs:
	* Internal/ProgressMonitoring/NullProgressMonitor.cs:
	* Internal/ProgressMonitoring/IProgressMonitor.cs: Added SyncRoot
	property, to support synchronized progress monitors.
	
	* Internal/ProgressMonitoring/AggregatedProgressMonitor.cs: Support
	filtering of monitor actions to propagate.
	
	* MonoDevelopCore.addin.xml: Registered new execution handlers.

2005-07-27  Lluis Sanchez Gual  <lluis@novell.com>

	* Fix warnings.

2005-07-22  John Luke  <john.luke@gmail.com>

	* MonoDevelop.Base.mdp: add Gui/Completion/* to the project
	
2005-07-20  John Luke  <john.luke@gmail.com>

	* Gui/Dialogs/ReferenceDialog/GacReferencePanel.cs:
	don't display useless Path column and mark it with FIXME
	sort list of gac assemblies by name then version for
	consistency, thanks to Rafael Teixeira for noticing
	
2005-07-20  Lluis Sanchez Gual  <lluis@novell.com>

	* Made internal lots of classes that don't really need to
	be public.

2005-07-20  Peter Johanson  <latexer@gentoo.org>

	* Gui/Completion/*.cs: Migrated here from MonoDevelop.SourceEditor.
	Includes new ICompletionWidget API for completing arbitrary widgets.
	* Makefile.am: Changes for imported completion files.
	* Services/ParserService/DefaultParserService.cs: Connect to events
	for individual Projects, rather than using the project service events.

2005-07-20  Lluis Sanchez Gual  <lluis@novell.com>

	* Gui/Pads/ProjectPad/ProjectFolderNodeBuilder.cs: When a folder is
	renamed, update the whole tree branch starting from the parent node.
	* Gui/Pads/ProjectPad/ProjectFolder.cs: Don't update the path of the
	folder when receiving the Renamed event. Just signal that the name
	has changed.
	* Gui/Pads/ProjectPad/FolderNodeBuilder.cs: ProjectFile objects that
	represent a folder generate ProjectFolder nodes, so the renaming callback
	must be attached to a ProjectFolder object.

2005-07-20  Lluis Sanchez Gual  <lluis@novell.com> 

	* Commands/SearchCommands.cs:
	* Gui/Search/DocumentIterator/AllOpenDocumentIterator.cs:
	* Gui/Search/SearchStrategy/KMPSearchStrategy.cs:
	* Gui/Search/SearchStrategy/ISearchStrategy.cs: 
	* Gui/Search/SearchStrategy/WildcardSearchStrategy.cs:
	* Gui/Search/SearchStrategy/RegExSearchStrategy.cs:
	* Gui/Search/DefaultFind.cs:
	* Gui/Search/IFind.cs:
	* Gui/ContentInterfaces/ITextBuffer.cs:
	* Gui/Search/SearchReplaceManager.cs: Added support for backward search.
	
	* Gui/Search/TextIterator/ForwardTextFileIterator.cs:
	* Gui/Search/SearchStrategy/BruteForceSearchStrategy.cs: Added support
	for backward search and for native search method when available.
	
	* Gui/Search/TextIterator/ITextIterator.cs:
	* Gui/Search/TextIterator/ForwardTextIterator.cs:
	* Gui/Search/SearchReplaceInFilesManager.cs:
	* Gui/Search/SearchResult/DefaultSearchResult.cs:
	* Gui/Search/SearchResult/ISearchResult.cs: Added DocumentOffset
	property to ISearchResult and ITextIterator.
	
	* MonoDevelopCore.addin.xml: Added FindPreviousSelection command.

2005-07-18  Lluis Sanchez Gual  <lluis@novell.com> 

	* Services/Project/ProjectService.cs: Don't fire CurrentProjectChanged
	when setting CurrentProject to the same current project. The same
	for CurrentSelectedCombineChanged.
	* Gui/Workbench/Layouts/SdiWorkspaceLayout.cs: Removed duplicate
	event subscription to tabControl.SwitchPage.
	* Gui/Workbench/Layouts/SdiWorkspaceWindow.cs: There is no need to
	fire the ActiveMdiChanged event in SetTitleEvent, since the active
	window is not changing.
	
	* Gui/Pads/SolutionPad/TypeNodeBuilder.cs: New optional override:
	GetParentObject().
	* Gui/Pads/SolutionPad/TreeViewPad.cs: Added an GetNodeAtObject which
	provides a way of locating a node in the tree, even if the parent nodes
	have not been expanded and filled.
	* Gui/Pads/SolutionPad/SolutionPad.cs: Removed old code.
	
	* Gui/Pads/ProjectPad/CombineNodeBuilder.cs:
	* Gui/Pads/ProjectPad/FolderNodeBuilder.cs:
	* Gui/Pads/ProjectPad/ProjectFileNodeBuilder.cs:
	* Gui/Pads/ProjectPad/ProjectNodeBuilder.cs:
	* Gui/Pads/ProjectPad/ProjectFolder.cs:
	* Gui/Pads/ProjectPad/ProjectFolderNodeBuilder.cs:
	Implement GetParentObject().
	
	* Gui/Pads/ProjectPad/ProjectSolutionPad.cs: Select the active file in
	the tree.

2005-07-18  Lluis Sanchez Gual  <lluis@novell.com>

	* Internal/Project/Combine/Combine.cs: Make sure StartupEntry returns
	the correct value after the deserialization of startEntryName.

2005-07-18  Lluis Sanchez Gual  <lluis@novell.com> 

	* Gui/Dialogs/NewProjectDialog.cs: Don't continue with project creation
	if the project directory can't be created.

2005-07-18  Lluis Sanchez Gual  <lluis@novell.com>

	* Gui/Pads/ProjectPad/FolderNodeBuilder.cs: When adding an existing
	file to the project ask if it needs to be replaced.

2005-07-18  Lluis Sanchez Gual  <lluis@novell.com> 

	* Internal/ProgressMonitoring/BaseProgressMonitor.cs: Store the
	last reported exception object. Added ErrorException property.
	* Services/Tasks/StatusProgressMonitor.cs: Include the exception when
	showing the error dialog.
	* Gui/Dialogs/ErrorDialog.cs: Don't make it modal. There are some
	issues with that.

2005-07-16  John Luke  <john.luke@gmail.com>

	* Gui/Dialogs/ReferenceDialog/ProjectReferencePanel.cs:
	sort by Projet name

2005-07-14  Ben Motmans  <ben.motmans@gmail.com>

	* Gui/Pads/ProjectPad/FolderNodeBuilder.cs:
	#73772, 'remember action' in add files dialog

	* Gui/Pads/OpenTaskView.cs:
	show warnings after errors + sortable column based on task type

	* Services/File/RecentOpen.cs: emit correct event

	* Gui/Pads/SolutionPad/TreeViewPad.cs:
	make sure the parent node of the currently edited node is expanded

	* Services/DefaultLoggingService.cs: make sure log4net is always 
	configured, even if the .config file doesn't exist

2005-07-13  Lluis Sanchez Gual  <lluis@novell.com> 

	* Gui/Workbench/Layouts/SdiWorkspaceLayout.cs:
	* Gui/Workbench/Layouts/SdiWorkspaceWindow.cs:
	* Gui/Workbench/DefaultWorkbench.cs:
	* Commands/AutostartCommands.cs: Don't abuse ShowAll().
	
	* Gui/Dialogs/NewProjectDialog.cs: Use a default icon for the template
	if none is provided.
	
	* Gui/Dialogs/CombineOptionsDialog.cs:
	* Gui/Dialogs/ProjectOptionsDialog.cs: IConfiguration can't be renamed
	anymore, so to change the name, a copy has to be made.
	
	* Gui/Pads/SolutionPad/TreeViewPad.cs: ExpandToNode should not expand
	the current node, only the parents.
	
	* Gui/Pads/SolutionPad/NodeState.cs: Save/restore the selected node in the
	node state tree.
	
	* Gui/Pads/HelpBrowser/HelpViewer.cs:
	* Gui/Pads/HelpBrowser/MonodocTreePad.cs:
	* Gui/Pads/DefaultMonitorPad.cs:
	* Gui/Pads/TerminalPad.cs:
	* Gui/Pads/OpenTaskView.cs: The responsibility of showing the widgets of
	a pad is for the pad. The workbench won't ShowAll any more.
	
	* Gui/ToolWidgets/ConfigurationComboBox.cs: Update the combo when
	configurations are added or removed.
	
	* Internal/Project/Project/IConfiguration.cs: Don't allow renaming of
	configurations.
	
	* Internal/Project/Project/AbstractConfiguration.cs: Make Clone work
	for classes with no default constructor.
	
	* Internal/Project/Combine/Combine.cs: Ignore the
	ActiveConfigurationChanged event while deserializing.
	
	* Internal/Project/Combine/ConfigurationCollection.cs:
	* Internal/Project/Combine/CombineEntry.cs: Added ConfigurationAdded
	and ConfigurationRemoved events.
	
	* Internal/Templates/ProjectTemplates/ICombineEntryDescriptor.cs:
	* Internal/Templates/ProjectTemplates/CombineEntryDescriptor.cs:
	* Internal/Templates/ProjectTemplates/CombineDescriptor.cs: 
	* Internal/Templates/ProjectTemplates/ProjectTemplate.cs:
	* Internal/Templates/ProjectTemplates/ProjectDescriptor.cs:
	Added template support for generic CombineEntry subclasses, which don't
	need to be Projects.

2005-07-11  Lluis Sanchez Gual  <lluis@novell.com> 

	* Services/File/IFileService.cs: 
	* Services/File/DefaultFileService.cs: Added OpenFile overload to open
	a file at place the cursor at a given line at column.
	
	* Services/ProcessService/ProcessService.cs: Provide the assembly location
	when creating an out of process object.
	
	* Services/Project/ProjectService.cs: Use the new combine options dialog.
	Store and restore the active configuration of the root combine.
	
	* Gui/Dialogs/CombineConfiguration/CombineConfigurationPanel.cs:
	Implemented.
	* Gui/Dialogs/CombineConfiguration/CombineEntryConfigurationsPanel.cs:
	new option panel that shows the list of configurations of a combine.
	
	* Gui/Dialogs/TreeViewOptions.cs: Added new overridable methods to
	make costumization easier.
	* Gui/Dialogs/CombineOptionsDialog.cs: New dialog that shows the options
	for a combine.
	* Gui/Workbench/Layouts/SdiWorkspaceLayout.cs: Include the IPadContent
	in the command route.
	* Gui/Pads/SolutionPad/TreeViewPad.cs: Use the new ICommandDelegatorRouter
	interface. Made some methods virtual. The key for GetComposedIcon is now
	an object, instead of an string.
	
	* Gui/Pads/SolutionPad/ITreeBuilderContext.cs:The key for GetComposedIcon
	is now an object, instead of an string.
	
	* Gui/ToolWidgets/ConfigurationComboBox.cs: Toolbar widget that shows
	the active configuration.
	
	* Base.glade: Added new combine configuration dialogs.
	* MonoDevelopCore.addin.xml: Added the ConfigurationSelector command and
	the new combine configuration panels.

2005-07-11  Lluis Sanchez Gual  <lluis@novell.com>

	* Internal/Codons/Commands/CommandCodon.cs: Set the text and description
	for custom commands.
	* Internal/Codons/LanguageBinding/ILanguageBinding.cs:
	CreateCompilationParameters now returns an ICloneable.
	
	* Internal/Project/IConfiguration.cs: Added CopyFrom method.
	* Internal/Project/AbstractConfiguration.cs:
	* Internal/Project/AbstractProjectConfiguration.cs
	* Internal/Project/DotNetProjectConfiguration.cs: Implement CopyFrom.
	
	* Internal/Combine/Combine.cs: Added CreateConfiguration method.
	When the active configuration is changed, propagate the change to all
	children entries. When building a combine, build the child entries which
	have the build flag in the active configuration.
	* Internal/Project/DotNetProject.cs: CreateConfiguration is now defined
	in CombineEntry.
	* Internal/Combine/CombineEntry.cs: Make it extensible by implementing
	IExtendedDataItem. Use the new ConfigurationCollection collection.
	Added CreateConfiguration abtract method. Added ActiveConfigurationChanged
	event. Moved CombineEntryCollection to its own file.
	* Internal/Combine/ConfigurationCollection.cs: New class.
	* Internal/Combine/CombineConfiguration.cs: Renamed the Config class to
	CombineConfigurationEntry and made it public. Implemented CopyFrom.
	* Internal/Combine/ConfigurationEventHandler.cs: New handler.
	* Internal/Combine/CombineEntryCollection.cs: Moved from CombineEntry.cs.
	
	* Internal/Serialization/ClassDataType.cs: Properties dynamically added
	to a class must also be added to its subclasses.
	* Internal/Serialization/ItemProperty.cs: Avoid crash in HasSetter for
	properties not linked to a member (extended properties).

2005-07-11  Lluis Sanchez Gual  <lluis@novell.com> 

	* Services/ParserService/AssemblyCodeCompletionDatabase.cs:
	Load referenced assemblies in an external process. gtk# 1.0 projects
	should work again.
	* Services/ParserService/IParserService.cs:
	* Services/ParserService/DefaultParserService.cs: Added GetProjectContents
	method.
	* Services/ParserService/CodeCompletionDatabase.cs: Added GetClassList
	method (to support GetProjectContents).

2005-07-08  John Luke  <john.luke@gmail.com>

	* Makefile.am: remove MONO_POSIX_OEE defines
	* Internal/Project/Combine/Combine.cs: just use Mono.Unix now
	
2005-07-01  Joshua Tauberer  <tauberer@for.net>

	* Internal/Project/Project/Project.cs: Pre/Post build tasks
	set up the ProcessStartInfo through the same function, set
	the working directory to the project base path.

2005-07-01  Jacob Ils Christensen  <jacobilsoe@gmail.com>

	* Services/Tasks/Task.cs:
	* Gui/Pads/OpenTaskView.cs:
	* Gui/Pads/ClassPad/ClassNodeBuilder.cs:
	* Gui/Pads/ClassPad/MemberNodeCommandHandler.cs:
	* Gui/Search/SearchResult/DefaultSearchResult.cs:
	Make lines and columns 1-based.

2005-06-30  John Luke  <john.luke@gmail.com>

	* Services/ParserService/AssembyInformation.cs: fix possible nullref
	patch from shoehn@web.de (Sebastian)
	fixes bug #75418

2005-06-28  Raja R Harinath  <rharinath@novell.com>

	* Makefile.am (FILES): Move AssemblyInfo.cs ...
	(GENERATED_FILES): ... here.

2005-06-27  Lluis Sanchez Gual  <lluis@novell.com> 

	* Services/ParserService/DefaultParserService.cs: Don't get the current
	file text if we are not going to be able to parse it.
	* Gui/Search/*.cs: Moved here search/replace stuff from the editor addin.
	* Gui/ContentInterfaces.cs: 
	* Base.glade: Added search/replace dialogs.
	* Makefile.am: Added new files.
	* MonoDevelopCore.addin.xml: Registered search/replace commands.
	
2005-06-15  John Luke  <john.luke@gmail.com>

	* Services/File/RecentFiles.cs: catch exception when writing to
	~/.recently-used, fixes bug #75305

2005-06-15  John Luke  <john.luke@gmail.com>

	* MonoDevelopCore.addin.xml: add EditCommands.Rename to F2
	shortcut, fixes bug# 73774

2005-06-15  John Luke  <john.luke@gmail.com>

	* Gui/Dialogs/ReferenceDialog/AssemblyReferencePanel.cs:
	start at $HOME dir
	filter on *.exe and *.dll

2005-06-15  John Luke  <john.luke@gmail.com>

	* Base.glade (AddReferenceDialog):
	change title to Edit References to match menu
	put the selected references section in an expander
	
2005-06-15  John Luke  <john.luke@gmail.com>

	* Services/Project/ProjectService.cs: don't recreate SelectReferenceDialog
	every time, just set the project instead
	* Gui/Dialogs/ReferenceDialog/SelectReferenceDialog.cs: allow it to be
	reused and just change the project to show the correct info
	* Gui/Dialogs/ReferenceDialog/ProjectReferencePanel.cs: add a SetProject
	that updates the info appropriately, remove old code
	* Gui/Dialogs/ReferenceDialog/GacReferencePanel.cs: add Reset method
	to update the info for a new project
	
2005-06-10  Jacob Ils Christensen  <jacobilsoe@gmail.com>

	* Gui/Dialogs/ReferenceDialog/SelectReferenceDialog.cs: Make sure
	that projects are correctly marked as selected.

2005-06-09  Lluis Sanchez Gual  <lluis@novell.com> 

	* Commands/AutostartCommands.cs: Use IWorkbench.CreateMemento to create
	the default memento.
	* Gui/Workbench/WorkbenchMemento.cs:
	* Gui/Workbench/DefaultWorkbench.cs:
	* Gui/IWorkbenchLayout.cs:
	* Gui/Workbench/Layouts/SdiWorkspaceLayout.cs: Use dockable toolbars.
	Load/Save the toolbar layout when starting/exiting. Added support for
	IMementoCapable to IWorkbenchLayout.
	
	* Gui/CommandService.cs: Added CommandManager property.
	
	* Internal/Codons/Commands/CommandCodon.cs: Make sure that configuration
	commands defined by the command system can be found.
	
	* MonoDevelopCore.addin.xml: Added names to the toolbars. Added the
	ToolbarList command.

2005-06-07  Jacob Ils Christensen  <jacobilsoe@gmail.com>

	* Core/src/MonoDevelop.Base/Internal/Project/Project/Project.cs:
	* Core/src/MonoDevelop.Base/Internal/Project/Combine/CombineEntry.cs:
	When a project is renamed make sure that references to it are updated.

2005-06-04  John Luke  <john.luke@gmail.com>

	* MonoDevelopCore.addin.xml: remove workaround
	for Shift|F8 as the dock handles it now

2005-06-03  Jacob Ils Christensen  <jacobilsoe@gmail.com>

	* Internal/Project/Combine/Combine.cs: Remove references
	to a project when it is removed from a combine (57782)

2005-06-02  John Luke  <john.luke@gmail.com>

	* MonoDevelopCore.addin.xml: add Shift|F8 shortcut
	for tip of the day from yvind Neuman (spam@agurk.com)
	workaround for bug 61113

2005-06-02  John Luke  <john.luke@gmail.com>

	* Gui/Dialogs/ReferenceDialog/SelectReferenceDialog.cs:
	check GetIterFirst return value to avoid gtk+ assertions
	might fix bug 74445

2005-06-02  Lluis Sanchez Gual  <lluis@novell.com> 

	* Gui/Pads/SolutionPad/TreeViewPad.cs: Fix warning.
	* Internal/Project/Combine/CombineEntry.cs: Added ParentCombine property.

2005-06-01  John Luke  <john.luke@gmail.com>

	* Core/src/MonoDevelop.Base/Services/ResourceService.cs: remove
	DllImport workaround for rendering an icon
	* Core/src/MonoDevelop.Base/MonoDevelop.Base.dll.config.in: remove
	as we no longer p/invoke
	* Core/src/MonoDevelop.Base/Makefile.am: updated for above
	
2005-06-01  John Luke  <john.luke@gmail.com>

	* Gui/Workbench/Layouts/SdiWorkspaceLayout.cs:
	* Gui/Workbench/Layouts/SdiWorkspaceWindow.cs:
	* Gui/Pads/FileScout/FileListItem.cs: adjust to
	FileIconLoader changes
	
2005-06-01  Jacob Ils Christensen  <jacobilsoe@gmail.com>

	* Services/MessageService.cs: Added methods to ask a question
	with a cancel option.
	* Gui/Workbench/Layouts/SdiWorkspaceWindow.cs: Added a cancel
	option when trying to close a modified file.

2005-06-01  Jacob Ils Christensen  <jacobilsoe@gmail.com>

	* Gui/Dialogs/ReferenceDialog/SelectReferenceDialog.cs:
	* Gui/Dialogs/ReferenceDialog/ProjectReferencePanel.cs:
	* Gui/Dialogs/ReferenceDialog/GacReferencePanel.cs:
	Prevent a project from referencing itself.

2005-05-30  Lluis Sanchez Gual  <lluis@novell.com> 

	* Services/StatusBar/DefaultStatusBarService.cs: Added null checks.
	* Services/MessageService.cs: Use a more convenient dialog for
	displaying errors.
	* Gui/Dialogs/ErrorDialog.cs: New error dialog.
	* Gui/Workbench/Layouts/SdiWorkspaceLayout.cs: Added null checks.
	
	* Base.glade:
	* Gui/Pads/SolutionPad/NodeCommandHandler.cs:
	* Gui/Pads/SolutionPad/TreeViewPad.cs: Notify node command handlers
	when a node is selected.
	
	* Gui/CommandService.cs: Use the Runtime.MessageService api to show
	errors in command execution.
	* Makefile.am: Added ErrorDialog.cs.

2005-05-26  John Luke  <john.luke@gmail.com>

	* Gui/Dialogs/OptionPanels/ProjectOptions/CompileFileProjectOptions.cs:
	don't forget to save the list file in the files to compile list,
	remove some unneccessary code, fixes bug 75043
	
2005-05-19  Jacob Ils Christensen  <jacobilsoe@gmail.com>

	* Gui/Dialogs/WordCountDialog.cs: Fixed problem that numbers were not shown till moused over.

2005-05-17  Jacob Ils Christensen  <jacobilsoe@gmail.com>

	* Gui/IWorkbenchLayout.cs:
	* Gui/Workbench/Layouts/SdiWorkspaceLayout.cs:
	Added methods to go to next/previous tab page.

2005-05-15  Lluis Sanchez Gual  <lluis@novell.com> 

	* Services/File/DefaultFileService.cs: Make the service GUI thread safe.
	* Gui/Dialogs/ReferenceDialog: Cleaned up the dialog.
	* Gui/Workbench/Layouts/SdiWorkspaceWindow.cs: Added IntPtr constructor
	to make gtk# happy.
	* Gui/Pads/DefaultMonitorPad.cs: Don't indent when a task has a null name.
	* Base.glade: Many fixes to make the dialogs more conforming to the HIG.
	* Internal/Project/Project/DotNetProjectConfiguration.cs: Added
	SourceDirectory property.
	* Internal/Project/Project/DotNetProject.cs: Set the sources path before
	building.
	* Internal/Project/Project/Project.cs: In CopyReferencesToOutputPath, copy
	refereces of referenced projects. They are not needed for compiling, but
	they are for running. The Build method now also builds required references.

2005-05-09 Jacob Ils Christensen  <jacobilsoe@gmail.com>
 
 	* Gui/Pads/OpenTaskView.cs: Fixed Gtk warnings by using Clipboard.Text

2005-05-08  John Luke  <john.luke@gmail.com>

	* /Gui/Pads/SolutionPad/TreeViewPad.cs: use DefaultSortFunc property
	
2005-05-03  Lluis Sanchez Gual  <lluis@novell.com> 

	* Commands/ProjectCommands.cs: The Build command should compile the
	current file before running.
	
	* Services/Tasks/TaskService.cs:
	* Gui/Workbench/DefaultWorkbench.cs:
	* Gui/Pads/SolutionPad/TreeViewPad.cs:
	* Gui/Pads/OpenTaskView.cs:
	* Gui/Pads/TerminalPad.cs:
	* Gui/Pads/DefaultMonitorPad.cs:
	* Gui/Pads/FileScout/FileScout.cs:
	* Gui/AbstractPadContent.cs:
	* Gui/IWorkbench.cs:
	* Gui/IPadContent.cs:
	Removed BringToFront from IPadContent, and moved to IWorkbench.
	
	* Services/SystemAssemblyService.cs: Lazy load system assembly
	information. This speeds up MD startup time.
	
	* Services/ProcessService/ProcessService.cs:
	* Services/ProcessService/IProcessHost.cs:
	* Services/ProcessService/IProcessHostController.cs:
	* Services/ProcessService/ProcessHostController.cs:
	* Services/ProcessService/RemoteProcessObject.cs:
	* Makefile.am:
	Added new api for creating out-of-process objects.
	
	* Gui/Pads/FileScout/FileList.cs: Fix warnings.
	
	* Internal/Project/Project/DotNetProjectBinding.cs: Set the correct
	paths for single file projects.

2005-04-30  Lluis Sanchez Gual  <lluis@novell.com> 

	* Commands/ProjectCommands.cs: Added new build and run commands.
	* Services/DebuggerService/IDebuggerService.cs: Added some methods.
	* Services/Project/ProjectService.cs: Allow building a project even
	if there isn't an open combine.
	* Gui/Workbench/DefaultWorkbench.cs: Gui safe subscription to debugger
	events.
	* Makefile.am: added DebugCommands.
	* MonoDevelopCore.addin.xml: Added some missing descriptions. Registered
	new project and debug commands.

2005-04-27  Lluis Sanchez Gual  <lluis@novell.com> 

	* Commands/ViewCommands.cs: Use markup for the view list menu.
	* Commands/ProjectCommands.cs: Implemented Debug Application command.
	* Services/File/DefaultFileService.cs: In OpenFile, don't create a
	progress monitor if the file is already open.
	* Services/DebuggerService/IDebuggerService.cs: Added events that notify
	when breakpoints are added/removed. Added methods for getting the
	active breakpoints.
	
	* MonoDevelopCore.addin.xml:
	* Services/Project/IProjectService.cs:
	* Services/Project/ProjectService.cs:
	Added DebugApplication method. In the Debug methods, make sure the
	context switch is done in the gui thread.
	
	* Gui/Workbench/Layouts/SdiWorkspaceLayout.cs: Don't use ShowItem() to
	show a hidden pad, since it is not working properly.
	
	* Gui/Workbench/DefaultWorkbench.cs: Removed most of code related to
	debugging, since it is handled by the editor itself.
	
	* Makefile.am: Added some new files.

2005-04-27  Lluis Sanchez Gual  <lluis@novell.com>

	* Makefile.am
	* Services/DebuggerService/IDebuggerService.cs:
	Moved IDebuggerService.cs to its own directory.

2005-04-25  Lluis Sanchez Gual  <lluis@novell.com>

	* Commands/MenuItemBuilders.cs: Removed. Menu builders are now
	implemented as command arrays and handled in the following files.
	* Commands/RunCommands.cs: Removed. Moved to ProjectCommands.
	* Commands/EditCommands.cs: Most of code moved to 
	MonoDevelop.Gui.ViewCommandHandlers.
	
	* Commands/ClassBrowserCommands/ClassBrowserCommands.cs
	* ProjectBrowserCommands/*:
	Removed. Handlers for tree commands are handled by NodeCommandHandler
	objects.
	
	* Commands/FileCommands.cs:
	* ProjectCommands.cs:
	* WindowCommands.cs:
	* HelpCommands.cs:
	* ViewCommands.cs:
	Added enums with IDs for the commands.
	Use the new CommandHandler base class for global commands.
	Removed commands that are not global.
	
	* Gui/ViewCommandHandlers.cs: Implements edit commands for workspace
	windows.
	
	* Services/File/IFileService.cs:
	* Services/File/DefaultFileService.cs: Moved here the code that shows
	the UI for saving files.
	
	* Services/IDebuggerService.cs: The Run method now takes a progress
	monitor, and will (should) stop if the monitor notifies a cancel request.
	
	* Services/Project/IProjectService.cs:
	* Services/Project/ProjectService.cs:
	Factorized the Build* methods into a single Build method which takes
	as parameter what you want to build. The same for Execute* methods.
	Moved here several operations previously implemeted in commands, to
	make it easier to reuse code. This includes: Debug(), Deploy(),
	ShowOptions(), CreateProject(), CreateCombine(),
	AddCombineEntry(), CreateProjectFile(), AddReferenceToProject().
	
	* Gui/Dialogs/NewFileDialog.cs:
	* Gui/Dialogs/NewProjectDialog.cs: Added Run method to show the window
	as a modal dialog.
	
	* Gui/Workbench/Layouts/SdiWorkspaceLayout.cs:
	* Gui/IWorkbench.cs:
	* Gui/Dialogs/TreeViewOptions.cs: Removed old menu code.
	
	* Gui/Workbench/Layouts/SdiWorkspaceWindow.cs: Removed obsolete code.
	Plug the handler class for generic Edit commands into the window.
	
	* Gui/Workbench/DefaultWorkbench.cs: Use the new command service.
	
	* Gui/Components/SdMenu.cs: Moved here the ISubmenuItem interface, 
	which was implemented in MenuItemBuilders.cs.
	
	* Gui/Pads/SolutionPad/NodeCommandHandler.cs:
	* Gui/Pads/SolutionPad/TreeViewPad.cs: Plug node command handlers into
	the new command system.

	* Gui/Pads/SolutionPad/NodeBuilder.cs: Don't reuse command handlers
	since they may store command state information.
	* Gui/Pads/SolutionPad/SolutionPad.cs: Made OnOpenCombine and
	OnCloseCombine virtual.
	* Gui/Pads/ProjectPad/ProjectSolutionPad.cs: Subclass of SolutionPad
	which keeps track of the current selected project.
	
	* Gui/Pads/ProjectPad/*:
	Moved here the handlers for commands previously implemented in
	MonoDevelop.Commands.
	
	* Gui/CommandService.cs:
	* Gui/GuiService.cs: Added the new command service.
	
	* Internal/Codons/Pads/SolutionPadCodon.cs: Subclasses of SolutionPad
	can now be specified in the "class" attribute.
	
	* Internal/Project/Project/DotNetProject.cs: Made the Debug method
	synchronous.
	
	* Internal/Conditions/WorkbenchContextCondition.cs: Set the correct
	class name.
	
	* Internal/Codons/Commands/*: Codons for the new command infrastructure.
	
	* MonoDevelopCore.addin.xml: Defined the new menu and toolbar
	structure.

2005-04-25	John Luke	<john.luke@gmail.com>

	* Gui/Dialogs/NewProjectDialog.cs
	* Gui/Dialogs/NewFileDialog.cs: disambiguate IconView
	in gtk# head, based on patch by Fredrik Nilsson <jymdman@home.se>

2005-04-19  Ben Motmans <ben.motmans@gmail.com>

	* Gui/Pads/DefaultMonitorPad.cs
	* Services/StatusBar/DefaultStatusBarService.cs:
	Clear the output when a combine closes.
	* GUI/Pads/OpenTaskView.cs
	Reorder of some columns for better view on small resolutions.

2005-04-17	John Luke	<john.luke@gmail.com>

	* Makefile.am: fix distcheck

2005-04-17	John Luke	<john.luke@gmail.com>

	* Gui/Pads/SolutionPad/TreeViewPad.cs: use new AppendNode
	and SetDefaultSortFunc API

2005-04-14  Lluis Sanchez Gual  <lluis@novell.com>

	* Internal/ProgressMonitoring/BaseProgressMonitor.cs: Don't crash
	when reporting an error with a null exception.

2005-04-10	John Luke	<john.luke@gmail.com>

	* Internal/Project/Project/AbstractProjectConfiguration.cs:
	set RunWithWarnings = true by default, because newer compiler
	versions may add warnings, etc.
	* options/MonoDevelopProperties.xml: remove a bunch of old SharpDevelop
	prefs and add some defaults for what we use

2005-04-09	Christian Hergert	<christian.hergert@gmail.com>

	* Services/DefaultLoggingService.cs: Fix the log4net error by
	checking for the .config before configuring.

2005-04-08	Christian Hergert	<christian.hergert@gmail.com>

	* Services/DefaultLoggingService.cs: Add missing event firing for Error
	method. Attempt to fix the constructor to be more like  log4net examples.

2005-04-07  Lluis Sanchez Gual  <lluis@novell.com>

	* Commands/ProjectBrowserCommands/FolderNodeCommands.cs: Implemented
	IncludeFileToProject command.
	* Commands/ProjectBrowserCommands/GeneralNodeCommands.cs:
	New copy/cut/paste commands for tree nodes.
	* Services/File/DefaultFileService.cs:
	IFileService.cs: Use a progress monitor when opening files. OpenFile now
	return an IAsyncOperation object that can be used to track the status
	of the operation. Added methods for copying and moving files.
	* Services/DispatchService/DispatchService.cs: Dispatch all pending
	messages at once in the GUI thread. It gives better performance.
	* Services/Tasks/Task.cs: Track changes in IFileService.
	
	* Services/Project/IProjectService.cs:
	* Services/Project/ProjectService.cs: Implemented method for copying
	files between projects.
	
	* Gui/Pads/SolutionPad/TreeViewPad.cs: Implemented support for
	drag&drop and copy/paste. Some other internal improvements.
	* Gui/Pads/SolutionPad/ITreeNavigator.cs,
	* Gui/Pads/SolutionPad/TypeNodeBuilder.cs: Some API adjustments.
	* Gui/Pads/SolutionPad/NodeState.cs: New class that can store the
	status of a tree.
	
	* Gui/Pads/ProjectPad/ProjectFolder.cs:
	* Gui/Pads/ProjectPad/ProjectNodeBuilder.cs:
	* Gui/Pads/ProjectPad/ProjectFolderNodeBuilder.cs:
	* Gui/Pads/ProjectPad/ProjectFileNodeBuilder.cs:
	* Gui/Pads/ProjectPad/FolderNodeBuilder.cs:
	* MonoDevelopCore.addin.xml:
	Implemented support for drag&drop of files and folders. Moved all code
	that handles the ShowAllFiles option to its own node builder extension.
	
	* Gui/Pads/ProjectPad/SystemFile.cs:
	* Gui/Pads/ProjectPad/ShowAllFilesBuilderExtension.cs:
	* Gui/Pads/ProjectPad/SystemFileNodeBuilder.cs:
	New classes that implement the ShowAllFiles option.
	
	* Gui/Pads/ProjectPad/CombineNodeBuilder.cs:
	* Gui/Pads/ProjectPad/ProjectReferenceNodeBuilder.cs:
	* Gui/Pads/ProjectPad/ResourceFolderNodeBuilder.cs:
	* Gui/Pads/ProjectPad/ProjectReferenceFolderNodeBuilder.cs:
	* Gui/Pads/ClassPad/ClassNodeBuilder.cs:
	* Gui/Pads/ClassPad/ProjectNodeBuilder.cs:
	* Gui/Pads/ClassPad/MemberNodeBuilder.cs:
	* Gui/Pads/ClassPad/CombineNodeBuilder.cs:
	* Gui/Pads/ClassPad/NamespaceNodeBuilder.cs:
	* Gui/Pads/ClassPad/MemberNodeCommandHandler.cs:
	* Gui/Pads/ClassPad/EventNodeBuilder.cs: Track api changes.
	
	* Gui/Pads/ProjectPad/ResourceFolder.cs: Implemented Equals().
	
	* Internal/Project/Project/Project.cs: Set the project as dirty when its
	files change.
	
	* Internal/Project/Project/Collections/ProjectFileCollection.cs: new
	method for getting all files in a path.
	
	* Commands/MenuItemBuilders.cs: Removed debug code.

2005-04-06  Chris Toshok  <toshok@ximian.com>

	* Services/IDebuggerService.cs: remove the CurrentFrame property,
	as it's only used by the stuff inside the DebuggerAddIn anyway,
	and the object typed property was bogus.

2005-05-04	John Luke	<john.luke@gmail.com>

	* Internal/Conditions/WorkbenchContextCondition.cs:
	use Id so we can see the debugger menu again, it was
	comparing the wrong thing

2005-04-01	Christian Hergert	<christian.hergert@gmail.com>

	* Commands/FileCommands.cs: Add Andrew's patch to ask if we want to
	overwrite an existing file before actually doing it.

2005-04-01	Christian Hergert	<christian.hergert@gmail.com>

	* Services/ILoggingService.cs: Update the LogAppendedArgs and remove the
	category.
	* Services/DefaultLoggingService.cs: Remove the need for the StackTrace.
	We dont really need that in depth of information currently. Will look to
	find this feature directly in log4net and update soon.

2005-04-01	Christian Hergert	<christian.hergert@gmail.com>

	* Commands/VBConverter/ConvertBuffer.cs: Convert to use new Logging
	framework.
	* Commands/MenuItemBuilders.cs
	* Commands/AutostartCommands.cs
	* Services/DefaultLoggingService.cs
	* Services/DispatchService/DispatchService.cs
	* Services/ILoggingService.cs: New logging service to help make debugging
	and information logging easy.
	* Services/Runtime.cs: Add logging service to Runtime.
	* Services/DisplayBinding/DisplayBindingService.cs: Convert to new Logging
	framework.
	* Services/ResourceService.cs
	* Services/ParserService/DefaultParserService.cs
	* Services/ParserService/AssemblyInformation.cs
	* Services/ParserService/AssemblyCodeCompletionDatabase.cs
	* Services/ParserService/CodeCompletionDatabase.cs
	* Gui/Workbench/Layouts/SdiWorkspaceLayout.cs
	* Gui/Workbench/DefaultWorkbench.cs
	* Gui/Dialogs/Wizard/WizardDialog.cs
	* Gui/Dialogs/Wizard/AbstractWizardPanel.cs
	* Gui/Dialogs/WordCountDialog.cs
	* Gui/Dialogs/NewFileDialog.cs
	* Gui/Dialogs/ReferenceDialog/AssemblyReferencePanel.cs
	* Gui/Dialogs/ReferenceDialog/GacReferencePanel.cs
	* Gui/Pads/SolutionPad/TreeViewPad.cs
	* Gui/Pads/PropertyPad/PropertyPad.cs
	* Gui/Pads/ProjectBrowser/BrowserNode/ProjectBrowserNode.cs
	* Gui/Pads/ProjectBrowser/BrowserNode/DirectoryNode.cs
	* Gui/Pads/ProjectBrowser/NodeBuilder/DefaultDotNetNodeBuilder.cs
	* Gui/Pads/HelpBrowser/MonodocTreePad.cs
	* Gui/Pads/HelpBrowser/HelpViewer.cs
	* Gui/Pads/FileScout/FileList.cs
	* Gui/BrowserDisplayBinding/HtmlViewPane.cs
	* Gui/HtmlControl/HtmlControl.cs
	* Gui/HtmlControl/MozillaControl.cs
	* Makefile.am: Add new LoggingService files to build files
	* Internal/ExternalTool/ToolLoader.cs: Update to new Logging Service
	framework.
	* Internal/Project/Project/DotNetProject.cs
	* Internal/Project/Project/IncludeFilesDialog.cs
	* Internal/Project/Project/Project.cs
	* Internal/Project/Combine/Combine.cs
	* Internal/ProgressMonitoring/ConsoleProgressMonitor.cs
	* Internal/ProgressMonitoring/BaseProgressMonitor.cs
	* Internal/Parser/SharpAssemblyLayer/SharpAssemblyParameter.cs
	* Internal/Parser/SharpAssemblyLayer/SharpAssemblyMethod.cs
	* Internal/Parser/SharpAssemblyLayer/SharpAssemblyReturnType.cs
	* Internal/Parser/SharpAssemblyLayer/SharpAssemblyEvent.cs
	* Internal/Parser/SharpAssemblyLayer/SharpAssemblyAttribute.cs
	* Internal/Parser/SharpAssemblyLayer/SharpAssemblyField.cs
	* Internal/Parser/SharpAssemblyLayer/SharpAssemblyProperty.cs
	* Internal/Parser/SharpAssemblyLayer/SharpAssemblyClass.cs
	* Internal/Templates/CodeTemplateLoader.cs

2005-03-31  Christian Hergert  <christian.hergert@gmail.com>

	* MonoDevelopCore.addin.xml: Use proper stock icon names for
	solution and class pads.

2005-03-22  John Luke  <john.luke@gmail.com>

	* Internal/Project/Project/DotNetProject.cs: Release configuration
	should not enable debugmode
	* Internal/Project/Combine/CombineConfiguration.cs: no need to have
	configurationname on the Entry node, build=true by default

2005-03-20  Todd Berman  <tberman@off.net>

	* Gui/Pads/FileScout/FileScout.cs: dispatch to the gui thread.

2005-03-19	Christian Hergert	<christian.hergert@gmail.com>

	* /Gui/Pads/FileScout/FileScout.cs: Change directories in the FileScout
	to the base directory of a opened combine. Return to home directory
	upon close of the combine.

2005-03-19  Lluis Sanchez Gual  <lluis@novell.com>

	* Commands/MenuItemBuilders.cs: Fixed Include/Compile and Deploy options.
	* Commands/ProjectOptionsCommands.cs:
	* Commands/ClassBrowserCommands/ClassBrowserCommands.cs:
	* Internal/CollectionUtilities/Comparers.cs:
	Removed reference to old project pad.
	* Commands/ProjectBrowserCommands/ProjectNodeCommands.cs: 
	* Gui/Dialogs/CombineConfiguration/CombineStartupPanel.cs:
	Use new StartupEntry property instead of SingleStartProjectName.
	* Gui/Pads/ProjectPad/ProjectFileNodeBuilder.cs: Use the correct
	menu path.
	* Makefile.am: Removed old solution pads.
	* Internal/Project/Combine/Combine.cs: Added StartupEntry property
	which replaces SingleStartProjectName. Storing the name made project
	renaming complex to handle.
	* Internal/Project/Combine/CombineExecuteDefinition.cs:
	* Internal/Project/Combine/CombineConfiguration.cs: Serialize the
	real entry name, which may have changed.

2005-03-19  Lluis Sanchez Gual <lluis@novell.com>

	* Commands/MenuItemBuilders.cs: Removed wrong check.
	* Gui/Pads/SolutionPad/NodeBuilder.cs: Removed unused method.

2005-03-15  John Luke  <john.luke@gmail.com>

	* Gui/Workbench/Layout/SdiWorkspaceLayout.cs: add NoGrip flags
	to the documents section to match new dock API

2005-03-15  Lluis Sanchez Gual <lluis@novell.com>

	* Pads/SolutionPad/TreeViewPad.cs: implemented ITreeBuilder.UpdateAll()
	  method in TreeBuilder.
	* Pads/SolutionPad/ITreeBuilder.cs: Added UpdateAll method and some
	  documentation.
	* Pads/ProjectPad/ProjectNodeBuilder.cs: Don't remove files from the
	  tree if ShowAllFiles option is set.
	* Pads/ProjectPad/ProjectFileNodeBuilder.cs: Removed unused class.
	* Pads/ProjectPad/FolderNodeBuilder.cs: When adding a file, don't
	  duplicate nodes if ShowAllFiles option is set.
	* Internal/Project/Project/Collections/ProjectFileCollection.cs:
	  When removing a file, unset the ProjectFile's project. Removed 
	  indexer setter. Nobody uses it and it adds complexity.

2005-03-14  Lluis Sanchez Gual <lluis@novell.com>

	* Commands/MenuItemBuilders.cs
	* Gui/Components/SdMenuCheckBox.cs
	* Gui/Components/SdMenuCommand.cs:
	  Avoid subscribing self events since it can be a source of memory leaks.
	
	* Commands/ProjectBrowserCommands/ResourceFolderNodeCommands.cs,
	  Commands/ProjectBrowserCommands/ProjectNodeCommands.cs,
	  Commands/ProjectBrowserCommands/ReferenceFolderNodeCommands.cs,
	  Commands/ProjectBrowserCommands/FolderNodeCommands.cs,
	  Commands/ProjectBrowserCommands/CombineNodeCommands.cs,
	  Commands/ProjectBrowserCommands/GeneralNodeCommands.cs:
	  Modified to use the new tree navigation api.
	  
	* Services/Project/ProjectService.cs: call RestoreCombinePreferences
	  in the gui thread.
	* IconService.cs: Added helper method for changing the alpha of a pixbuf.
	* PadContentCollection.cs: Pads now have an Id. Use it.
	* SelectReferenceDialog.cs: Use a ProjectReferenceCollection instead
	  of an array list to return the results.
	* Gui/Workbench/Layouts/SdiWorkspaceLayout.cs: Name dock items after
	  pad's ids. Read the list of pads for the context from the addin xm
	  file. Use the new IPadContent.DefaultPlacement property to put pads
	  in the right place.
	* Gui/Workbench/Layouts/SdiWorkspaceWindow.cs: Properly dispose the
	  window.
	* Gui/Workbench/DefaultWorkbench.cs: Read pads declarations from the
	  new addin tree path, and using the new codons.
	* Gui/AbstractPadContent.cs: Added Id and DefaultPlacement properties.
	
	* Gui/Pads/SolutionPad/*: The new generic solution pad.
	* Gui/Pads/ClassPad/*: Node builders for the new class pad.
	* Gui/Pads/ProjectPad/*: Node builders for the new project pad.
	
	* Gui/Pads/ClassScout/ClassScout.cs:
	* Gui/Pads/OpenTaskView.cs:
	* Gui/Pads/TerminalPad.cs:
	* Gui/Pads/DefaultMonitorPad.cs:
	* Gui/Pads/ProjectBrowser/ProjectBrowserView.cs:
	* Gui/Pads/FileScout/FileScout.cs:
	  Track API changes.
	  
	* Gui/IWorkbench.cs: WorkbenchContext is now a class instad of an
	  enum. New context can be dynamically created.
	* Gui/IPadContent.cs: Added Id and DefaultPlacement properties.
	* options/DefaultEditingLayout.xml: Use new pad Ids.
	
	* Internal/Codons/ContextPadCodon.cs: New codon for defining pads
	  in a workbench context.
	* Internal/Codons/Pads/NodeBuilderCodon.cs: New codon for defining
	  node builders.
	* Internal/Codons/Pads/PadOptionCodon.cs: New codon for defining
	  pad options.
	* Internal/Codons/Pads/SolutionPadCodon.cs: New codon for defining
	  solution pads.
	* Internal/Codons/Pads/PadCodon.cs: New codon for defining
	  pads.
	* Internal/Codons/WorkbenchContextCodon.cs: New codon for defining
	  workbench contexts.
	  
	* Internal/Project/Project/ProjectReference.cs: Implemented Equals().
	* Internal/Project/Project/IncludeFilesDialog.cs: Doesn't need to be modal.
	* Internal/Project/Project/Project.cs: Enable include files dialog.
	* Internal/Project/Combine/Combine.cs: Fixed some wrong events.
	
	* MonoDevelopCore.addin.xml: Use the new codons for defining pads and
	  contexts.

2005-03-13  Todd Berman  <tberman@off.net>

	* Gui/Workbench/Layouts/SdiWorkspaceWindow.cs: Don't use a dock, this
	is insane, and it always was.

2005-03-12  John Luke  <john.luke@gmail.com>

	* Makefile.am: use MonoDevelop.Dock.dll
	* Gui/Workbench/Layouts/SdiWorkspaceLayout.cs:
	minor API changes for C# version of dock

2005-03-11  Lluis Sanchez Gual <lluis@novell.com>

	* Internal/Project/Combine/Combine.cs: Fixed wrong event subscriptions.

2005-03-11  Lluis Sanchez Gual  <lluis@novell.com>

	* Services/Project/ProjectService.cs: Search for new files after the
	whole combine has been loaded.
	* Internal/Project/Project/Project.cs: Don't show the include file
	dialog because it doesn't work. It will work with the new solution
	pad. All this partially fixes bug #71688.

2005-03-10  Todd Berman  <tberman@off.net>

	* Gui/Dialogs/SplashScreen.cs: Use an alignment, not labels.

2005-03-10	Christian Hergert	<christian.hergert@gmail.com>

	* Gui/Dialogs/SplashScreen.cs: Add progress bar with status
	message support. Will help users with slow initial startup
	times.

2005-03-09  John Luke  <john.luke@gmail.com>

	* Gui/Workbench/Layouts/SdiWorkspaceLayout.cs:
	remove toolbarContainer that was causing an assertion
	and was no longer used

2005-03-08  Todd Berman  <tberman@off.net>

	* Gui/AbstractViewContent.cs: only emit an event when the name
	actually changes.

2005-03-07  Lluis Sanchez Gual  <lluis@novell.com>

	* Commands/MenuItemBuilders.cs: Added null check.
	
	* Services/MenuService/MenuService.cs: Added new ShowContextMenu
	method.
	* Services/Tasks/OutputProgressMonitor.cs: Fixed namespace.
	* Services/Tasks/TaskService.cs: The id of output pads are now
	like "OutputPad1".
	
	* Services/Project/IProjectService.cs,
	* Services/Project/ProjectService.cs: Added FileRenamedInProject event.
	  
	* Services/ParserService/ClassInformationEventHandler.cs: Added a
	Project property to ClassInformationEventArgs.
	
	* Services/ParserService/ProjectCodeCompletionDatabase.cs: Handle the
	new FileRenamedInProject event.
	
	* Services/ParserService/DefaultParserService.cs,
	* Services/ParserService/CodeCompletionDatabase.cs,
	* Services/ParserService/IParserService.cs: Added GetClassList method
	and added a new includeReferences parameter to GetNamespaceList.
	
	* Gui/Workbench/Layouts/SdiWorkspaceWindow.cs: Avoid memory leaks.
	* Gui/Pads/DefaultMonitorPad.cs: Set the correct namespace.
	* Internal/Project/Project/ProjectFileEventArgs.cs: Added new
	handler for file rename events.
	* Internal/Project/Project/ProjectFile.cs: Use the new file renamed
	event. Fixed RelativePath property.
	* Internal/Project/Project/Project.cs: Use the new file renamed event.
	Moved find code to ProjectFileCollection.
	* Internal/Project/Project/Collections/ProjectReferenceCollection.cs:
	improved handling of events.
	* Internal/Project/Project/Collections/ProjectFileCollection.cs:
	Added file find method.
	* Internal/Project/Combine/Combine.cs: Use the new file renamed event.
	Other minor fixes.
	* Internal/Project/Combine/CombineEntry.cs: Notify the combine when
	an entry is removed.

2005-03-04	Christian Hergert	<christian.hergert@gmail.com>

	* Gui/Pads/FileScout/FileScout.cs: Fix race condition when adding files
	to the pad.

2005-02-26  Poul Andersen  <pba@mailme.dk>
	* Services/MessageService.cs: Added ShowMessage(string message, Gtk.Window parent )
	to ensure modal messagebox as window on top.

2005-02-20  John Luke  <john.luke@gmail.com>

	* Gui/Components/SharpMessageBox.cs
	* Gui/Components/StatusBar/AxStatusBarPanel.cs
	* Gui/Components/StatusBar/AxStatusBar.cs
	* Gui/Components/SideBar
	* Gui/Components/SideBar/AxSideBar.cs
	* Gui/Components/SideBar/AxSideTabItem.cs
	* Gui/Components/SideBar/AxSideTab.cs
	* Gui/Components/SideBar/SharpDevelopSideBar.cs
	* Gui/Components/SideBar/SharpDevelopSideTabItem.cs
	* Commands/SideBarCommands.cs:
	* Gui/Pads/SideBarView.cs:
	* Gui/ErrorDialogs:
	* Gui/ErrorDialogs/LoadingError.cs:
	* Makefile.am: remove unused stuff from SD

2005-02-11  Todd Berman  <tberman@off.net>

	* Services/Project/ProjectService.cs:
	* Internal/Project/Combine/CombineEntry.cs:
	Make sure the filename is valid for the format.

2005-02-11  Lluis Sanchez Gual  <lluis@novell.com>

	* Services/Project/ProjectService.cs: Fix default file formats.

2005-02-11  Ben Motmans <ben.motmans@gmail.com>

	* Internal/ProgressMonitoring/BaseProgressMonitor.cs:
	moved cancelRequestedEvent inside MbrWrapper
	* Services/Tasks/TaskService.cs
	* Services/Tasks/OutputProgressMonitor
	* Services/ProcessService/ProcessService.cs
	* Gui/Pads/DefaultMonitorPad.cs:
	Added kill and clear button

2005-02-10  Todd Berman  <tberman@off.net>

	* Internal/Project/Combine/Combine.cs: Don't generate makefiles on
	Save.

2005-02-10  Todd Berman  <tberman@off.net>

	* Services/Project/DefaultProjectService.cs: Moved, see below.
	* Services/Project/ProjectService.cs:
	* Makefile.am:
	* MonoDevelopCore.addin.xml:

	Moved DefaultProjectService to ProjectService.

2005-02-10  Todd Berman  <tberman@off.net>

	* Commands/FileCommands.cs:
	* Services/Project/DefaultProjectService.cs:
	* Services/IconService.cs:
	* Gui/Dialogs/NewProjectDialog.cs:
	* Makefile.am:
	* Internal/Project/PrjxFileFormat.cs:
	* Internal/Project/MdsFileFormat.cs:
	* Internal/Project/Project/Project.cs:
	* Internal/Project/CmbxFileFormat.cs:
	* Internal/Project/Combine/Combine.cs:
	* Internal/Project/MdpFileFormat.cs:
	* Internal/Templates/ProjectTemplates/CombineDescriptor.cs:
	* Internal/Templates/ProjectTemplates/ProjectDescriptor.cs:
	* MonoDevelopCore.addin.xml:
	
	Changes to make the default file extensions .mds and .mdp. Your
	projects will be converted to this fileformat by default.

	Also a lot of misc changes across the codebase to make this work
	properly with other bad code that checks for .CMBX and .PRJX.

2005-02-09  John Luke  <john.luke@gmail.com>

	* Gui/Dialogs/TreeViewOptions.cs
	* Gui/Dialogs/NewFileDialog.cs: dont ref XmlForms

	* Gui/Dialogs/TabbedOptions.cs
	* Gui/Dialogs/InputBox.cs
	* Gui/Dialogs/FusionNative.cs
	* Gui/XmlForms
	* Gui/XmlForms/BaseSharpDevelopForm.cs
	* Gui/XmlForms/SharpDevelopPropertyValueCreator.cs
	* Gui/XmlForms/SharpDevelopObjectCreator.cs
	* Gui/XmlForms/SharpDevelopStringValueFilter.cs
	* Gui/XmlForms/BaseSharpDevelopUserControl.cs
	* Makefile.am: kill some unused stuff

2005-02-02  Lluis Sanchez Gual  <lluis@novell.com>

	* Gui/Dialogs/CombineConfiguration/CombineStartupPanel.cs: 
	Fix nullref exception when saving. 'store' wasn't being set.

2005-02-02  John Luke  <john.luke@gmail.com>

	* Commands/MenuItemBuilders.cs: only use RecentItem.Private
	if it contains something, should fix disappearing labels

2005-02-02  John Luke  <john.luke@gmail.com>

	* Gui/Dialogs/CombineConfiguration/CombineBuildOptions.cs
	* Gui/Dialogs/OptionPanels/ProjectOptions/OutputOptionsPanel.cs
	* Gui/Dialogs/OptionPanels/ProjectOptions/DeployFileOptions.cs
	* Gui/Dialogs/OptionPanels/ExternalToolPanel.cs
	* Gui/Dialogs/OptionPanels/IDEOptions/LoadSavePanel.cs
	* Base.glade: use Gnome.FileEntry where appropriate
	remove disabled line endings prefs
	a few other spacing, spelling, capitalization improvements

2005-02-02  John Luke  <john.luke@gmail.com>

	* Parser/ICompilationUnitBase.cs:
	* Parser/Implementations/AbstractCompilationUnit.cs: adjust to ErrorInfo 

2005-01-31  Lluis Sanchez Gual  <lluis@novell.com>

	* Services/Project/DefaultProjectService.cs: In BuildActiveCombine(),
	show the output window even if compilation is not needed.
	Register file formats defined in the configuration file.
	
	* Services/ParserService/CodeCompletionDatabase.cs:
	* Services/ParserService/ProjectCodeCompletionDatabase.cs: Use project
	events to detect when project files are modified/added/removed.
	* Services/ParserService/DefaultParserService.cs: Remove subscription
	to projectService.FileAddedToProject. This is now handled in the
	ProjectCodeCompletionDatabase.
	
	* Gui/Components/SdMenuSeparator.cs: Separators are visible by default.
	* Gui/Components/SdMenuCommand.cs: If the command is not visible,
	avoid the ShowAll() call at the end.
	* Services/MenuService/MenuService.cs: Don't use ShowAll() to show
	the menu since it will also show hidden menu items.
	
	* Gui/Pads/OpenTaskView.cs: The Description, Path and File columns
	are now resizable.
	
	* Gui/Pads/DefaultMonitorPad.cs: Only reposition the cursor when a line
	of text is complete.
	
	* Makefile.am: Added new file format codon.
	
	* Internal/Project/Project/ProjectFile.cs: Removed the
	FileSystemWatcher from ProjectFile. File changes are now detected at
	project level. This saves lots of resources for big projects.
	
	* Internal/Project/Project/Project.cs: Properly detect when a project
	needs to be built.
	
	* Internal/Project/Combine/CombineEntry.cs:
	* Internal/Project/Combine/Combine.cs: Removed GetOutputFileName()
	method. It does not make sense in Combine.
	
	* Internal/ProgressMonitoring/LogTextWriter.cs: Added method for
	chaining several text writers.
	
	* MonoDevelopCore.addin.xml: Defined extension path for custom
	file formats.

2005-01-31  John Luke  <john.luke@gmail.com>

	* Gui/Components/SdToolbarCommand.cs:
	* Services/Toolbar/ToolbarService.cs:
	use newer gtk toolbar API, and simplify it a little

2005-01-30  John Luke  <john.luke@gmail.com>

	* Internal/Project/Project/DotNetProject.cs: pass fileName
	to the LangaugeBinding to determine if it is compilable
	fixes bug# 71694

2005-01-28  John Luke  <john.luke@gmail.com>

	* Services/ParserService/DefaultParserService.cs:
	* Parser/IParser: use CanParse () instead of HandlesFileExtension
	to be consistent with what SD did upstream

2005-01-27  John Luke  <john.luke@gmail.com>

	* Gui/Dialogs/CommonAboutDialog.cs: use a timeout
	to make scrolling a more constant speed
	* Gui/Dialogs/SharpDevelopAboutPanels.cs: remove
	a bunch of stale code

2005-01-27  John Luke  <john.luke@gmail.com>

	* Base.glade: update to newer glade format

	* Commands/ToolsCommands.cs:
	* Commands/FileCommands.cs:
	* Gui/Workbench/Layouts/SdiWorkspaceLayout.cs:
	* Gui/Dialogs/CombineConfiguration/CombineStartupPanel.cs:
	* Gui/Dialogs/OptionPanels/IDEOptions/SelectStylePanel.cs:
	* Base.glade:
	* Internal/Parser/SharpAssemblyLayer/SharpAssemblyAttribute.cs:
	* Internal/Templates/ProjectTemplates/ProjectTemplate.cs:
	use ComboBox instead of OptioMenu and fix a bunch of little warnings

2005-01-27  Lluis Sanchez Gual  <lluis@novell.com>

	* Services/ParserService/CodeCompletionDatabase.cs: Moved classes to
	their own files, which are the following:
	
	* Services/ParserService/AssemblyCodeCompletionDatabase.cs:
	* Services/ParserService/ClassEntry.cs:
	* Services/ParserService/FileEntry.cs:
	* Services/ParserService/NamespaceEntry.cs:
	* Services/ParserService/ProjectCodeCompletionDatabase.cs:
	* Services/ParserService/SimpleCodeCompletionDatabase.cs:
	* Services/ParserService/ReferenceEntry.cs: New files.

2005-01-27  Christian Hergert <chris@mosaix.net>

	* Gui/Pads/HelpBrowser/MonodocTreePad.cs: Fix to use new ShowView in
	DefaultWorkbench.

2005-01-27  John Luke  <john.luke@gmail.com>

	* Makefile.am: 
	* Services/File/RecentOpen.cs:
	* Services/File/DefaultFileService.cs:
	* Gui/BrowserDisplayBinding/BrowserDisplayBinding.cs: use Gnome.Vfs

2005-01-27  Lluis Sanchez Gual  <lluis@novell.com>

	* Gui/IWorkbench.cs:
	* Gui/Workbench/DefaultWorkbench.cs:
	* Services/File/IFileService.cs: 
	* Services/File/DefaultFileService.cs: Added BringToFront parameter
	in OpenFile.
	
	* IProjectService.cs:
	* Services/Project/DefaultProjectService.cs: Return IAsyncOperation
	in OpenCombine, so the load operation can be controlled.
	Use the new BringToFront parameter set to false when opening the
	files of a combine. No more window dances.
	
	* Internal/Templates/ProjectTemplates/ProjectTemplate.cs: Wait for
	the combine to be completely loaded before opening the project
	files. This fixes #61028.

2005-01-26  Lluis Sanchez Gual  <lluis@novell.com>

	* Services/Tasks/StatusProgressMonitor.cs: Forgot to save the
	showErrorDialogs parameter.
	* Services/Project/DefaultProjectService.cs: Catch and report combine
	load errors.
	* Internal/Project/CmbxFileFormat.cs:
	* Internal/Project/PrjxFileFormat.cs: Version '1' is the same as '1.0.
	* Internal/Project/Project/UnknownProjectVersionException.cs: Improved
	error message.
	* Internal/ProgressMonitoring/BaseProgressMonitor.cs: \n is not nice
	in the status bar.

2005-01-25  Todd Berman  <tberman@off.net>

	* Gui/Workbench/Layouts/SdiWorkspaceWindow.cs: Add ShowNotification
	and use it to make the tablabel blue.
	* Gui/Components/SdMenuCheckBox.cs: Use markup instead of text, this
	will allow the view menu item builder to show things properly.
	* Gui/IWorkbenchWindow.cs: Add ShowNotification get; set;
	* Commands/MenuItemBuilders.cs: Use ShowNotification to properly show
	the open contents menu.

2005-01-25  Lluis Sanchez Gual  <lluis@novell.com>

	* Internal/Project/Project/Project.cs: Honor ExternalConsole option
	when running an execution script.

2005-01-25  Lluis Sanchez Gual <lluis@novell.com>
	
	* Services/DispatchService/DispatchService.cs: Don't set the gui sync
	context here. The default context won't be always a safe context.
	* Services/DispatchService/SyncContextAttribute.cs: Set the target
	context when switching to a new context.
	* Internal/ProgressMonitoring/BaseProgressMonitor.cs:
	* Services/Tasks/OutputProgressMonitor.cs: OnWriteLog is now only called
	internally, so no need for async.
	* Services/ProcessService/ProcessService.cs: Added parameter to
	StartConsoleProcess to allow running a console process inside MD.
	* Services/ProcessService/ProcessWrapper.cs: More than one thread may
	want to wait for the process, so use ManualResetEvent instead of
	AutoResetEvent.
	* Services/Project/DefaultProjectService.cs: Don't use output monitors
	for project execution, since the project will create the output panel
	when needed.
	* Internal/Project/Project/DotNetProject.cs: Start processes using the
	new StartConsoleProcess method.
	* Internal/Project/Combine/Combine.cs: For multiple startup combines, run
	all projects in parallel.
	* Internal/ProgressMonitoring/NullProgressMonitor.cs: Set the wait event
	when all is done.

	* Commands/ProjectBrowserCommands/ReferenceFolderNodeCommands.cs:
	* Commands/ProjectBrowserCommands/FolderNodeCommands.cs:
	* Commands/HelpCommands.cs:
	* Services/ParserService/DefaultParserService.cs:
	* Services/ParserService/CodeCompletionDatabase.cs:
	* Gui/Dialogs/DirtyFilesDialog.cs:
	* Gui/Dialogs/ProjectOptionsDialog.cs:
	* Gui/Dialogs/OptionPanels/ProjectOptions/CompileFileProjectOptions.cs:
	* Gui/Dialogs/OptionPanels/ProjectOptions/DeployFileOptions.cs:
	* Gui/Dialogs/NewFileDialog.cs:
	* Gui/Dialogs/ReferenceDialog/WebReference.cs:
	* Gui/Workbench/Layouts/SdiWorkspaceLayout.cs:
	* Gui/Pads/ClassScout/NodeBuilder/DefaultDotNetClassScoutNodeBuilder.cs:
	* Gui/Pads/HelpBrowser/MonodocTreePad.cs:
	* Internal/Project/Project/IncludeFilesDialog.cs:
	* Internal/Project/Project/Project.cs:
	* Internal/ProgressMonitoring/ConsoleProgressMonitor.cs:
	* Internal/Parser/SharpAssemblyLayer/SharpAssemblyMethod.cs:
	* Internal/Parser/SharpAssemblyLayer/SharpAssemblyField.cs:
	* Internal/Parser/SharpAssemblyLayer/SharpAssemblyAttribute.cs:
	* Internal/Parser/SharpAssemblyLayer/SharpAssemblyProperty.cs:
	* Internal/Serialization/DataCollection.cs:
	* Internal/Serialization/ItemProperty.cs: Fix warnings.

2005-01-24  Lluis Sanchez Gual <lluis@novell.com>

	* Services/Project/DefaultProjectService.cs: Don't raise the combine
	opened event until all is done.
	* Internal/ProgressMonitoring/BaseProgressMonitor.cs: Add the exception
	message to the log.
	* Internal/Project/Project/DotNetProject.cs: Execute mono through sh.
	This is a workaround to what seems like a bug in mono.

2005-01-24  Lluis Sanchez Gual  <lluis@novell.com>

	* Services/ParserService/DefaultParserService.cs:
	* Services/ParserService/CodeCompletionDatabase.cs:
	* Commands/ProjectBrowserCommands/CombineNodeCommands.cs:
	* Gui/Pads/TerminalPad.cs:
	* Gui/BrowserDisplayBinding/HtmlViewPane.cs:
	* Internal/Codons/LanguageBinding/ILanguageBinding.cs:
	* Internal/Project/PrjxFileFormat.cs:
	* Internal/Project/CmbxFileFormat.cs:
	* Internal/Project/IFileFormat.cs:
	* Internal/Project/Project/DotNetProject.cs:
	* Internal/Project/Project/Project.cs:
	* Internal/Project/Combine/Combine.cs:
	* Internal/Project/Combine/CombineEntry.cs:
	* Internal/Templates/ProjectTemplates/CombineDescriptor.cs:
	* Internal/Templates/ProjectTemplates/ProjectDescriptor.cs:
	* Commands/MenuItemBuilders.cs: Use the new progress monitor API.
	
	* Internal/ProcessMonitoring/*: New progress monitoring classes.
	
	* Commands/RunCommands.cs: Factorized a lot of common code into
	ProjectService.cs.
	
	* Services/DispatchService/DispatchService.cs: Added new ThreadDispatch
	method, which dispatches the call in a new thread (and does not queue the
	call, like BackgroundDispatch).
	
	* Services/ProcessService/ProcessService.cs: StartProcess now returns
	a reference to the started process. Added a StartProcess methods that
	writes the output in a text writer.
	Added StartConsoleProcess method which runs a process in an xterm.
	
	* Services/ProcessService/ProcessWrapper.cs: Added WaitForOutput method
	which blocks until all process output has been read.
	
	* Services/Project/DefaultProjectService.cs: Use the new progress
	monitor API. Factorized here some methods from RunCommands.cs.
	
	* IProjectService.cs: Added new methods for building and running projects.
	Removed some event methods that are now handled internally.
	
	* Services/StatusBar/IStatusBarService.cs:
	* Services/StatusBar/DefaultStatusBarService.cs: Simplified. All progress
	monitoring is now done by TaskService. Added API for managing the progress
	bar and showing and hiding the icons.
	
	* Gui/Workbench/Layouts/SdiWorkspaceLayout.cs: Allow dynamic addition of
	new pads.
	
	* Gui/Workbench/Layouts/SdiWorkspaceWindow.cs: Sanity fix.
	
	* Base.glade:
	* Internal/Project/Project/AbstractProjectConfiguration.cs:
	* Gui/Dialogs/OptionPanels/ProjectOptions/OutputOptionsPanel.cs: Added
	option for chosing bewteen internal or external output window.
	
	* Gui/Components/StatusBar/SdStatusBar.cs: Don't use AppBar any more, and
	use something that allows more flexibility. Added support for icons.
	
	* Internal/Codons/LanguageBinding/DefaultCompilerResult.cs: Added new
	properties: WarningCount, ErrorCount, BuildCount, FailedBuildCount.
	
	* Internal/Project/ProjectPathItemPropertyAttribute.cs: Minor fix.
	
	* Internal/Project/Project/ProjectReference.cs: Added new useful
	constructors.
	
	* Gui/Pads/ProjectBrowser/BrowserNode/FileNode.cs:
	* Gui/Pads/ProjectBrowser/ProjectBrowserView.cs:
	* Gui/Pads/ProjectBrowser/NodeBuilder/DefaultDotNetNodeBuilder.cs:
	* Gui/Pads/OpenTaskView.cs: Fix warnings.
	
	* Makefile.am: Added new files.

2005-01-18  Lluis Sanchez Gual  <lluis@novell.com>

	* Internal/Project/CmbxFileFormat.cs: Fix hang when the entry list
	is empty.

2005-01-17  Todd Berman  <tberman@off.net>

	* Gui/Pads/FileScout/FileList.cs: This is a ListStore, not a
	TreeStore.

2005-01-17  Lluis Sanchez Gual  <lluis@novell.com>

	* Internal/Serialization/ItemProperty.cs: Added workaround for a bug
	in mono 1.0 (enum values are encoded as ints in attributes).

2005-01-14  Christian Hergert <chris@mosaix.net>

	* Commands/FileCommands.cs: Added a Close All menu item.
	* Gui/Dialogs/CommonAboutDialog.cs: Added Christian to authors array.
	* MonoDevelopCore.addin.xml: Removed Close Solution shortcut. Added Close File
	shortcut.

2005-01-14  Lluis Sanchez Gual  <lluis@novell.com>

	* Makefile.am, AbstractProject.cs, Project.cs: Renamed AbstractProject.cs.
	* Internal/Project/ProjectPathItemPropertyAttribute.cs: Ignore empty paths.

2005-01-13  Todd Berman  <tberman@off.net>

	* Internal/Project/Project/AbstractProject.cs: Actually start the
	Execute Script.

2005-01-11  Lluis Sanchez Gual  <lluis@novell.com>

	* Services/Project/DefaultProjectService.cs: Added support for custom
	file formats and project types.
	
	* Gui/Dialogs/OptionPanels/ProjectOptions/OutputOptionsPanel.cs:
	* Base.glade: Moved here the OutputOptionsPanel dialog from the c#
	binding.
	
	* Internal/Codons/LanguageBinding/ILanguageBinding.cs: Moved some methods
	to the new IProjectBinding interface, since they are language independent.
	Actually, ILanguageBinding is now a "dot net language binding". Support for
	non-.net languages should be implemented by extending IProjectBinding.
	
	* Internal/Project/Project/AbstractProjectConfiguration.cs: Moved some
	properties to the new DotNetProjectConfiguration, and added some others
	from the language bindings.
	
	* Internal/Project/Project/AbstractProject.cs: The IProject interface
	is not used anymore. All serialization code has been removed and
	reimplemented in PrjxFileFormat. Some methods have been moved to the
	new base class CombineEntry, and some others to the DotNetProject
	subclass.
	
	* Internal/Project/Combine/Combine.cs: It is now a subclass of
	CombineEntry. All serialization code has been removed and
	reimplemented in CmbxFileFormat. The class interface has been simplified.
	
	* Internal/Project/Combine/CombineEntry.cs: It is now the base class
	for Combine and Project. Some common properties have been factorized
	here.
	
	* Internal/Templates/ProjectTemplates/ProjectTemplate.cs: LanguageName
	is optional.
	* Internal/Templates/ProjectTemplates/ProjectDescriptor.cs: Use the new
	project type model.
	* MonoDevelopCore.addin.xml: Added extension path for project types.
	
	* Services/Project/FileFormatManager.cs: New file. Class that allows
	to register new types of combine entry files.
	* Internal/Conditions/LanguageActiveCondition.cs: New file. Condition
	that checks the language of the current project.
	* Internal/Codons/ProjectBinding/IProjectBinding.cs: New file.
	Interface that represents a project binding.
	* Internal/Codons/ProjectBinding/ProjectBindingCodon.cs: new codon for
	project bindings.
	* Internal/Project/Attributes/*: Removed. Equivalent funcionality is
	now provided by MonoDevelop.Internal.Serialization.
	
	* Internal/Project/IFileFormat.cs: Base interface for file format
	implementations.
	* Internal/Project/PrjxFileFormat.cs: Implements serialization into the
	prjx file format. 
	* Internal/Project/CmbxFileFormat.cs: Implements serialization into the
	cmbx file format.
	
	* Internal/Project/Project/DotNetProject.cs: 
	* Internal/Project/Project/DotNetProjectBinding.cs:
	* Internal/Project/Project/DotNetProjectConfiguration.cs: A basic .net
	project implementation.
	
	* Internal/Project/Project/IProject.cs: Removed. Not needed anymore.
	* Internal/Project/Combine/CombineEntryRenamedEventArgs.cs: New file.
	
	* Internal/Serialization/*: A generic data serializer.
	
	* Other files: Follow architecture changes.

2004-01-03  Todd Berman  <tberman@off.net>

	* Commands/RunCommands.cs:
	* Services/Project/DefaultProjectService.cs:
	* Services/Project/IProjectService.cs:
	* Gui/Pads/OpenTaskView.cs:
	* Makefile.am:
	* Internal/Project/Project/ProjectCompileEventHandler.cs:
	Change ProjectService.EndBuild to emit a bool variable to denote the
	success or failure of the combine build. Add a new delegate. Patch
	various uses to properly use new delegate.

2004-12-26  Sander Rijken <sr+ximianbugs@d-90.nl>

	* Services/ProcessService/ProcessService: Set property
	"EnableRaisingEvents" to true, to be able to catch the Process.Exited
	event.
	* Internal/ExternalTool/ExternalTool.cs: Load the UseOutputPad setting
	from config file.
	
2004-12-21  Todd Berman  <tberman@off.net>

	* Services/Toolbar/ToolbarService.cs:
	* Gui/Workbench/Layouts/SdiWorkspaceLayout.cs:
	* Gui/Dialogs/CommonAboutDialog.cs:
	* Gui/Pads/ProjectBrowser/ProjectBrowserView.cs:
	* Gui/BrowserDisplayBinding/HtmlViewPane.cs:
	* Internal/Project/Project/ConvertXml.cs:
	* Internal/Project/Combine/CombineEntry.cs: Remove/Fix code causing
	warnings.

2004-12-21  Sander Rijken  <sr+ximianbugs@d-90.nl>

	* Services/ProcessService/ProcessService.cs: 
	* Services/ProcessService/ProcessWrapper.cs:
	* Services/Runtime.cs: Add new ProcessService property.
	* Makefile.am: Add new files.
	* Commands/MenuItemBuilders.cs: Wire the console output of external
	tools to the output pad.

2004-12-21  Lluis Sanchez Gual  <lluis@novell.com>

	* Services/DispatchService/DispatchService.cs: Removed unneded check
	for empty queue in QueueMessage. Not needed since all changes are now
	done inside a lock.
	* Services/DispatchService/SyncContext.cs: Fixed the delegate generator.
	The implementation was wrong. Also added a sample generated class to
	help understand what it does.
	* Gui/Pads/OpenTaskView.cs: Keep track of added tasks. TaskService
	events can be sent asynchronously, so when the event is handled,
	there is no	guarantee that the state of the task service is the same
	as when the event was raised.
	
2004-12-16  Lluis Sanchez Gual  <lluis@novell.com>

	* Services/DispatchService/SyncContext.cs: Dispatch delegate calls
	asynchronously, no minimize the risk of deadlocks.

2004-12-16  Lluis Sanchez Gual <lluis@novell.com>

	* Services/DispatchService/DispatchService.cs: added a locks for accessing
	the message queue. In synchronous calls, don't use gui dispatch if the
	calling thread is already the gui thread.
	* Services/ParserService/DefaultParserService.cs: Removed unneeded lock
	that was causing deadlocks.

2004-12-15  Sander Rijken  <sr+ximianbugs@d-90.nl>

	* Commands/CustomStringTagProvider.cs: Patch to have COMBINEDIR return
	the actual directory instead of the filename, COMBINEFILENAME already
	does that.

2004-12-14  John Luke  <john.luke@gmail.com>

	* Gui/Dialogs/CommonAboutDialog.cs:
	only redraw the right-half on scrolling
	use an array and a stringbuilder to build CreditText
	remove the old SD quotes

2004-12-13  Lluis Sanchez Gual <lluis@novell.com>

	* Gui/BrowserDisplayBinding/HtmlViewPane.cs:
	StatusBarService.ProgressMonitor is not a StatusBar widget any more.

2004-12-13  Lluis Sanchez Gual  <lluis@novell.com>

	* Services/StatusBar/DefaultStatusBarService.cs: Made it gui thread safe.

2004-12-11  Alexandre Gomes <alexmipego@hotmail.com>
	
	* Commands/EditCommands.cs,
	* Gui/ContentInterfaces/ICodeStyleOperations.cs: Added support and menu
	entries for the already implemented Indent and UnIndent selection.

2004-12-09  Todd Berman  <tberman@off.net>

	* Gui/Pads/HelpBrowser/HelpViewer.cs: gtk# API changed again (thanks
	mikey!)

2004-12-08  Everaldo Canuto  <everaldo_canuto@yahoo.com.br>

	* Internal/Project/Combine/Combine.cs: Add support to multiple runtime
	in Makefiles generated by MonoDevelop.
	
2004-12-07  Alexandre Gomes <alexmipego@hotmail.com>

	*  Gui/ContentInterfaces/ICodeStyleOperations.cs: Added to rule style changes in code like (Un)Comment Code
	* Commands/EditCommands.cs: Changed to handle (Un)CommentCode menu options
	* Internal/Codons/LanguageBinding/ILanguageBinding.cs: Added CommentTag to all language bindings
	* MakeFile.am: Added reference to Gui/ContentInterfaces/ICodeStyleOperations.cs

2004-12-07  Todd Berman  <tberman@off.net>

	* Gui/Pads/HelpBrowser/HelpViewer.cs: Update to new gtk# api.

2004-12-07  Lluis Sanchez Gual  <lluis@novell.com>

	* Services/DispatchService/DispatchService.cs: Made some method non-static.
	* Services/DispatchService/GuiSyncContext.cs: Minor fix.
	* Services/Tasks/TaskService.cs: Added ShowTasks method, which brings
	to the front the task view.
	* Services/Project/DefaultProjectService.cs: It is the resposibility
	of the subscriber to handle the event in the right thread.
	* Services/MessageService.cs: Handle gui-thread transitions automatically
	by deriving from GuiSyncAbstractService.
	* Gui/Workbench/DefaultWorkbench.cs,
	* Gui/Pads/OpenTaskView.cs,
	* Gui/Pads/TerminalPad.cs,
	* Gui/Pads/ProjectBrowser/ProjectBrowserView.cs,
	* Gui/Pads/ClassScout/ClassScout.cs: Subscribe to service events using
	gui-thread aware delegates.
	* Makefile.am: New file.

2004-12-06  Lluis Sanchez Gual  <lluis@novell.com>

	* Services/DispatchService/DispatchService.cs: Added support for
	synchronous dispatch to the gui thread.
	* Services/DispatchService/AsyncDispatchAttribute.cs:
	* Services/DispatchService/SyncContext.cs:
	* Services/DispatchService/SyncObject.cs:
	* Services/DispatchService/FreeDispatchAttribute.cs:
	* Services/DispatchService/SyncContextAttribute.cs:
	* Services/DispatchService/GuiSyncContext.cs:
	* Services/DispatchService/GuiSyncObject.cs: New classes that support
	some new dispatch features.

2004-12-06  Lluis Sanchez Gual  <lluis@novell.com>

	* *.cs: Removed remaining calls to ServiceManager.GetService.

2004-12-06  Lluis Sanchez Gual  <lluis@novell.com>

	* Services/Runtime.cs: Root class that gives access to all services.
	* Gui/GuiService.cs: Root class that gives access to some gui-related
	services.
	* Services/ClassBrowserIcons/ClassBrowserIconsService.cs: Moved to
	IconService.cs.
	* Services/ResourceService.cs: Format.
	* Services/IconService.cs: Moved here methods from ClassBrowserIcons.
	* Makefile.am: Added new files.
	* *.cs: Removed all calls to ServiceManager.GetService (some files
	are still missing).

2004-12-05  John BouAntoun  <jba-mono@optusnet.com.au>

	* Internal/Project/Combine/Combine.cs: made it work with mono svn head Posix OEE

2004-12-03  John Luke  <john.luke@cfl.rr.com>

	* Commands/MenuItemBuilders.cs:
	* Gui/Components/SdMenuCommand.cs: use AccelMap instead of Accel.Map*
	* Gui/Dialogs/SharpDevelopAboutPanels.cs: 
	* Gui/Dialogs/CommonAboutDialog.cs:
	* Gui/Dialogs/WordCountDialog.cs:
	* Gui/Pads/FileScout/FileList.cs:
	* Gui/BrowserDisplayBinding/HtmlViewPane.cs: remove obsolete GType stuff,
	use ComboBox instead of obsolete OptionMenu

2004-12-03  Lluis Sanchez Gual  <lluis@novell.com>

	* Gui/Pads/ClassScout/NodeBuilder/DefaultDotNetClassScoutNodeBuilder.cs:
	UpdateClassTree: Changed parameter parentNode to projectNode,
	since this is what it is. DropPhantomNamespaces now deletes
	unexpanded namespaces if they are empty. This fixes bug #70149.

2004-12-01  John Luke  <john.luke@gmail.com>

	* Gui/Pads/FileScout.cs: use ShadowType.In so the
	FileBrowser doesn't look funny when it is the only pad

2004-11-16  Todd Berman  <tberman@off.net>

	* Internal/Project/Project/AbstractProject.cs: Make sure that
	references of references are copied in properly. This code needs to
	be refactored. However, this does work. We should basically be walking
	through the references, for Project references, and calling out
	to a helper function. I will rewrite this soon to be more robust
	and less insane.

2004-11-12  Todd Berman  <tberman@off.net>

	* Gui/HtmlControl/MozillaControl: No gtype registration, fixes
	jba's bug.

2004-11-11  Todd Berman  <tberman@off.net>

	* Makefile.am: Add $(MONO_POSIX_OEE)
	* Internal/Project/Combine/Combine.cs: #ifdef around
	FileMode using. This should fix cvs HEAD users.

2004-11-05  Levi Bard  <taktaktaktaktaktaktaktaktaktak@gmail.com>

	* Internal/Parser/IParser.cs: Added
	HandlesFileExtension() for selection among multiple parsers
	* Services/ParserService/DefaultParserService.cs: Added
	parser selection using IParser.HandlesFileExtension()

2004-11-02  John Luke  <john.luke@gmail.com>

	* Services/File/RecentOpen.cs: use simpler RecentFiles AddWithLimit
	* Services/File/RecentFiles.cs: sort and return items in the right order
	among some other incremental improvements, should also fix bug #68999
	* Commands/AutoStartCommands.cs: revert Todds workaround from yesterday

	* Services/File/RecentOpen.cs:
	* Services/Project/DefaultProjectService:
	* Commands/MenuItemBuilders.cs: display project name for projects

	* Services/File/DefaultFileService.cs:
	* Services/File/RecentOpen.cs:
	* Commands/MenuItemBuilders.cs:
	* Commands/FileCommand.cs: display File [Project] or just File

2004-11-01	Fawad Halim  <fawad@fawad.net>

	* Internal/Parser/SharpAssemblyLayer/SharpAssemblyParameter.cs
	* Internal/Parser/SharpAssemblyLayer/SharpAssemblyMethod.cs
	* Internal/Parser/SharpAssemblyLayer/SharpAssemblyReturnType.cs
	* Internal/Parser/SharpAssemblyLayer/SharpAssemblyEvent.cs
	* Internal/Parser/SharpAssemblyLayer/SharpAssemblyAttribute.cs
	* Internal/Parser/SharpAssemblyLayer/SharpAssemblyField.cs
	* Internal/Parser/SharpAssemblyLayer/SharpAssemblyProperty.cs:
	Added using aliases for AssemblyReader and SharpCustomAttribute
	to allow compilation with mono HEAD

2004-11-01  Todd Berman  <tberman@off.net>

	* Commands/AutoStartCommands.cs: Open the real last project.

2004-11-01  Todd Berman  <tberman@off.net>

	* Services/File/RecentOpen.cs: Properly handle if the renaming occurs
	on a Directory, or if it is using SourceFile instead of FileName.

	Need to investigate why SourceFile and FileName both exist.

2004-10-29  Todd Berman  <tberman@off.net>

	* Commands/FileCommands: Fix SaveAs.

2004-10-29  Todd Berman  <tberman@off.net>

	* Commands/FileCommands.cs: Patch from Valters Svabe
	<valters@inbox.lv> to close bug #62300

2004-10-28  Todd Berman  <tberman@off.net>

	* Services/File/RecentFiles.cs: Remove C.WL

2004-10-27  Todd Berman  <tberman@off.net>

	* Commands/AutoStartCommands.cs: Fix the Load Previous Project on
	Startup option.

2004-10-27  John Luke  <john.luke@gmail.com>

	* Internal/Parser/SharpAssemblyLayer/SharpAssemblyParameter.cs
	* Internal/Parser/SharpAssemblyLayer/SharpAssemblyMethod.cs
	* Internal/Parser/SharpAssemblyLayer/SharpAssemblyReturnType.cs
	* Internal/Parser/SharpAssemblyLayer/SharpAssemblyEvent.cs
	* Internal/Parser/SharpAssemblyLayer/SharpAssemblyAttribute.cs
	* Internal/Parser/SharpAssemblyLayer/SharpAssemblyField.cs
	* Internal/Parser/SharpAssemblyLayer/SharpAssemblyProperty.cs:
	Add a using alias for SharpAssembly so we can compile with mcs HEAD
	we were taking advantage of a mcs bug it seems

2004-10-27  Levi Bard <taktaktaktaktaktaktaktaktaktak@gmail.com>

	* Services/ParserService/DefaultParserService.cs: comment out code
	to select the VB parser, because we dont actually have one yet.

2004-10-22  Chris Toshok  <toshok@ximian.com>

	* Gui/Workbench/Layouts/SdiWorkspaceLayout.cs: add
	DebuggerThreadPad.

2004-10-22  Chris Toshok  <toshok@ximian.com>

	* Gui/Workbench/Layouts/SdiWorkspaceLayout.cs: add
	MonoDevelop.SourceEditor.Gui.DebuggerStackTracePad to the
	debugPads.

2004-10-21  Chris Toshok  <toshok@ximian.com>

	* Gui/Workbench/DefaultWorkbench.cs: don't try to open
	cur_dbgFilename if it's String.Empty.

2004-10-20  John Luke  <john.luke@gmail.com>

	* Commands/MenuItemBuilders.cs:
	* Commands/FileCommands.cs:
	* Commands/AutostartCommands.cs:
	* Services/File/RecentOpen.cs:
	* Services/File/DefaultFileService.cs:
	* Services/Project/DefaultProjectService.cs: enable new Recent Files stuff,
	and small adjustments for it.

2004-10-20  John Luke  <john.luke@gmail.com>

	* Services/File/RecentFiles.cs: fix a bunch of bugs

2004-10-20  John Luke  <john.luke@gmail.com>

	* Makefile.am: remove RingBuffer, add RecentFiles (not used yet)
	* Services/File/FdoRecentFiles.cs
	* Services/File/RecentItem.cs
	* Services/File/RingBuffer.cs: remove old unused stuff
	* Services/File/RecentFiles.cs: new in-progress implementation

2004-10-15  Todd Berman  <tberman@off.net>

	* Internal/Project/Combine/CombineEntry.cs: Before running, copy
	all dependant output assemblies to the proper place.

2004-10-12  Gert Driesen  <drieseng@users.sourceforge.net>

	* Internal/Parser/SharpAssemblyLayer/SharpAssemblyClass.cs:
	use alias to workaround mcs change

2004-10-07  Todd Berman  <tberman@off.net>

	* Internal/Project/Project/AbstractProject.cs: Make sure to copy the
	.mdb file if it exists when pushing the new dll into the AppBase of
	the executing assembly. This gives debug info for supporting dlls
	under 1.1.x and HEAD when you click 'Run'.

2004-10-07  Todd Berman  <tberman@off.net>

	* Servers/MessageService.cs: Fix a little (but important) bug with
	ShowMessage not properly working. Now you can actually *close* the
	window. Pretty good.

2004-10-06  Todd Berman  <tberman@off.net>

	* Services/ParserService/CodeCompletionDatabase.cs: Check to see if
	the namespace is already in the list before adding.

2004-09-26  Todd Berman  <tberman@off.net>

	* Gui/Components/SdMenu.cs: this should fix i18n for menus

2004-09-25  Peter Johanson  <latexer@gentoo.org>

	* Gui/Components/SdMenuCheckBox.cs: Workaround released gtk# 1.0.2
	interaction with 1.1.1.

2004-08-10  Todd Berman  <tberman@off.net>

	* Gui/Dialogs/CombineConfiguration/CombineStartupPanel.cs: fix left
	over ${RES:} strings.

2004-08-10  Todd Berman  <tberman@off.net>

	* Gui/Dialogs/NewProjectDialog.cs:
	* Gui/Dialogs/OptionPanels/IDEOptions/LoadSavePanel.cs: Patch from
	Samuel Kaufman to change the default project location to ~/Projects.
	<emrysk AT comcast net>

2004-08-09  Todd Berman  <tberman@off.net>

	* Services/SystemAssemblyService.cs: Work w/ cvs HEAD and 1.0.x

2004-08-07  Todd Berman  <tberman@off.net>

	* AssemblyInfo.cs.in: Use new ASSEMBLY_VERSION variable.

2004-07-28  Fawad Halim <fawad@fawad.net>

	* Services/File/DefaultFileService.cs: Added inner class FileInformation as a container for File Opening information. Overloaded OpenFile to accept a delegate to call after File Opening.
	* Services/File/IFileService.cs: Added a delegate FileOpeningFinished for use after File Opening.
	* Services/Tasks/Task.cs: Use OpenFile, having call OnFileOpened after completion.
	* Gui/Pads/ClassScout/ClassScout.cs: Use OpenFile on node activation, having call OnFileOpened after completion.

2004-07-12  John Luke  <jluke@cfl.rr.com>

	* Gui/Dialogs/NewProjectDialog.cs: catch an IOException when
	creating a project with the name of an existing file
	should fix bug #61034

2004-07-05  Todd Berman  <tberman@off.net>

	* Commands/MenuItemBuilders.cs: properly escape filename with
	underscores in them.

2004-07-05  Todd Berman  <tberman@off.net>

	* Gui/Pads/HelpBrowser/HelpViewer.cs: enable images in monodoc.

2004-07-05  Todd Berman  <tberman@off.net>

	* Internal/Codons/MenuItems/MenuItemCodon.cs: allow menuitems with
	a submenu to be translated properly.

2004-07-04  John Luke  <jluke@cfl.rr.com>

	* Gui/Dialogs/OptionPanels/ProjectOptions/DeployFileOptions.cs:
	* Gui/Pads/ProjectBrowser/ProjectBrowserView.cs:
	* Gui/Pads/ProjectBrowser/BrowserNode/AbstractBrowserNode.cs:
	* Gui/Pads/ProjectBrowser/BrowserNode/ReferenceNode.cs:
	* Gui/Pads/ProjectBrowser/BrowserNode/FileNode.cs:
	* Gui/Pads/ProjectBrowser/BrowserNode/CombineBrowserNode.cs:
	* Gui/Pads/ProjectBrowser/BrowserNode/DirectoryNode.cs:   
	* Gui/Pads/ProjectBrowser/NodeBuilder/DefaultDotNetNodeBuilder.cs:
	* Internal/Project/Project/IncludeFilesDialog.cs:
	Use the MessageService everywhere, and cleanup these files a bit

2004-07-02  Todd Berman  <tberman@off.net>

	* Services/MessageService.cs: Convert most of these to be threadsafe.
	Need to do AskQuestion, but this fixes a bug, so I will commit now.

2004-07-02  Todd Berman  <tberman@off.net>

	* Commands/FileCommands.cs: Dont use the FileFilters, as there are
	not functional at the moment.
	* Services/File/DefaultFileService.cs: don't attempt to load a
	directory, as its never valid.

2004-07-01  John Luke  <jluke@cfl.rr.com>

	* Commands/AutoStartCommands.cs: remove old Code generation,
	assembly preload, and tip of the day on start, because they
	are no longer used, and I believe no longer will be
	someone correct me if I am wrong

2004-07-01  Todd Berman  <tberman@off.net>

	* Gui/Worbench/Layouts/SdiWorkspaceLayout.cs: Remove the code that
	hides the tabs when there is only one item.

2004-07-01  Todd Berman  <tberman@off.net>

	* Services/ResourceService.cs: Remove a lot of code associated with
	loading resources at runtime, etc.

2004-06-29  Todd Berman  <tberman@off.net>

	* Internal/Codons/Templates/ProjectTemplateCodon.cs: new codon for
	project templates.
	* Internal/Templates/ProjectTemplates/ProjectTemplate.cs: convert to
	using new codon based system.
	* Makefile.am: add new file.

2004-06-28  Todd Berman  <tberman@off.net>

	* Gui/Workbench/Layouts/SdiWorkspaceWindow.cs: make sure everything is
	being disposed on close.
	* Gui/AbstractViewContent.cs: work around small virtual bug, will file
	this when i can replicate in a smaller test case.

2004-06-28  Todd Berman  <tberman@off.net>

	* Services/Project/DefaultProjectService.cs:
	* Services/Project/IProjectService.cs:
	* Internal/Project/Project/IProject.cs:
	* Internal/Project/Project/AbstractProject.cs:
	* Internal/Project/Project/ProjectFile.cs:
	* Internal/Project/Combine/Combine.cs:
	Patch from Ray Molenkamp <ray@yarvje.dyndns.org> to add a FSW that
	monitors for external changes to any file in a project and emits an
	event on the project service for it.

2004-06-28  Todd Berman  <tberman@off.net>

	* Internal/Codons/Templates/FileTemplateCodon.cs: add new codon for
	handling file templates.
	* Internal/Templates/FileTemplate.cs: Use the new codon based system
	instead of the old find files that end in .xft system. This means
	that you can now specify file templates in the addin.xml files and
	it brings us one step closer to being able to split off the backend
	bindings properly. (You will only see templates for bindings you have
	installed).

2004-06-26  Todd Berman  <tberman@off.net>

	* Gui/Dialogs/DirtyFilesDialog.cs: small layout fixes.

2004-06-26  Lluis Sanchez Gual  <lluis@ximian.com>

	* Commands/RunCommands.cs, Services/Project/DefaultProjectService.cs,
	  Internal/Project/Combine/CombineEntry.cs:
	  reflect changes in the TaskService.
	* Services/Tasks/Task.cs: Set comment type if the task do not refer to
	  a file.
	* Services/Tasks/TaskService.cs: Don't allow direct manipulation of the
	  task list, everything must be done through the TaskService api.
	  Added new TaskAdded event.
	* Gui/Pads/OpenTaskView.cs: Use the new TaskAdded event, instead of loading
	  the full list at every change.

2004-06-25  Todd Berman  <tberman@off.net>

	* Services/Project/DefaultProjectService.cs: When restoring combine
	preferences, if xml document is invalid, just return, closes bug
	#60417.

2004-06-25  Todd Berman  <tberman@off.net>

	* Gui/Dialogs/SharpDevelopAboutPanels.cs: Removing ASP mention at
	the request of Mike Krueger.

2004-06-25  Todd Berman  <tberman@off.net>

	* Gui/AbstractViewContent.cs: Make PathRelativeToProject not store in
	a string, and always be correct, no matter if the file is new, or has
	been moved since being loaded.
	* Gui/Dialogs/DirtyFilesDialog.cs: New dialog to use on close, should
	be working perfectly.
	* Gui/Dialogs/ReferenceDialog/GacReferencePanel.cs: formatting fixes.
	* Gui/IViewContent.cs: No longer all PathRelativeToProject to be set.
	* Gui/Workbench/DefaultWorkbench.cs: remove the old closing code, and
	use the new dirty files dialog.
	* Services/File/FileService.cs: Fix LoadWrapperClass to not set the
	path relative to project, as that is handled differently now. Remove
	a method to make a path relative as there is no need for it now.

2004-06-24  Todd Berman  <tberman@off.net>

	* Commands/ProjectBrowserCommands/CombineNodeCommands.cs: set dialog
	to null after we are done with it.

2004-06-24  Todd Berman  <tberman@off.net>

	* Gui/Dialogs/NewSolutionDialog.cs:
	* Commands/ProjectBrowserCommands/CombineNodeCommands.cs:
	* Commands/FileCommands.cs: convert to using new async dispatcher
	stuff.

2004-06-23  Todd Berman  <tberman@off.net>

	* Gui/Dialogs/NewFileDialog.cs: add an event for when Ok is pressed.
	* Commands/ProjectBrowserCommands/FolderNodeCommands.cs: fix
	new file dialog from here.

2004-06-23  Todd Berman  <tberman@off.net>

	* Gui/CompletionDatabaseWizard: removed directory, as its unused.
	* Makefile.am: updated to reflect above.

2004-06-23  Todd Berman  <tberman@off.net>

	* Services/Project/DefaultProjectService.cs: make solution loading take
	place without any gui locks.
	* Service/File/DefaultFileService.cs: proxy OpenFile to a real method
	that gets called in the idle handler.

2004-06-23  Todd Berman  <tberman@off.net>

	* Services/DispatchService/DispatchService.cs: change up a bit
	to allow a void blah () delegate and a void blah (object) delegate.
	Added overloads to hit those.
	* Gui/Pads/ClassScout/ClassScout.cs: Update to new DispatchService
	API.
	* Gui/Dialogs/NewFileDialog.cs: Update to new DispatchService API.

2004-06-23  Todd Berman  <tberman@off.net>

	* Commands/FileCommands.cs: Cleanup a bit, move some code around.
	* Gui/Dialogs/NewFileDialog.cs: Convert to using DispatchService.
	This also tests the BackgroundDispatch method, which seems to be
	working fine. Now New File will no longer lock up the GUI at all.
	Also cleanup misc code, and unused pieces.

2004-06-23  Todd Berman  <tberman@off.net>

	* Gui/Pads/ClassScout/ClassScout.cs: use DispatchService instead of
	IdleWork stuff.
	* Services/DispatchService/DispatchService.cs: new service, used to
	pass messages to the gui, or a background thread. The gui stuff has
	been tested by the ClassScout above, the background thread dispatching
	has yet to be tested.
	* Makefile.am: Add DispatchService.cs

2004-06-21  John Luke <jluke@cfl.rr.com>

	* Gui/Dialogs/OptionPanels/ProjectOptions/CompileFileProjectOptions.cs:
	use the messageservice for a the error dialog
	don't skip the first item when storing whether files should be	
	included, fixes bug # 60363
	* Commands/ProjectBrowserCommands/FolderNodeCommands.cs:
	Change the title of Add Files to Add Files, so it will be clearer
	you can select more than one file
	put the name of the file in the Copy or Move dialog when adding
	an external file, fixes bug # 59516

2004-06-21  Todd Berman  <tberman@off.net>

	* Commands/AutostartCommands.cs: workaround icewm issue, dont show
	tip of the day dialog automatically under any circumstance.

2004-06-21  John Luke <jluke@cfl.rr.com>

	* Gui/Pads/OpenTaskView.cs: implement a popup menu for copying
	a task to the clipboard, bug #56817

2004-06-20  Todd Berman  <tberman@off.net>

	* Services/ParserService/CodeCompletionDatabase.cs: fix nullref in
	file types that dont have a parser.

2004-06-20  Todd Berman  <tberman@off.net>

	* Gui/Workbench/Layouts/SdiWorkspaceLayout.cs: fix bug #60352.

2004-06-18  Todd Berman  <tberman@off.net>

	* Gui/Workbench/Layouts/SdiWorkspaceLayout.cs: cleanups, and a small
	icon related fixup.

2004-06-18  Todd Berman  <tberman@off.net>

	* Commands/MenuItemBuilders.cs: clean up accel path code.
	* Gui/Workbench/Layouts/SdiWorkspaceLayout.cs: reduce code complexity
	by removing the extra ArrayList. Also properly use the tab reordering
	event, closes bug #60356.

2004-06-17  John Luke  <jluke@cfl.rr.com>

	* Commands/ProjectBrowserCommands/ResourceFolderNodeCommands.cs:
	* Commands/ProjectBrowserCommands/FolderNodeCommands.cs:
	* Commands/ProjectBrowserCommands/CombineNodeCommands.cs:
	* Commands/FileCommands.cs:
	* Gui/Dialogs/OptionPanels/ExternalToolPanel.cs:
	* Gui/Dialogs/ReferenceDialog/AssemblyReferencePanel.cs:
	* Internal/Project/Project/AbstractProject.cs:
	* Internal/Project/Combine/Combine.cs:
	* Gui/Dialogs/OptionPanels/ProjectOptions/DeployFileOptions.cs:
	use MonoDevelop.Gui.Widgets.FileSelector instead of Gtk.FileSelection

	* Gui/Pads/HelpBrowser/HelpViewer.cs: set IsViewOnly property to true
	so we don't crash on save

	* Gui/Pads/ProjectBrowser/BrowserNode/FileNode.cs:
	do not force an extension on renamed files
	fixes bug # 59677

	* Commands/FileCommands.cs: workaround for #59731

2004-06-16  John Luke  <jluke@cfl.rr.com>

	* Gui/Dialogs/NewProjectDialog.cs: guard against unauthorized
	exception when creating the project directory, and display an error
	message and allow the user to fix it.
	fixes bug # 60001

2004-06-13  Todd Berman  <tberman@sevenl.net>

	* Internal/Project/Project/Deployment/ScriptDeploy.cs: string fix

2004-06-11  Todd Berman  <tberman@sevenl.net>

	* Services/SystemAssemblyService.cs: Dont scan the same path twice.

2004-06-10  Lluis Sanchez Gual  <lluis@ximian.com>

	* Commands/ProjectBrowserCommands/FolderNodeCommands.cs: Set the project of
	  newly added files.
	* Services/ParserService/DefaultParserService.cs: Generate and cache code
	  completion databases for opened files that do not belong to any project.
	* Services/ParserService/CodeCompletionDatabase.cs: Added Clear method.
	  Made Write() virtual. 
	  Added new SimpleCodeCompletionDatabase, for storing information for a
	  single file.
	* Internal/Project/Project/AbstractProject.cs: Ignore members with the
	  xml name set to null.
	* Internal/Project/Project/ProjectFile.cs: Added project filed. Notify
	  the project when the file name changes.
	* Internal/Project/Project/Collections/ProjectFileCollection.cs: assign
	  the project to the files in the collection.

2004-06-06  John Luke  <jluke@cfl.rr.com>

	* Gui/Dialogs/CommonAboutDialog.cs: make the scrollbox not expand
	fixes bug #59652

2004-06-02  Todd Berman  <tberman@sevenl.net>

	* Commands/ProjectBrowserCommands/FolderNodeCommands.cs: call new func.
	* Gui/Dialogs/NewFileDialog.cs: remove dead code
	* Gui/Pads/ProjectBrowser/ProjectBrowserView.cs: add function that
	worksaround the gtk+ 2.4 regression workaround.

2004-06-02  Todd Berman  <tberman@sevenl.net>

	* Gui/Dialogs/CommonAboutDialog.cs: This is actually how translator
	credits are supposed to work. Update the po and go ahead and
	translate the string "translator_credits" to include what you want
	it to include. It will then show up properly.

2004-06-02  Todd Berman  <tberman@sevenl.net>

	* MonoDevelop.Base.prjx: fixed ICSharpCode.SharpZipLib reference and
	added new file.
	* Gui/Dialogs/CombineConfiguration/CombineBuildOptions.cs: new dialog
	for the .mdsx relative output build path.
	* Makefile.am: add new file.
	* Internal/Project/Combine/Combine.cs: Add BaseDirectory property.
	* Makefile.MonoDevelop.Base: automagic updates to reflect new file
	(This is good to see).

2004-05-30  Todd Berman  <tberman@sevenl.net>

	* Commands/AutostartCommands: Remove some dead code.
	* Services/ParserService/DefaultParserService.cs: Properly setup
	the pathing so it works without an existing setup.

2004-05-30  Lluis Sanchez Gual  <lluis@ximian.com>

	* Services/ParserService/DefaultParserService.cs: Don't use the "Gac:"
	  prefix to reference gac assemblies, they are handled internally by
	  AssemblyCodeCompletionDatabase.
	  When locating an assembly database, take into account partial names,
	  and avoid loading the same db twice.
	  Perform the modified file check taking into account dependencies
	  between databases. This increases the posibility of resolving all classes
	  of a database in the first parse cycle (since its dependecies will be
	  already parsed).
	  Added parameter to GetClass which allows deep search of a class in all
	  project references.
	  In ResolveTypes, added out parameter to inform if all types could be
	  resolved.
	  In ClassInheritanceEnumerator, use a reference deep search to get base
	  classes.
	  
	* IParserService.cs: Added parameter to GetClass which allows deep search of
	  a class in all project references.
	  
	* CodeCompletionDatabase.cs: Increased db version, since the format has
	  changed a bit. Added an easy way for derived classes to serialize data
	  together with the index.
	  When writing the db, make a byte copy from the old file to the new one
	  for classes not loaded.
	  In ProjectCodeCompletionDatabase, if a file can't be fully resolved,
	  schedule a reparse.
	  In GetClass() support lookup of inner classes. Improved some internal
	  methods to support this.

2004-05-29  Todd Berman  <tberman@sevenl.net>

	* Services/Project/DefaultProjectService.cs: try catch around
	generate makefiles, as some bindings toss exceptions.

2004-05-28  Todd Berman  <tberman@sevenl.net>

	* Gui/Dialogs/CombineConfiguration/CombineStartupPanel.cs:
	* Gui/Dialogs/OptionPanels/ProjectOptions/CompileFileProjectOptions.cs:
	* Gui/Dialogs/OptionPanels/ProjectOptions/DeployFileOptions.cs:
	* Gui/Dialogs/OptionPanels/ExternalToolPanel.cs:
	* Gui/Dialogs/ReferenceDialog/SelectReferenceDialog.cs:
	* Gui/Dialogs/ReferenceDialog/GacReferencePanel.cs:
	* Gui/Pads/HelpBrowser/MonodocTreePad.cs:
	* Internal/Project/Project/IncludeFilesDialog.cs: update to reflect
	gtk-sharp api out -> ref change

2004-05-27  Todd Berman  <tberman@sevenl.net>

	* Services/Project/DefaultProjectService.cs: fix removing files
	from projects via the project browser.

2004-05-27  Todd Berman  <tberman@sevenl.net>

	* Internal/Project/Project/Combine.cs: properly handle spaces in the
	solution and project names.
	* Gui/Pads/ProjectBrowser/BrowserNode/CombineBrowserNode.cs: check
	for invalid characters.

2004-05-27  Todd Berman  <tberman@sevenl.net>

	* Internal/Project/Project/AbstractProject.cs: Properly ignore
	.svn and CVS directories.
	* Gui/Pads/ClassScout/ClassScout.cs: Properly work around potential
	exceptions until we figure out why they are happening.
	* Commands/ProjectBrowserCommands/FolderNodeCommands.cs: start
	the add file dialog in the proper place.

2004-05-26  Todd Berman  <tberman@sevenl.net>

	* Internal/Project/Combine/Combine.cs: fix nullref when you dont
	have a valid single startup project name set.

2004-05-26  Todd Berman  <tberman@sevenl.net>

	* Gui/Dialogs/ReferenceDialog/SelectReferenceDialog.cs: fix up
	per edd's suggestions. Now we select a valid node if possible when
	you remove, and the remove button is only sensitive when an iter is
	selected.

2004-05-26  Todd Berman  <tberman@sevenl.net>

	* Services/ProjectService/DefaultProjectService.cs: move the call to
	GenerateMakefiles when the solution is closed to somewhere that
	actually generates a makefile.

2004-05-26  Todd Berman  <tberman@sevenl.net>

	* Internal/Project/Combine/Combine.cs: actually tested with a solution
	with 2 projects in it, one that references the other. It works now,
	building, cleaning, running, etc.
	* Internal/Templates/ProjectTemplates/CombineDescriptor.cs: setup
	OutputDirectory properly by default.

2004-05-26  Todd Berman  <tberman@sevenl.net>

	* Internal/Project/Project/AbstractProject.cs: ignore .pidb, .mdsx and
	make.sh.

2004-05-26  Todd Berman  <tberman@sevenl.net>

	* Services/Project/DefaultProjectService.cs: auto-generate makefiles
	on changes. I think i hit all the needed events, lets see.

2004-05-26  Todd Berman  <tberman@sevenl.net>

	* Services/ParserService/DefaultParserService.cs: Update Monodoc
	and IsAs resolvers.
	* Services/ParserService/IParserService.cs: Expose new search type
	method for use in Monodoc and IsAs resolvers.
	* Internal/Parser/IParser.cs: Update Monodoc and IsAs resolvers.
	* Gui/Pads/ClassScout/ClassScout.cs: add a null check to workaround
	a *strange* nullref that keeps popping up.

2004-05-26  Lluis Sanchez Gual  <lluis@ximian.com>

	* Services/ParserService/DefaultParserService.cs: Type names for fields,
	  parameters, base classes and so on come unresolved from the parser
	  (without namespace information). They must be resolved before adding them
	  to the database. This is done through the method ResolveTypes.
	* CodeCompletionDatabase.cs: Resolve type names before adding the class to
	  the database.
	* PersistentIndexer.cs, PersistentParameter.cs, PersistentMethod.cs,
	  PersistentReturnType.cs, PersistentEvent.cs, PersistentField.cs,
	  PersistentProperty.cs, PersistentClass.cs: Added method for resolving
	  the type names.

2004-05-25  Todd Berman  <tberman@sevenl.net>

	* Services/ParserService/DefaultParserService.cs: create the directory
	if it doesnt exist.

2004-05-25  Lluis Sanchez Gual  <lluis@ximian.com>

	* Services/File/DefaultFileService.cs: Enabled database regeneration for
	  modified assemblies.

2004-05-25  Lluis Sanchez Gual  <lluis@ximian.com>

	* Commands/ProjectBrowserCommands/ReferenceFolderNodeCommands.cs:
	  Removed call to IParserService.AddReferenceToCompletionLookup. The parser
	  service now receives an event when a reference is added.
	  
	* Commands/AutostartCommands.cs: Disabled generation of initial code
	  completion database.
	  
	* Services/File/DefaultFileService.cs: In LoadFileWrapper, use IProject
	  reference instead of project name.
	
	* Services/Project/DefaultProjectService.cs: Added ReferenceAddedToProject
	  and ReferenceRemovedFromProject events. Changed how event are handled.
	  Now the service just forwards the events received from the open combine.
	  The file events now use a new ProjectFileEventHandler delegate, which
	  provide information about the source project in the args.
	  
	* Services/Project/IProjectService.cs: Added new reference events.
	
	* ParserService/DefaultParserService.cs: Mostly reimplemented. The new
	  implementation uses a unified data structure for storing information
	  from projects and assemblies.
	  
	* Services/ParserService/AssemblyInformation.cs: Added FileName property.
	
	* Services/ParserService/IParserService.cs: Added IProject parameter to
	  most of methods. Added SearchNamespace, SearchType methods (moved
	  from AbstractUnit), and GetClassInheritanceTree (moved from 
	  AbstractClass).
	  Removed ParseInformationAdded and ParseInformationRemoved, and added a
	  new ClassInformationChanged event that provides all change information
	  at once.
	  
	* Gui/Workbench/Layouts/SdiWorkspaceLayout.cs: Take the name of the project
	  from view's IProject property.
	  
	* Gui/IViewContent.cs: Changed ProjectName property to IProject Project
	  property.
	  
	* Gui/Pads/ClassScout/NodeBuilder/DefaultDotNetClassScoutNodeBuilder.cs
	* Gui/Pads/ClassScout/ClassScout.cs: Use the new events and data structures
	  from of parser service. Now, class data is not fully loaded when opening
	  the project, but it is loaded under demand as project nodes are expanded.
	  
	* Gui/Pads/ClassScout/NodeBuilder/IClassScoutNodeBuilder.cs: Use a single
	  method to update the tree from parse event args.
	  
	* Gui/Pads/ProjectBrowser/BrowserNode/ProjectBrowserNode.cs,
	  Gui/Pads/ProjectBrowser/BrowserNode/CombineBrowserNode.cs:
	  Use Combine.RemoveEntry to remove projects from a combine.
	  
	* Gui/AbstractViewContent.cs: Implement new Project property.
	
	* Makefile.am: Added new files: 
	  Services/ParserService/CodeCompletionDatabase.cs,
	  Services/ParserService/ClassInformationEventHandler.cs,
	  Internal/Project/Project/ProjectReferenceEventArgs.cs,
	  Internal/Project/Project/ProjectFileEventArgs.cs,
	  Internal/Project/Combine/CombineEntryEventArgs.cs.
	  
	* Internal/Project/Project/IProject.cs: Added new events for changes in
	  files and references.
	  
	* Internal/Project/Project/Collections/ProjectReferenceCollection.cs
	  Internal/Project/Project/Collections/ProjectFileCollection.cs,
	  AbstractProject.cs,
	  Internal/Project/Combine/Combine.cs:
	  Added support for new events.
	  
	* Internal/Project/Combine/CombineEntry.cs: Created CombineEntryCollection.
	
	* Internal/Parser/PersistenceLayer/PersistentIndexer.cs,
	  Internal/Parser/PersistenceLayer/PersistentParameter.cs,
	  Internal/Parser/PersistenceLayer/PersistentMethod.cs,
	  Internal/Parser/PersistenceLayer/PersistentReturnType.cs,
	  Internal/Parser/PersistenceLayer/PersistentEvent.cs,
	  Internal/Parser/PersistenceLayer/PersistentField.cs,
	  Internal/Parser/PersistenceLayer/PersistentProperty.cs,
	  Internal/Parser/PersistenceLayer/PersistentClass.cs,
	  New implementation of read and write methods based on static methods. In
	  this way it can be used to write instances of any IType and not only
	  PersistentClass. Also use new helper methods for writing strings and
	  object references.
	  
	* Internal/Parser/IType.cs: Moved ClassInheritanceTree to IParserService.
	
	* Internal/Parser/ReflectionLayer/ReflectionClass.cs: Added Null check for
	  MonodocService.
	  
	* Internal/Parser/IRegion.cs: Added FileName property.
	
	* Internal/Parser/Implementations/AbstractUsing.cs,
	  Internal/Parser/IUsing.cs: Moved SearchType and SearchNamespace to
	  IParserService.
	  
	* Internal/Parser/Implementations/AbstractDecoration.cs,
	  Internal/Parser/Implementations/AbstractNamedEntity.cs,
	  Internal/Parser/Implementations/AbstractReturnType.cs: Fixed usage of
	  documentation hashtable. GetHashCode() do not return unique values!
	  
	* Internal/Parser/Implementations/DefaultRegion.cs: Implemented FileName
	  property.
	  
	* Internal/Parser/Implementations/AbstractClass.cs: 
	  Moved ClassInheritanceTree to IParserService.
	  
	* Internal/Parser/Implementations/AbstractParameter.cs: Added null check.
	
	* Internal/Parser/IParser.cs: Added Project parameter to some methods.
	
2004-05-25  Todd Berman  <tberman@sevenl.net>

	* Internal/Project/Combine/Combine.cs: more makefile magic for
	building, outputting semi-properly, and a make run setup.
	* Internal/Project/Combine/CombineEntry.cs: pass the Combine to the
	makefile being generated.
	* Internal/Codons/LanguageBinding/ILanguageBinding.cs: pass the Combine
	on down.
	* Makefile.am: Add Mono.Posix to the build.

2004-05-24  Todd Berman  <tberman@sevenl.net>

	* Gui/Workbench/DefaultWorkbench.cs: Setup text/uri-list DnD.
	Tested with single and multiple files/projects from nautilus.
	* Internal/Parser/ReflectionLayer/ReflectionClass.cs: workaround
	potential nullref.
	* Commands/AutostartCommands.cs: fix focus issue.

2004-05-22  Todd Berman  <tberman@sevenl.net>

	* Gui/Dialogs/NewProjectDialog.cs: Sort properly.

2004-05-19  Todd Berman  <tberman@sevenl.net>

	* Services/ParserService/DefaultParserService.cs: potential nullref
	removed.

2004-05-20  Pawel Rozanski  <tokugawa@afn.no-ip.org>

	* Services/Tasks/Task.cs: add a "COMMENT" ErrorNumber in order to
	show TaskType.Comment in Task List.

2004-05-18  Todd Berman  <tberman@sevenl.net>

	* Internal/Project/Combine/Combine.cs: load/save a new property
	'RelativeOutputPath' on the solution level. Much hilarity ensues.

2004-05-17  Todd Berman  <tberman@sevenl.net>

	* Commands/ProjectBrowserCommands/CombineNodeCommands.cs:
	* Commands/FileCommands.cs:
	* Gui/Dialogs/NewProjectDialog.cs:
	* Gui/Dialogs/OptionPanels/IDEOptions/LoadSavePanel.cs: change from
	SpecialFolder.Personal to getenv ("HOME").

2004-05-16  Todd Berman  <tberman@sevenl.net>

	* Gui/Dialogs/ReferenceDialog/SelectReferenceDialog.cs: fix to use
	the new SystemAssemblySerivce.
	* Gui/Dialogs/ReferenceDialog/GacReferencePanel.cs: ^^
	* Gui/Components/SdMenuCommand.cs: remove useless code, use the proper
	overload.
	* Gui/Pads/ClassScout/ClassScout.cs: revert semi-fix of r1600 and add
	a new fix that might or might not work, but will not cause the speed
	issues of the previous fix.
	* Gui/Pads/ClassScout/NodeBuilder/DefaultDotNetClassScoutNodeBuiler.cs:
	^^
	* Gui/Pads/HelpBrowser/HelpViewer.cs: indenting fix.
	* Services/SystemAssemblyService.cs: new service for identifying
	system assemblies (mono installed + pc'd assemblies)
	* Services/ParserService/DefaultParserService.cs:
	* Services/ParserService/IParserService.cs: passthrough for monodoc
	resolver.
	* Makefile.am: add SystemAssemblyService
	* Internal/Project/Project/ProjectReference.cs: proper reference
	information.
	* Internal/Project/Project/AbstractProject.cs: remove windows .ToUpper
	hack.
	* Internal/Project/Combine/Combine.cs: start of solution level
	makefiles.
	* Internal/Parser/IParser.cs: monodoc resolver addition.

2004-05-10  Todd Berman  <tberman@sevenl.net>

	* Gui/Workbench/DefaultWorkbench.cs: Attempt non-metacity toplevel fix
	* Gui/Dialogs/SplashScreen.cs: explicity set this to popup

2004-05-09  Todd Berman  <tberman@sevenl.net>

	* Gui/Workbench/Layouts/SdiWorkspaceLayout.cs: use DragNotebook

2004-05-07  Todd Berman  <tberman@sevenl.net>

	* Gui/Pads/ClassScout/ClassScout.cs: adding a lock.

2004-05-06  Todd Berman  <tberman@sevenl.net>

	* Gui/Pads/ClassScout/ClassScout.cs: try catch to prevent potentialy
	strange threading interactions.

2004-05-04  John Luke  <jluke@cfl.rr.com>

	* Makefile.am: make Services/StockIcons.cs regen properly
	and pass make distcheck

2004-05-04  Pawel Rozanski  <tokugawa@afn.no-ip.org>

	* Makefile.am: Services/StockIcons.cs update is triggered by a changes
	in build/data/resources/icons dir

2004-05-03  Francisco "Paco" Martinez  <paco@mfcon.com>

	* Gui/Dialogs/CommonAboutDialog.cs: Added Paco Martinez name to the
	list of authors

2004-05-02  Todd Berman  <tberman@sevenl.net>

	* Services/Project/IProjectService.cs
	* Services/Project/DefaultProjectService.cs: Add events for Files being
	added and removed.
	* Gui/Pads/ClassScout/ClassScout.cs: Properly update on files added
	and removed.

2004-05-02  Todd Berman  <tberman@sevenl.net>

	* Services/ParserService/DefaultParserService.cs: expose gac lib
	location finder
	* Services/ParserService/AssemblyInformation.cs: remove previous fix
	* Services/ParserService/IParserService.cs: expose gac lib location
	finder
	* Gui/Dialogs/ReferenceDialog/GacReferencePanel.cs: sort properly
	* Internal/Project/Project/ProjectReference.cs: Use parser method to
	find gac lib location.

2004-05-01  Todd Berman  <tberman@sevenl.net>

	* Gui/Dialogs/TreeViewOptions.cs: notify main window that gui effecting
	changes may have occured, update the menu.

2004-05-01  Todd Berman  <tberman@sevenl.net>

	* Gui/Pads/OpenTaskView.cs: Fix gtk+2.4 regression.
	* Services/ParserService/DefaultParserService.cs: load assemblies
	out of the GAC for indexing.

2004-04-30  Todd Berman  <tberman@sevenl.net>

	* Gui/Pads/HelpBrowser/MonodocTreePad.cs: Hide doc nodes without
	any docs. This is an ugly ugly solution, but it works. Feel free
	to replace it with something better that looks nice.

2004-04-29  Todd Berman  <tberman@sevenl.net>

	* Services/ParserService/DefaultParserService.cs: commenting out
	a GC.Collect () per lluis' instructions, this results in monodevelops
	cpu usage at idle going from 20% to 2%. Good stuff :)

2004-04-29  Todd Berman  <tberman@sevenl.net>

	* Gui/Dialogs/OptionPanels/ExternalToolPanel.cs: fix up to match gtk#
	from cvs.
	* Gui/Dialogs/ReferenceDialog/SelectReferenceDialog.cs:
	* Gui/Dialogs/ReferenceDialog/GacReferencePanel.cs:
	Now we actually pull assemblies from the gac.
	NOTE: Until gtk-sharp, and other libraries actually start using the gac
	it will not be possible to add a proper gac reference to them.
	This will be fixed on their end by beta1 however.

2004-04-28  Todd Berman  <tberman@sevenl.net>

	* Internal/Project/Project/AbstractProject.cs: Actually make that check
	and the others like it work.

2004-04-28  Todd Berman  <tberman@sevenl.net>

	* Internal/Project/Project/AbstractProject.cs: For now, dont ask
	to add new Makefiles.

2004-04-28  Todd Berman  <tberman@sevenl.net>

	* Commands/RunCommands.c:
	* Services/Project/DefaultProjectService.cs: 
	* Services/Project/IProjectService.cs: 
	* Internal/Codons/LanguageBinding/ILanguageBinding.cs:  
	* Internal/Project/Project/IncludeFilesDialog.cs:
	* Internal/Project/Combine/Combine.cs:
	* Internal/Project/Combine/CombineEntry.cs:

	Commit basically sets up the skeleton for the GenerateMakefiles stuff.
	Right now all the real code is in the LanguageBinding, where it
	should be (I think). Anyone looking to add this functionality to their
	LanguageBinding is welcome too, however the api and setup may change
	while the C# implementation is being written, so there are no
	promises at all.


2004-04-27  Todd Berman  <tberman@sevenl.net>

	* Gui/Pads/HelpBrowser/MonodocTreePad.cs: Select the content window
	when you render new docs.

2004-04-27  John Luke  <jluke@cfl.rr.com>

	* Gui/Pads/FileScout.cs: kill
	* Gui/Pads/FileScout/FileScout.cs
	* Gui/Pads/FileScout/FileList.cs
	* Gui/Pads/FileScout/FileListItem.cs: split these up, remove
	unneeded/used code, implement File.Delete popup
	* Makefile.am: account for new files

2004-04-25  John Luke  <jluke@cfl.rr.com>
	
	* Gui/Dialogs/WordCountDialog.cs: use ShadowType.in
	* Gui/Pads/ClassScout/ClassScout.cs:
	* Gui/Pads/ProjectBrowser/ProjectBrowserView.cs:
	implement PopupMenu to show ContextMenus

2004-04-25  Pawel Rozanski  <tokugawa@afn.no-ip.org>
	
	* Gui/Dialogs/CommonAboutDialog.cs: fixed my very Polish name.	

2004-04-25  John Luke  <jluke@cfl.rr.com>
	
	* Gui/Dialogs/CommonAboutDialog.cs:
	update contributors and adjust the scroll slightly	

2004-04-24  Todd Berman  <tberman@sevenl.net>

	* Services/ParserService/DefaultParserService.cs:
	* Services/ParserService/IParserService.cs:
	* Internal/Parser/IParser.cs: add stubbing for IsAsResolver

2004-04-22  Todd Berman  <tberman@sevenl.net>

	* Gui/Components/SdMenu.cs: check for children, if none, hide menu.
	* Gui/Components/SdMenuCheckBox.cs: small change for gtk-sharp from
	future cvs, should work with current cvs though.

2004-04-20  Todd Berman  <tberman@sevenl.net>

	* Commands/AutostartCommands.cs: Move stuff around so workbench memento
	works.
	* Gui/Workbench/DefaultWorkbench.cs: Same as above.

2004-04-19  Todd Berman  <tberman@sevenl.net>

	* Commands/AutostartCommands.cs: Match new ReflectionLayer api.
	* Services/MonodocService.cs: uncomment GetHelpXml
	* Services/AmbienceService/AmbienceReflectionDecorator.cs: match api.
	* Services/ParserService/AssemblyInformation.cs: match api.
	* Internal/Parser/ReflectionLayer/Reflection*.cs:
	Add the start of documentation integration into the actual IDE.
	Now the docs show up on code completion tooltips, just the summary.
	Potentially we should enable the entire doc for the class/method,
	but I havnt seen how it looks yet, as it will most likely be large
	for some methods/classes.

	**NOTE: To get this documentation integration, you have to rebuild
	your code completion database.

2004-04-17  Todd Berman  <tberman@sevenl.net>

	* Services/Toolbar/ToolbarService.cs:
	* Gui/Workbench/Layouts/SdiWorkspaceLayout.cs:
	* Gui/Workbench/DefaultWorkbench.cs:
	* Gui/Components/SdToolbarCommand.cs:
	Fixup the entire toolbar scheme to actually *work* properly.
	This is only temporary, as the entire toolbar setup is going to be
	rewritten again to support arbitrary widgetry, proper saving/loading of
	toolbars tied to layouts, etc, etc.

2004-04-17  Todd Berman  <tberman@sevenl.net>

	* Gui/Components/SdMenu.cs:
	* Commands/MenuItemBuilders.cs:
	Fix the menu system so we dont rebuild the menu's from scratch every
	time you use them. This should speed using the menu's up a lot.
	The only trick is new SubmenuItemBuilders need to create menu types
	with the ISubmenuItem interface so we can tell that they are built
	and not static.

2004-04-16  John Luke  <jluke@cfl.rr.com>

	* Gui/Dialogs/SharpDevelopAboutPanels.cs: align the labels to
	the left and space them a little better

2004-04-14  John Luke  <jluke@cfl.rr.com>

	* Gui/Dialogs/CommonAboutDialog.cs: chain to base (GType)
	so Gtk# cvs is happy

2004-04-14  Nick Drochak  <ndrochak@gol.com>

	* Gui/Pads/ProjectBrowser/ProjectBrowserView.cs: When file is added, 
	put it under the correct folder.

2004-04-14  Pawel Rozanski  <tokugawa@afn.no-ip.org>

	* Commands/RunCommands.cs:
	* Internal/Project/Combine/Combine.cs:
	fix bug #56864.

2004-04-13  John Luke  <jluke@cfl.rr.com>

	* Gui/BrowserDisplayBinding/HtmlViewPane.cs: use Navbar control,
	use StatusBarService for messages and a Progress monitor

2004-04-11  Todd Berman  <tberman@sevenl.net>

	* Gui/Workbench/WorkbenchMemento.cs: ugh, check for valid data too.

2004-04-11  Todd Berman  <tberman@sevenl.net>

	* Gui/Workbench/WorkbenchMemento.cs: fix potential nullrefs.

2004-04-11  Todd Berman  <tberman@sevenl.net>

	* Commands/AutostartCommands.cs: reorganize the SetMemento so it works
	better.
	* Gui/Workbench/WorkbenchMemento.cs: readd windowstate.
	* Gui/Workbench/DefaultWorkbench.cs: now we restore from maximized
	properly.

2004-04-10  Todd Berman  <tberman@sevenl.net>

	* Internal/Project/Project/AbstractProject.cs: fix potentiall nullref

2004-04-10  Todd Berman  <tberman@sevenl.net>

	* Gui/Workbench/Layouts/SdiWorkspaceLayout.cs:
	* Gui/Workbench/Layouts/SdiWorkspaceWindow.cs:
	* Gui/IWorkbenchLayout.cs:
	fix bug #56769.

2004-04-09  John Luke  <jluke@cfl.rr.com>

	* Commands/AutostartCommands: remove dead code
	* Gui/Pads/TerminalPad.cs: update and rename from 'Output' to 'Terminal'
	* Gui/HtmlControl/MozillaControl.cs: remove CWL

2004-04-09  Todd Berman  <tberman@sevenl.net>

	* Gui/Dialogs/SharpDevelopAboutPanels.cs: closing per bug #55955.

2004-04-09  Todd Berman  <tberman@sevenl.net>

	* Gui/Components/SdStatusBar.cs: Add pulsing.

2004-04-09  Pawel Rozanski  <tokugawa@afn.no-ip.org>

	* Services/Tasks/Task.cs: don't show "()" when error.ErrorNumber is 
	empty

2004-04-07  John Luke  <jluke@cfl.rr.com>

	* Gui/Dialogs/CommonAboutDialog.cs:
	* Gui/Dialogs/SharpDevelopAboutPanels.cs: rearrange the copyright, 
	license, sponsorship, and version information.  Add back info about    
	SharpDevelop and AlphaSierraPapa
	* Gui/Dialogs/TipOfTheDay.cs: remove IDisposable and call Hide and 
	Dispose instead of Destroy on the window, remove some unneccesary 
	public things
	* Commands/HelpCommand.cs: revert addition of using () {} to 
	tipoftheday
	* Gui/Workbench/DefaultWorkbench.cs: uncomment memento restoring code

2004-04-07  Todd Berman  <tberman@sevenl.net>

	* Commands/ProjectBrowserCommands/FolderNodeCommands: Incorporate bug
	fix for bug #56275 based on a patch from eddie tejeda
	<eddie AT nailchipper DOT com>. Also fix an exception that could
	occur when the file already exists in the target directory.

2004-04-07  Nick Drochak  <ndrochak@gol.com>

	* Gui/Pads/ProjectBrowser/ProjectBrowserView.cs: Before the actual edit
	have node un-munge the text it wraps around the combine name.
	* Gui/Pads/ProjectBrowser/BrowserNode/CombineBrowserNode.cs: Re-munge
	name with number of entries after the combine name changes.

2004-04-06  Todd Berman  <tberman@sevenl.net>

	* Commands/FileCommands.cs: Combine the open solution/file into one
	open... command
	* Gui/Pads/FileScout.cs: add .ToUpper () to catch .pRjx, etc.

2004-04-06  Todd Berman  <tberman@sevenl.net>

	* Commands/MenuItemBuilders.cs: change to use alt instead of control
	for a more 'gnomey' feel.

2004-04-06  Todd Berman  <tberman@sevenl.net>

	* Gui/Workbench/Layouts/SdiWorkspaceLayout.cs: update the menu
	after a context switch.
	* Gui/Components/SdMenu.cs: remove some junk.
	* Internal/Conditions/WorkbenchContextCondition.cs: new condition
	to allow conditionals on current context state.
	* Makefile.am: add above file to build

2004-04-06  Todd Berman  <tberman@sevenl.net>

	* Commands/ProjectBrowserCommands/CombineNodeCommands.cs: fix bug
	#56429.

2004-04-06  Todd Berman  <tberman@sevenl.net>

	* Gui/Workbench/DefaultWorkbench.cs: register gtype. add message about
	using proper ctor.
	* Gui/BrowserDisplayBinding/HtmlViewPane.cs: remove useless event
	box.

2004-04-04  John Luke  <jluke@cfl.rr.com>

	* Gui/BrowserDisplayBinding/HtmlViewPane.cs:
	* Gui/BrowserDisplayBinding/BrowserDisplayBinding.cs: small cleanups
	* Commands/HelpCommands.cs: make sure dispose is called on the
	tip of the day, about and viewgpl dialogs
	* Commands/ToolsCommands.cs: make sure dispose is called for the
	NewLayoutDialog
	* Gui/Dialogs/NewLayoutDialog.cs: implement IDisposable
	* Gui/Dialogs/ViewGplDialog.cs: implement IDisposable
	* Gui/Dialogs/TipOfTheDayDialog.cs: implement IDisposable

2004-04-04  Todd Berman  <tberman@sevenl.net>

	* Services/ParserService/AssemblyInformation.cs: workaround mono bug
	with Assembly.Load (byte[]). (this fixes radek's bug)
	* Gui/Dialogs/NewProjectDialog.cs: proper string

2004-04-04  Todd Berman  <tberman@sevenl.net>

	* Services/ParserService/DefaultParserService.cs: fix nullref

2004-04-04  John Luke  <jluke@cfl.rr.com>

	* Gui/Pads/FileScout.cs: use Gtk.Stock.Open for the icon
	* Gui/Dialogs/SharpDevelopAboutPanels.cs: call Path.GetFullPath
	on assembly location to get rid of '../AddIn/..' stuff
	send the text to the X clipboard also
	* Gui/BrowserDisplayBinding/HtmlViewPane.cs: register the GType
	to fix weirdness

2004-04-04  Todd Berman  <tberman@sevenl.net>

	* Internal/Codons/MenuItems/MenuItemCodon.cs:
	* Internal/Codons/DialogPanelCodon.cs: change label to _label and
	gettext it

2004-04-04  Nick Drochak  <ndrochak@gol.com>

	* Gui/Dialogs/NewProjectDialog.cs: On double click of icon when there
	is an illegal or empty solution name, do not hide dialog.

2004-04-03  Todd Berman  <tberman@sevenl.net>

	* Gui/Workbench/Layous/SdiWorkspaceLayout.cs: set pref height and width
	on the Documents dockitem to -2 to make gdl-dock attempt to give it
	greedy resizing as much as possible.

2004-04-03  Todd Berman  <tberman@sevenl.net>

	* Services/GettextCatalog.cs: moved to .Core.
	* Makefile.am: reflect above change.

2004-04-02  Todd Berman  <tberman@sevenl.net>

	* Services/File/DefaultFileService.cs:
	* Services/ResourceNotFoundException.cs:
	* Services/DisplayBinding/DisplayBindingService.cs:
	* Services/Project/DefaultProjectService.cs:
	* Services/StatusBar/DefaultStatusBarService.cs:
	* Services/MessageService.cs:
	* Services/ParserService/DefaultParserService.cs:
	Finished gettextifyin the base dll.

2004-04-02  Todd Berman  <tberman@sevenl.net>

	* Gui/Pads/ProjectBrowser/BrowserNode/NamedFolderNode.cs:
	* Gui/Pads/ProjectBrowser/NodeBuilder/DefaultDotNetNodeBuilder.cs:
	phantom commit, no one saw this

2004-04-02  Todd Berman  <tberman@sevenl.net>

	* Commands/RunCommands.cs:
	* Commands/FileCommands.cs:
	* Gui/Pads/ProjectBrowser/NodeBuilder/DefaultDotNetNodeBuilder.cs:
	* Internal/ExternalTool/ExternalTool.cs:
	* Internal/ExternalTool/ToolLoader.cs:
	* Internal/Project/Project/Deployment/FileDeploy.cs:
	* Internal/Project/Project/Deployment/AssemblyDeploy.cs:
	* Internal/Project/Project/Deployment/ScriptDeploy.cs:
	* Internal/Project/Project/IncludeFilesDialog.cs:
	* Internal/Project/Project/AbstractProject.cs:
	* Internal/Project/Combine/Combine.cs:
	* Internal/Project/Combine/CombineEntry.cs:
	* Internal/Templates/FileTemplate.cs:
	* Internal/Templates/CodeTemplateLoader.cs:
	* Internal/Templates/ProjectTemplates/CombineDescriptor.cs:
	* Internal/Templates/ProjectTemplates/ProjectDescriptor.cs:
	gettextify, and actually COMPILE it before checking in this time...

2004-04-02  Todd Berman  <tberman@sevenl.net>

	* Commands/MenuItemBuilders.cs:
	* Commands/RunCommands.cs:
	* Commands/ClassBrowserCommands/ClassBrowserCommands.cs:
	* Commands/ProjectCommands.cs:
	* Commands/ProjectBrowserCommands/ResourceFolderNodeCommands.cs:
	* Commands/ProjectBrowserCommands/FolderNodeCommands.cs:
	* Commands/ProjectBrowserCommands/CombineNodeCommands.cs:
	* Commands/FileCommands.cs:
	* Commands/HelpCommands.cs:
	gettextify all of the in-use Commands/


2004-04-02  Todd Berman  <tberman@sevenl.net>

	* Gui/Dialogs/SharpDevelopAboutPanels.cs:
	* Gui/Dialogs/ProjectOptionsDialog.cs:
	* Gui/Dialogs/WordCountDialog.cs:
	* Gui/Dialogs/TreeViewOptions.cs:
	* Gui/Dialogs/OptionPanels/ProjectOptions/CompileFileProjectOptions.cs:
	* Gui/Dialogs/OptionPanels/ProjectOptions/GeneralProjectOptions.cs:
	* Gui/Dialogs/OptionPanels/ProjectOptions/DeployFileOptions.cs:
	* Gui/Dialogs/ReferenceDialog/SelectReferenceDialog.cs:
	* Gui/Dialogs/ReferenceDialog/AssemblyReferencePanel.cs:
	* Gui/Dialogs/ReferenceDialog/ProjectReferencePanel.cs:
	* Gui/Dialogs/ReferenceDialog/GacReferencePanel.cs:
	gettextify, this finishes Gui/Dialogs/* that we use currently i think.


2004-04-02  Todd Berman  <tberman@sevenl.net>

	* Gui/Dialogs/OptionPanels/ExternalToolPanel.cs:
	* Gui/Dialogs/OptionPanels/IDEOptions/LoadSavePanel.cs:
	* Gui/Dialogs/OptionPanels/IDEOptions/BuildPanel.cs:
	* Gui/Dialogs/OptionPanels/IDEOptions/CodeGenerationPanel.cs:
	* Gui/Dialogs/OptionPanels/IDEOptions/ProjectAndCombinePanel.cs:
	gettextify


2004-04-02  Todd Berman  <tberman@sevenl.net>

	* Gui/Dialogs/NewProjectDialog.cs:
	* Gui/Dialogs/CommonAboutDialog.cs:
	* Gui/Dialogs/OptionPanels/EditTemplateDialog.cs:
	* Gui/Dialogs/NewFileDialog.cs: gettextified

2004-04-02  Todd Berman  <tberman@sevenl.net>

	* Services/GettextCatalog.cs: changed to use static methods.
	* Gui/Dialogs/CommonAboutDialog.cs: reflecting above change.

2004-04-02  Todd Berman  <tberman@sevenl.net>

	* Makefile.am: Added GettextCatalog.cs
	* Services/GettextCatalog.cs: imported from muine, modified a bit.
	* Gui/Dialogs/CommonAboutDialog.cs: added gettext translatable title
	to test .cs translations.
	* Gui/Dialogs/OptionPanels/IDEOptions/LoadSavePanel.cs: modified to 
	test .glade translations 

2004-04-01  John Luke  <jluke@cfl.rr.com>
	
	* Internal/ExternalTool/ExternalTool.cs:
	store UseOutputPad in xml file

2004-04-01  Todd Berman  <tberman@sevenl.net>

	* Gui/Dialogs/TipOfTheDay.cs: make same change here.

2004-04-01  Todd Berman  <tberman@sevenl.net>

	* Commands/AutostartCommands.cs: default to false for ShowToTD

2004-03-31  Todd Berman  <tberman@sevenl.net>

	* Gui/Dialogs/CommonAboutDialog.cs: fixing the string stuff.
	* Makefile.am: adding -codepage:utf8

2004-03-31  Todd Berman  <tberman@sevenl.net>

	* Gui/Dialogs/CommonAboutDialog.cs: adding miguel :)

2004-03-31  Todd Berman  <tberman@sevenl.net>

	* Internal/Project/AbstractProject.cs: dont include *.swp, *~ or .* in
	search for new files. closes bug #56282.

2004-03-31  Todd Berman  <tberman@sevenl.net>

	* Gui/Pads/ProjectBrowser/ProjectBrowserView.cs: fix bug #56273, rename
	Projects tab to Combine.

2004-03-31  John Luke  <jluke@cfl.rr.com>

	* Commands/ProjectBrowserCommands/FolderNodeCommands.cs:
	use stock buttons and put the MessageDialog in a using {}	

2004-03-30  Todd Berman  <tberman@sevenl.net>

	* Gui/Pads/ClassScout/ClassScout.cs: stop using Gdk.Threads.Enter and
	.Leave, as they can cause deadlocks, using a GLib.IdleHandler instead.
	Closes bug #56260

2004-03-29  Todd Berman  <tberman@sevenl.net>

	* Gui/Pads/ClassScout/ClassScout.cs: partial fix to bug with double
	clicking not setting focus properly.

2004-03-29  Todd Berman  <tberman@sevenl.net>

	* Commands/RunCommands.cs: When you run, you need to make sure the
	compile completed properly.
	* Gui/Workbench/Layouts/SdiWorkspaceWindow.cs: Mark file/project dirty
	if it becomes dirty, relying on unsaved files is not acceptable.

2004-03-28  Todd Berman  <tberman@sevenl.net>

	* Services/ParserService/DefaultParserService.cs: re-add try catch to
	prevent exceptions from percolating up and blowing up. closes bug
	#56128

2004-03-28  John Luke  <jluke@cfl.rr.com>

	* Services/ParserService/DefaultParserService.cs:
	if filename == null don't switch on it
	* Gui/Pads/TerminalPad.cs: add but dont build yet

2004-03-27  Todd Berman  <tberman@sevenl.net>

	* Commands/FileCommands: remove save as notification, as its useless
	closes bug #56126

2004-03-27  Todd Berman  <tberman@sevenl.net>

	* Internal/Parser/*: update to new parser from upstream.
	* Gui/ContentInterfaces/IParseInformationListener.cs: update.
	* Gui/Pads/ClassScout/NodeBuilder/DefaultDotNetClassScoutNodeBuilder.cs:
		rework to use SortUtilities and a TreeNodeComparer for removal
		this should fix 99% of those strange class browser bugs.
	* Gui/CompletionDatabaseWizard/CreateDBGenerator.cs:
		update to reflect new parser changes.
	* Services/ParserService/*: update from upstream, add some of our mods
	* Services/ProjectService/ParseInformationEventHandler.cs:
	* Services/ClassBrowserIcons/ClassBrowserIconsService.cs:
	* Services/AmbienceService/*:
	* Commands/AutostartCommands.cs: update to reflect other changes.
	* Makefile.am: update with new files.

2004-03-26  John Luke  <jluke@cfl.rr.com>

	* Gui/Dialogs/SharpDevelopAboutPanels.cs:
	enable copy button for assembly version info
	fixes bug #55955
	* Gui/Pads/ProjectBrowser/BrowserNode/FileNode.cs:
	workaround/fix for #55185, a confusing message when
	removing a file from a project, need to revisit it later
	* Gui/Pads/HelpBrowser/MonodocTreePad.cs:
	expand the first row by default
	* Gui/Pads/ProjectBrowser/ProjectBrowserView.cs:
	expand the first row by default

2004-03-25  Todd Berman  <tberman@sevenl.net>

	* Makefile.am:
	* Gui/HtmlControl/MozillaControl.cs:
	* Gui/BrowserDisplayBinding/HtmlViewPane.cs: updated for gecko-sharp

2004-03-25  Todd Berman  <tberman@sevenl.net>

	* Services/File/DefaultFileService.cs: adding a new method of external
	app launching based on gnome vfs stuff, works around broken gnome
	installs.

2004-03-21  John Luke  <jluke@cfl.rr.com>

	* Commands/ProjectBrowserCommands/FolderNodeCommands.cs:
	set the default of the FileSelector to ~/MonoDevelopProjects
	closes bug #55188

2004-03-21  Todd Berman  <tberman@sevenl.net>

	* Commands/FileCommands: fix bug #55869.

2004-03-21  Todd Berman  <tberman@sevenl.net>

	* Commands/VBConverter/ConvertProject.cs:
	* Commands/VBConverter/ConvertBuffer.cs: Changed to use new parser<|MERGE_RESOLUTION|>--- conflicted
+++ resolved
@@ -1,10 +1,10 @@
-<<<<<<< HEAD
-2008-08-19  Mike Krüger <mkrueger@novell.com> 
-
-	* MonoDevelop.Ide.Commands/RefactoryCommands.cs,
-	  MonoDevelop.Ide.Gui.Dialogs/RenameItemDialog.cs: Fixed some null
-	  ref bugs in refactory commands.
-=======
+2008-08-21  Lluis Sanchez Gual <lluis@novell.com> 
+
+	* MonoDevelop.Ide.mdp: Updated.
+	* MonoDevelop.Ide.Gui/MonoDevelopTreeView.cs: Handle asterisk as
+	  expand-all key. Don't leave the tree handle it since it crashes due
+	  to the lazy loading it does. Fixes bug #401253. Other minor fixes.
+
 2008-08-20  Michael Hutchinson <mhutchinson@novell.com> 
 
 	* MonoDevelop.Ide.Commands/ProjectCommands.cs,
@@ -18,7 +18,12 @@
 	  the "resources folder" feature. Resources are now shown in the
 	  solution tree like any other files. For a detailed explanation see
 	  "Bug 381430 - [PATCH] Display resource files in main project tree".
->>>>>>> 385de6af
+
+2008-08-19  Mike Krüger <mkrueger@novell.com> 
+
+	* MonoDevelop.Ide.Commands/RefactoryCommands.cs,
+	  MonoDevelop.Ide.Gui.Dialogs/RenameItemDialog.cs: Fixed some null
+	  ref bugs in refactory commands.
 
 2008-08-18  Lluis Sanchez Gual <lluis@novell.com> 
 
