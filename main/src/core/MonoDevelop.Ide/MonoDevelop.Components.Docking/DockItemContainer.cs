--- conflicted
+++ resolved
@@ -119,22 +119,15 @@
 				if (widget != null)
 					SetTreeStyle (widget);
 
-<<<<<<< HEAD
-				item.GetToolbar (PositionType.Top).SetStyle (VisualStyle);
-				item.GetToolbar (PositionType.Left).SetStyle (VisualStyle);
-				item.GetToolbar (PositionType.Right).SetStyle (VisualStyle);
-				item.GetToolbar (PositionType.Bottom).SetStyle (VisualStyle);
-
-				if (VisualStyle.TabStyle == DockTabStyle.Normal)
-					ModifyBg (StateType.Normal, VisualStyle.PadBackgroundColor.Value);
-				else 
-					ModifyBg (StateType.Normal, Style.Background(StateType.Normal));
-=======
 				item.GetToolbar (DockPositionType.Top).SetStyle (VisualStyle);
 				item.GetToolbar (DockPositionType.Left).SetStyle (VisualStyle);
 				item.GetToolbar (DockPositionType.Right).SetStyle (VisualStyle);
 				item.GetToolbar (DockPositionType.Bottom).SetStyle (VisualStyle);
->>>>>>> cea70d80
+
+				if (VisualStyle.TabStyle == DockTabStyle.Normal)
+					ModifyBg (StateType.Normal, VisualStyle.PadBackgroundColor.Value.ToGdkColor ());
+				else 
+					ModifyBg (StateType.Normal, Style.Background(StateType.Normal));
 			}
 		}
 
@@ -177,10 +170,10 @@
 			}
 			return base.OnExposeEvent (evnt);
 		}
-	}
-
-	class CustomFrame: Bin
-	{
+	}
+
+	class CustomFrame: Bin
+	{
 		Gtk.Widget child;
 		int topMargin;
 		int bottomMargin;
@@ -226,33 +219,33 @@
 			get { return backgroundColor; }
 			set { backgroundColor = value; backgroundColorSet = true; }
 		}
-
-		protected override void OnAdded (Widget widget)
-		{
-			base.OnAdded (widget);
-			child = widget;
+
+		protected override void OnAdded (Widget widget)
+		{
+			base.OnAdded (widget);
+			child = widget;
 		}
 		
 		protected override void OnRemoved (Widget widget)
 		{
 			base.OnRemoved (widget);
 			child = null;
-		}
-
-		protected override void OnSizeRequested (ref Requisition requisition)
-		{
-			if (child != null) {
-				requisition = child.SizeRequest ();
-				requisition.Width += leftMargin + rightMargin + leftPadding + rightPadding;
+		}
+
+		protected override void OnSizeRequested (ref Requisition requisition)
+		{
+			if (child != null) {
+				requisition = child.SizeRequest ();
+				requisition.Width += leftMargin + rightMargin + leftPadding + rightPadding;
 				requisition.Height += topMargin + bottomMargin + topPadding + bottomPadding;
 			} else {
 				requisition.Width = 0;
 				requisition.Height = 0;
-			}
-		}
-
-		protected override void OnSizeAllocated (Gdk.Rectangle allocation)
-		{
+			}
+		}
+
+		protected override void OnSizeAllocated (Gdk.Rectangle allocation)
+		{
 			base.OnSizeAllocated (allocation);
 			if (allocation.Width > leftMargin + rightMargin + leftPadding + rightPadding) {
 				allocation.X += leftMargin + leftPadding;
@@ -263,11 +256,11 @@
 				allocation.Height -= topMargin + bottomMargin + topPadding + bottomPadding;
 			}
 			if (child != null)
-				child.SizeAllocate (allocation);
-		}
-
-		protected override bool OnExposeEvent (Gdk.EventExpose evnt)
-		{
+				child.SizeAllocate (allocation);
+		}
+
+		protected override bool OnExposeEvent (Gdk.EventExpose evnt)
+		{
 			Gdk.Rectangle rect = Allocation;
 			
 			//Gdk.Rectangle.Right and Bottom are inconsistent
@@ -333,6 +326,6 @@
 
 				return false;
 			}
-		}
+		}
 	}
 }