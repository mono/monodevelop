﻿// IdePreferences.cs
//
// Author:
//   Lluis Sanchez Gual <lluis@novell.com>
//
// Copyright (c) 2008 Novell, Inc (http://www.novell.com)
//
// Permission is hereby granted, free of charge, to any person obtaining a copy
// of this software and associated documentation files (the "Software"), to deal
// in the Software without restriction, including without limitation the rights
// to use, copy, modify, merge, publish, distribute, sublicense, and/or sell
// copies of the Software, and to permit persons to whom the Software is
// furnished to do so, subject to the following conditions:
//
// The above copyright notice and this permission notice shall be included in
// all copies or substantial portions of the Software.
//
// THE SOFTWARE IS PROVIDED "AS IS", WITHOUT WARRANTY OF ANY KIND, EXPRESS OR
// IMPLIED, INCLUDING BUT NOT LIMITED TO THE WARRANTIES OF MERCHANTABILITY,
// FITNESS FOR A PARTICULAR PURPOSE AND NONINFRINGEMENT. IN NO EVENT SHALL THE
// AUTHORS OR COPYRIGHT HOLDERS BE LIABLE FOR ANY CLAIM, DAMAGES OR OTHER
// LIABILITY, WHETHER IN AN ACTION OF CONTRACT, TORT OR OTHERWISE, ARISING FROM,
// OUT OF OR IN CONNECTION WITH THE SOFTWARE OR THE USE OR OTHER DEALINGS IN
// THE SOFTWARE.
//
//

using System;
using MonoDevelop.Core;
using MonoDevelop.Core.Assemblies;
using MonoDevelop.Projects.MSBuild;
using MonoDevelop.Ide.Fonts;
using MonoDevelop.Ide.Editor;
using MonoDevelop.Ide.Editor.Highlighting;
using System.Linq;
using MonoDevelop.Ide.RoslynServices.Options;
using MonoDevelop.Ide.TypeSystem;

namespace MonoDevelop.Ide
{
	public enum JumpToFirst {
		Never,
		Error,
		ErrorOrWarning
	}
	
	public enum BuildResultStates {
		Never,
		Always,
		OnErrors,
		OnErrorsOrWarnings
	}
	
	public enum ShowMessageBubbles {
		Never,
		ForErrors,
		ForErrorsAndWarnings
	}
	
	public enum WorkbenchCompactness
	{
		VerySpacious,
		Spacious,
		Normal,
		Compact,
		VeryCompact
	}

	public enum OnStartupBehaviour
	{
		ShowStartWindow,
		LoadPreviousSolution,
		EmptyEnvironment
	}

	public class IdePreferences
	{
<<<<<<< HEAD
		internal IdePreferences ()
		{
=======
		readonly Lazy<EditorPreferences> editor;
		internal EditorPreferences Editor { get => editor.Value; }
		internal RoslynPreferences Roslyn { get; }

		internal IdePreferences ()
		{
			Roslyn = new RoslynPreferences ();
			editor = new Lazy<EditorPreferences> (() => new EditorPreferences ());
>>>>>>> b14cae42
		}

		internal RoslynPreferences Roslyn => TypeSystemService.Preferences;

		public readonly ConfigurationProperty<bool> EnableInstrumentation = Runtime.Preferences.EnableInstrumentation;
		public readonly ConfigurationProperty<bool> EnableAutomatedTesting = Runtime.Preferences.EnableAutomatedTesting;

		public readonly ConfigurationProperty<string> ProjectsDefaultPath = ConfigurationProperty.Create ("MonoDevelop.Core.Gui.Dialogs.NewProjectDialog.DefaultPath", System.IO.Path.Combine (Environment.GetFolderPath (Environment.SpecialFolder.Personal), "Projects"));

		public readonly ConfigurationProperty<bool> BuildBeforeExecuting = ConfigurationProperty.Create ("MonoDevelop.Ide.BuildBeforeExecuting", true);
		public readonly ConfigurationProperty<bool> BuildBeforeRunningTests = ConfigurationProperty.Create ("BuildBeforeRunningTests", true);
		public readonly ConfigurationProperty<BeforeCompileAction> BeforeBuildSaveAction = ConfigurationProperty.Create ("MonoDevelop.Ide.BeforeCompileAction", BeforeCompileAction.SaveAllFiles);
		public readonly ConfigurationProperty<bool> RunWithWarnings = ConfigurationProperty.Create ("MonoDevelop.Ide.RunWithWarnings", true);
		public readonly ConfigurationProperty<MSBuildVerbosity> MSBuildVerbosity = Runtime.Preferences.MSBuildVerbosity;
		public readonly ConfigurationProperty<BuildResultStates> ShowOutputPadAfterBuild = ConfigurationProperty.Create ("MonoDevelop.Ide.ShowOutputPadAfterBuild", BuildResultStates.Never);
		public readonly ConfigurationProperty<BuildResultStates> ShowErrorPadAfterBuild = ConfigurationProperty.Create ("MonoDevelop.Ide.NewShowErrorPadAfterBuild", BuildResultStates.Never);
		public readonly ConfigurationProperty<JumpToFirst> JumpToFirstErrorOrWarning = ConfigurationProperty.Create ("MonoDevelop.Ide.NewJumpToFirstErrorOrWarning", JumpToFirst.Error);
		public readonly ConfigurationProperty<bool> DefaultHideMessageBubbles = ConfigurationProperty.Create ("MonoDevelop.Ide.DefaultHideMessageBubbles", false);
		public readonly ConfigurationProperty<ShowMessageBubbles> ShowMessageBubbles = ConfigurationProperty.Create ("MonoDevelop.Ide.NewShowMessageBubbles", MonoDevelop.Ide.ShowMessageBubbles.ForErrorsAndWarnings);

		public ConfigurationProperty<TargetRuntime> DefaultTargetRuntime => RootWorkspace.DefaultTargetRuntime;

		public readonly ConfigurationProperty<string> UserInterfaceLanguage = Runtime.Preferences.UserInterfaceLanguage;
		public readonly ConfigurationProperty<string> UserInterfaceThemeName = ConfigurationProperty.Create ("MonoDevelop.Ide.UserInterfaceTheme", Platform.IsLinux ? "" : "Light");
		public readonly ConfigurationProperty<WorkbenchCompactness> WorkbenchCompactness = ConfigurationProperty.Create ("MonoDevelop.Ide.WorkbenchCompactness", MonoDevelop.Ide.WorkbenchCompactness.Normal);
		public readonly ConfigurationProperty<OnStartupBehaviour> StartupBehaviour = ConfigurationProperty.Create ("MonoDevelop.Ide.StartupBehaviour", OnStartupBehaviour.ShowStartWindow);
		public readonly ConfigurationProperty<bool> CreateFileBackupCopies = ConfigurationProperty.Create ("SharpDevelop.CreateBackupCopy", false);
		public ConfigurationProperty<bool> LoadDocumentUserProperties => IdeApp.Workbench.DocumentManager.Preferences.LoadDocumentUserProperties;
		public readonly ConfigurationProperty<bool> EnableDocumentSwitchDialog = ConfigurationProperty.Create ("MonoDevelop.Core.Gui.EnableDocumentSwitchDialog", true);
		public readonly ConfigurationProperty<bool> ShowTipsAtStartup = ConfigurationProperty.Create ("MonoDevelop.Core.Gui.Dialog.TipOfTheDayView.ShowTipsAtStartup", false);

		internal readonly ConfigurationProperty<Properties> WorkbenchMemento = ConfigurationProperty.Create ("SharpDevelop.Workbench.WorkbenchMemento", new Properties ());

		/// <summary>
		/// Font to use for treeview pads. Returns null if no custom font is set.
		/// </summary>
		public ConfigurationProperty<Pango.FontDescription> CustomPadFont => customPadFont.Value;
		readonly Lazy<ConfigurationProperty<Pango.FontDescription>> customPadFont = new Lazy<ConfigurationProperty<Pango.FontDescription>> (() => IdeServices.FontService.GetFontProperty ("Pad"));

		/// <summary>
		/// Font to use for output pads. Returns null if no custom font is set.
		/// </summary>
		public ConfigurationProperty<Pango.FontDescription> CustomOutputPadFont => customOutputPadFont.Value;
		readonly Lazy<ConfigurationProperty<Pango.FontDescription>> customOutputPadFont = new Lazy<ConfigurationProperty<Pango.FontDescription>> (() => IdeServices.FontService.GetFontProperty ("OutputPad"));

		public readonly ConfigurationProperty<bool> EnableCompletionCategoryMode = ConfigurationProperty.Create ("EnableCompletionCategoryMode", false);
		public readonly ConfigurationProperty<bool> ForceSuggestionMode = ConfigurationProperty.Create ("ForceCompletionSuggestionMode", false);
		public readonly ConfigurationProperty<bool> EnableAutoCodeCompletion = ConfigurationProperty.Create ("EnableAutoCodeCompletion", true);
		public readonly ConfigurationProperty<bool> AddImportedItemsToCompletionList = ConfigurationProperty.Create ("AddImportedItemsToCompletionList", false);
		public readonly ConfigurationProperty<bool> IncludeKeywordsInCompletionList = ConfigurationProperty.Create ("IncludeKeywordsInCompletionList", true);
		public readonly ConfigurationProperty<bool> IncludeCodeSnippetsInCompletionList = ConfigurationProperty.Create ("IncludeCodeSnippetsInCompletionList", true);

		public readonly ConfigurationProperty<bool> CompletionOptionsHideAdvancedMembers = ConfigurationProperty.Create ("CompletionOptionsHideAdvancedMembers", true);

		public Theme UserInterfaceTheme {
			get { return MonoDevelop.Components.IdeTheme.UserInterfaceTheme; }
		}

		internal static readonly string DefaultLightColorScheme = "Light";
		internal static readonly string DefaultDarkColorScheme = "Dark";

		public ConfigurationProperty<bool> EnableSourceAnalysis => TypeSystemService.EnableSourceAnalysis;
		public readonly ConfigurationProperty<bool> EnableUnitTestEditorIntegration = ConfigurationProperty.Create ("Testing.EnableUnitTestEditorIntegration", false);

		public readonly SchemeConfigurationProperty ColorScheme = new SchemeConfigurationProperty ("ColorScheme", DefaultLightColorScheme, DefaultDarkColorScheme);

		public readonly ThemeConfigurationProperty<string> UserTasksHighPrioColor = new ThemeConfigurationProperty<string> ("Monodevelop.UserTasksHighPrioColor", "", "rgb:ffff/ffff/ffff");
		public readonly ThemeConfigurationProperty<string> UserTasksNormalPrioColor = new ThemeConfigurationProperty<string> ("Monodevelop.UserTasksNormalPrioColor", "", "rgb:ffff/ffff/ffff");
		public readonly ThemeConfigurationProperty<string> UserTasksLowPrioColor = new ThemeConfigurationProperty<string> ("Monodevelop.UserTasksLowPrioColor", "", "rgb:ffff/ffff/ffff");

		public class ThemeConfigurationProperty<T>: ConfigurationProperty<T>
		{
			readonly ConfigurationProperty<T> lightConfiguration;
			readonly ConfigurationProperty<T> darkConfiguration;

			public ThemeConfigurationProperty (string propertyName, T defaultLightValue, T defaultDarkValue, string oldName = null)
			{
				lightConfiguration = ConfigurationProperty.Create<T> (propertyName, defaultLightValue, oldName);
				darkConfiguration = ConfigurationProperty.Create<T> (propertyName + "-Dark", defaultDarkValue, oldName + "-Dark");

				lightConfiguration.Changed += (s,e) => OnChanged ();
				darkConfiguration.Changed += (s,e) => OnChanged ();
				MonoDevelop.Ide.Gui.Styles.Changed += (sender, e) => OnChanged ();
			}

			public T ValueForTheme (Theme theme)
			{
				switch (theme) {
					case Theme.Light:
						return lightConfiguration.Value;
					case Theme.Dark:
						return darkConfiguration.Value;
					default:
						throw new InvalidOperationException ();
				}
			}

			protected override T OnGetValue ()
			{
				if (IdeApp.Preferences.UserInterfaceTheme == Theme.Light)
					return lightConfiguration;
				else
					return darkConfiguration;
			}

			protected override bool OnSetValue (T value)
			{
				if (IdeApp.Preferences.UserInterfaceTheme == Theme.Light)
					return lightConfiguration.Set (value);
				else
					return darkConfiguration.Set (value);
			}
		}

		public class SchemeConfigurationProperty: ThemeConfigurationProperty<string>
		{
			public SchemeConfigurationProperty (string propertyName, string defaultLightValue, string defaultDarkValue, string oldName = null)
				: base (propertyName, defaultLightValue, defaultDarkValue, oldName)
			{
			}

			protected override string OnGetValue ()
			{
				var style = base.OnGetValue ();
				if (SyntaxHighlightingService.ContainsStyle (style))
					return style;

				var defaultStyle = SyntaxHighlightingService.GetDefaultColorStyleName ();
				LoggingService.LogWarning ("Highlighting Theme \"{0}\" not found, using default \"{1}\" instead", style, defaultStyle);
				Value = defaultStyle;
				return SyntaxHighlightingService.GetDefaultColorStyleName ();
			}
		}
	}

	class DefaultTargetRuntimeProperty : ConfigurationProperty<TargetRuntime>
	{
		ConfigurationProperty<string> defaultTargetRuntimeText = ConfigurationProperty.Create ("MonoDevelop.Ide.DefaultTargetRuntime", "__current");

		public DefaultTargetRuntimeProperty ()
		{
			defaultTargetRuntimeText.Changed += (s, e) => OnChanged ();
		}

		protected override TargetRuntime OnGetValue ()
		{
			string id = defaultTargetRuntimeText.Value;
			if (id == "__current")
				return Runtime.SystemAssemblyService.CurrentRuntime;
			TargetRuntime tr = Runtime.SystemAssemblyService.GetTargetRuntime (id);
			return tr ?? Runtime.SystemAssemblyService.CurrentRuntime;
		}

		protected override bool OnSetValue (TargetRuntime value)
		{
			defaultTargetRuntimeText.Value = value.IsRunning ? "__current" : value.Id;
			return true;
		}
	}

	public enum BeforeCompileAction {
		Nothing,
		SaveAllFiles,
		PromptForSave,
	}

	public enum Theme
	{
		Light,
		Dark
	}
	
}<|MERGE_RESOLUTION|>--- conflicted
+++ resolved
@@ -1,4 +1,4 @@
-﻿// IdePreferences.cs
+// IdePreferences.cs
 //
 // Author:
 //   Lluis Sanchez Gual <lluis@novell.com>
@@ -75,19 +75,12 @@
 
 	public class IdePreferences
 	{
-<<<<<<< HEAD
-		internal IdePreferences ()
-		{
-=======
 		readonly Lazy<EditorPreferences> editor;
 		internal EditorPreferences Editor { get => editor.Value; }
-		internal RoslynPreferences Roslyn { get; }
 
 		internal IdePreferences ()
 		{
-			Roslyn = new RoslynPreferences ();
 			editor = new Lazy<EditorPreferences> (() => new EditorPreferences ());
->>>>>>> b14cae42
 		}
 
 		internal RoslynPreferences Roslyn => TypeSystemService.Preferences;
