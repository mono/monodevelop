//
// MessageService.cs
//
// Author:
//   Mike Krüger <mkrueger@novell.com>
//
// Copyright (C) 2008 Novell, Inc (http://www.novell.com)
//
// Permission is hereby granted, free of charge, to any person obtaining
// a copy of this software and associated documentation files (the
// "Software"), to deal in the Software without restriction, including
// without limitation the rights to use, copy, modify, merge, publish,
// distribute, sublicense, and/or sell copies of the Software, and to
// permit persons to whom the Software is furnished to do so, subject to
// the following conditions:
// 
// The above copyright notice and this permission notice shall be
// included in all copies or substantial portions of the Software.
// 
// THE SOFTWARE IS PROVIDED "AS IS", WITHOUT WARRANTY OF ANY KIND,
// EXPRESS OR IMPLIED, INCLUDING BUT NOT LIMITED TO THE WARRANTIES OF
// MERCHANTABILITY, FITNESS FOR A PARTICULAR PURPOSE AND
// NONINFRINGEMENT. IN NO EVENT SHALL THE AUTHORS OR COPYRIGHT HOLDERS BE
// LIABLE FOR ANY CLAIM, DAMAGES OR OTHER LIABILITY, WHETHER IN AN ACTION
// OF CONTRACT, TORT OR OTHERWISE, ARISING FROM, OUT OF OR IN CONNECTION
// WITH THE SOFTWARE OR THE USE OR OTHER DEALINGS IN THE SOFTWARE.
//

using System;
using System.Collections.Generic;
using System.Linq;
using System.Threading;
using MonoDevelop.Components;
using MonoDevelop.Core;
using MonoDevelop.Components.Extensions;
using MonoDevelop.Ide.Gui;
using System.Threading.Tasks;
using MonoDevelop.Ide.WelcomePage;

#if MAC
using AppKit;
using MonoDevelop.Components.Mac;
#endif

namespace MonoDevelop.Ide
{
	public class AlertButtonEventArgs : EventArgs
	{
		public AlertButton Button {
			get;
			private set;
		}

		public bool CloseDialog {
			get;
			set;
		}

		public AlertButtonEventArgs (AlertButton button, bool closeDialog)
		{
			Button = button;
			CloseDialog = closeDialog;
		}

		public AlertButtonEventArgs (AlertButton button) : this (button, true)
		{
		}
	}

	public class AlertButton 
	{
		public static AlertButton Ok      = new AlertButton (Gtk.Stock.Ok, true);
		public static AlertButton Yes     = new AlertButton (Gtk.Stock.Yes, true);
		public static AlertButton No      = new AlertButton (Gtk.Stock.No, true);
		public static AlertButton Close   = new AlertButton (Gtk.Stock.Close, true);
		public static AlertButton Cancel  = new AlertButton (Gtk.Stock.Cancel, true);
		public static AlertButton Delete  = new AlertButton (Gtk.Stock.Delete, true);
		public static AlertButton Remove  = new AlertButton (Gtk.Stock.Remove, true);
		public static AlertButton Clear   = new AlertButton (Gtk.Stock.Clear, true);
		public static AlertButton Reload  = new AlertButton (GettextCatalog.GetString ("_Reload"), Gtk.Stock.Refresh);
		public static AlertButton Revert  = new AlertButton (Gtk.Stock.RevertToSaved, true );
		public static AlertButton Copy    = new AlertButton (Gtk.Stock.Copy, true);
		public static AlertButton Move    = new AlertButton (GettextCatalog.GetString ("_Move"));
		public static AlertButton Save    = new AlertButton (Gtk.Stock.Save, true);
		public static AlertButton SaveAs  = new AlertButton (Gtk.Stock.SaveAs, true);
		public static AlertButton CloseWithoutSave = new AlertButton (GettextCatalog.GetString ("Close _without Saving"));
		public static AlertButton BuildWithoutSave = new AlertButton (GettextCatalog.GetString ("Build _without Saving"));
		public static AlertButton Discard = new AlertButton (GettextCatalog.GetString ("D_iscard"));
		public static AlertButton Stop    = new AlertButton (Gtk.Stock.Stop, true);
		public static AlertButton Proceed = new AlertButton (GettextCatalog.GetString ("_Proceed"));
		public static AlertButton Replace = new AlertButton (GettextCatalog.GetString ("_Replace"));

		public static AlertButton OverwriteFile = new AlertButton (GettextCatalog.GetString ("_Overwrite file"));
		public static AlertButton AddExistingFile = new AlertButton (GettextCatalog.GetString ("Add existing file"));
		public static AlertButton MakeWriteable = new AlertButton (GettextCatalog.GetString ("Make Writeable"));

		
		public string Label { get; set; }
		public string Icon { get; set; }
		public bool IsStockButton { get; set; }
		
		public AlertButton (string label, string icon)
		{
			this.Label = label;
			this.Icon = icon;
		}
		
		public AlertButton (string label) : this (label, null)
		{
		}
		
		public AlertButton (string label, bool isStockButton) : this (label)
		{
			this.IsStockButton = isStockButton;
		}
	}
	
	public class AlertOption
	{
		internal AlertOption (string id, string text)
		{
			this.Id = id;
			this.Text = text;
		}

		public string Id { get; private set; }
		public string Text { get; private set; }
		public bool Value { get; set; }
	}
	
	//all methods are synchronously invoked on the GUI thread, except those which take GTK# objects as arguments
	public static class MessageService
	{
		static Window defaultRootWindow;
		public static Window RootWindow {
			get {
				if (WelcomePageService.WelcomeWindowVisible)
					return WelcomePageService.WelcomeWindow;
				return defaultRootWindow;
			}
			internal set {
				defaultRootWindow = value;
			}
		}

		#region ShowError
		public static void ShowError (string primaryText)
		{
			ShowError ((Window)null, primaryText);
		}

		public static void ShowError (string primaryText, Exception ex)
		{
			ShowError ((Window)null, primaryText, null, ex);
		}

		public static void ShowError (string primaryText, string secondaryText)
		{
			ShowError ((Window)null, primaryText, secondaryText, null);
		}

		public static void ShowError (string primaryText, string secondaryText, Exception ex)
		{
			ShowError ((Window)null, primaryText, secondaryText, ex);
		}

		public static void ShowError (Window parent, string primaryText)
		{
			ShowError (parent, primaryText, null, null);
		}

		public static void ShowError (Window parent, string primaryText, string secondaryText)
		{
			ShowError (parent, primaryText, secondaryText, null);
		}

		public static void ShowError (Window parent, string primaryText, string secondaryText, Exception ex)
		{
			ShowError (parent, primaryText, secondaryText, ex, true, AlertButton.Ok);
		}

		internal static AlertButton ShowError (Window parent, string primaryText, string secondaryText, Exception ex, bool logError, params AlertButton[] buttons)
		{
			if (logError) {
				string msg = string.IsNullOrEmpty (secondaryText) ? primaryText : primaryText + ". " + secondaryText;
				LoggingService.LogError (msg, ex);
			}

			if (string.IsNullOrEmpty (secondaryText) && (ex != null))
				secondaryText = ErrorHelper.GetErrorMessage (ex);

			return GenericAlert (parent, MonoDevelop.Ide.Gui.Stock.Error, primaryText, secondaryText, buttons);
		}

		internal static void ShowFatalError (string primaryText, string secondaryText, Exception ex)
		{
			string msg = string.IsNullOrEmpty (secondaryText) ? primaryText : primaryText + ". " + secondaryText;
			LoggingService.LogFatalError (msg, ex);
			GenericAlert (null, MonoDevelop.Ide.Gui.Stock.Error, primaryText, secondaryText, AlertButton.Ok);
		}
		#endregion
		
		#region ShowWarning
		public static void ShowWarning (string primaryText)
		{
			ShowWarning ((Window)null, primaryText);
		}
		public static void ShowWarning (Window parent, string primaryText)
		{
			ShowWarning (parent, primaryText, null);
		}
		public static void ShowWarning (string primaryText, string secondaryText)
		{
			ShowWarning ((Window)null, primaryText, secondaryText);
		}
		public static void ShowWarning (Window parent, string primaryText, string secondaryText)
		{
			GenericAlert (parent, MonoDevelop.Ide.Gui.Stock.Warning, primaryText, secondaryText, AlertButton.Ok);
		}
		#endregion
		
		#region ShowMessage
		public static void ShowMessage (string primaryText)
		{
			ShowMessage ((Window)null, primaryText);
		}
		public static void ShowMessage (Window parent, string primaryText)
		{
			ShowMessage (parent, primaryText, null);
		}
		public static void ShowMessage (string primaryText, string secondaryText)
		{
			ShowMessage ((Window)null, primaryText, secondaryText);
		}
		public static void ShowMessage (Window parent, string primaryText, string secondaryText)
		{
			GenericAlert (parent, MonoDevelop.Ide.Gui.Stock.Information, primaryText, secondaryText, AlertButton.Ok);
		}
		#endregion
		
		#region Confirm
		public static bool Confirm (string primaryText, AlertButton button)
		{
			return Confirm (primaryText, null, button);
		}
		
		public static bool Confirm (string primaryText, string secondaryText, AlertButton button)
		{
			return GenericAlert (MonoDevelop.Ide.Gui.Stock.Question, primaryText, secondaryText, AlertButton.Cancel, button) == button;
		}
		public static bool Confirm (string primaryText, AlertButton button, bool confirmIsDefault)
		{
			return Confirm (primaryText, null, button, confirmIsDefault);
		}
		
		public static bool Confirm (string primaryText, string secondaryText, AlertButton button, bool confirmIsDefault)
		{
			return GenericAlert (MonoDevelop.Ide.Gui.Stock.Question, primaryText, secondaryText, confirmIsDefault ? 0 : 1, AlertButton.Cancel, button) == button;
		}
		
		public static bool Confirm (ConfirmationMessage message)
		{
			return messageService.GenericAlert (null, message) == message.ConfirmButton;
		}
		#endregion
		
		#region AskQuestion
		public static AlertButton AskQuestion (string primaryText, params AlertButton[] buttons)
		{
			return AskQuestion (primaryText, null, buttons);
		}
		
		public static AlertButton AskQuestion (string primaryText, string secondaryText, params AlertButton[] buttons)
		{
			return GenericAlert (MonoDevelop.Ide.Gui.Stock.Question, primaryText, secondaryText, buttons);
		}
		public static AlertButton AskQuestion (string primaryText, int defaultButton, params AlertButton[] buttons)
		{
			return AskQuestion (primaryText, null, defaultButton, buttons);
		}
		
		public static AlertButton AskQuestion (string primaryText, string secondaryText, int defaultButton, params AlertButton[] buttons)
		{
			return GenericAlert (MonoDevelop.Ide.Gui.Stock.Question, primaryText, secondaryText, defaultButton, buttons);
		}
		
		public static AlertButton AskQuestion (QuestionMessage message)
		{
			return messageService.GenericAlert (null, message);
		}
		
		#endregion
		
		/// <summary>
		/// Places, runs and destroys a transient dialog.
		/// </summary>
		public static int ShowCustomDialog (Dialog dialog)
		{
			return ShowCustomDialog (dialog, null);
		}
		
		public static int ShowCustomDialog (Dialog dlg, Window parent)
		{
			Gtk.Dialog dialog = dlg;
			try {
				return RunCustomDialog (dlg, parent);
			} finally {
				dialog?.Destroy ();
			}
		}
		
		public static int RunCustomDialog (Dialog dialog)
		{
			return RunCustomDialog (dialog, null);
		}
		
		/// <summary>
		/// Places and runs a transient dialog. Does not destroy it, so values can be retrieved from its widgets.
		/// </summary>
		public static int RunCustomDialog (Dialog dlg, Window parent)
		{
			// if dialog is modal, make sure it's parented on any existing modal dialog
			Gtk.Dialog dialog = dlg;
			if (dialog.Modal) {
				parent = IdeServices.DesktopService.GetParentForModalWindow ();
			}

			//ensure the dialog has a parent
			if (parent == null) {
				if (dialog.TransientFor != null)
					parent = dialog.TransientFor;
				else
					parent = RootWindow;
			}

			//TODO: use native parenting API for native windows
			if (parent.nativeWidget is Gtk.Window) {
				dialog.TransientFor = parent;
				dialog.DestroyWithParent = true;
			}

			MonoDevelop.Components.IdeTheme.ApplyTheme (dialog);

			if (dialog.Title == null)
				dialog.Title = BrandingService.ApplicationName;

			#if MAC
			Runtime.RunInMainThread (() => {
				// If there is a native NSWindow model window running, we need
				// to show the new dialog over that window.
				if (NSApplication.SharedApplication.ModalWindow != null || (parent.nativeWidget is NSWindow && dialog.Modal)) {
					EventHandler shownHandler = null;
					shownHandler = (s,e) => {
						ShowCustomModalDialog (dialog, parent);
						dialog.Shown -= shownHandler;
					};
					dialog.Shown += shownHandler;
				} else {
					PlaceDialog (dialog, parent);
				}
			}).Wait ();
			#endif

			var initialRootWindow = Xwt.MessageDialog.RootWindow;
			try {
				Xwt.MessageDialog.RootWindow = Xwt.Toolkit.CurrentEngine.WrapWindow (dialog);
				IdeApp.DisableIdleActions ();
				int result = GtkWorkarounds.RunDialogWithNotification (dialog);
				// Focus parent window once the dialog is ran, as focus gets lost
				if (parent != null) {
					DesktopService.FocusWindow (parent);
				}

				return result;
			} finally {
				Xwt.MessageDialog.RootWindow = initialRootWindow;
				IdeApp.EnableIdleActions ();
			}
		}

		#if MAC
		static void ShowCustomModalDialog (Gtk.Window dialog, Window parent)
		{
			CenterWindow (dialog, parent);

			var nsdialog = GtkMacInterop.GetNSWindow (dialog);
			// Make the GTK window modal WRT the current modal NSWindow
			var s = NSApplication.SharedApplication.BeginModalSession (nsdialog);

			EventHandler unrealizer = null;
			unrealizer = delegate {
				NSApplication.SharedApplication.EndModalSession (s);
				dialog.Unrealized -= unrealizer;
			};
			dialog.Unrealized += unrealizer;
		}
		#endif
		
		/// <summary>
		/// Positions a dialog relative to its parent on platforms where default placement is known to be poor.
		/// </summary>
		public static void PlaceDialog (Window childControl, Window parent)
		{
			//HACK: this is a workaround for broken automatic window placement on Mac
			if (!Platform.IsMac)
				return;

			if (parent == null) {
				if (childControl.nativeWidget is Gtk.Window gtkChild) {
					if (gtkChild.Modal)
						parent = IdeServices.DesktopService.GetParentForModalWindow ();
				}
			}

			CenterWindow (childControl, parent);
		}

		/// <summary>Centers a window relative to its parent.</summary>
		static void CenterWindow (Window childControl, Window parentControl)
		{
			var gtkChild = childControl?.nativeWidget as Gtk.Window;
			var gtkParent = parentControl?.nativeWidget as Gtk.Window;
#if MAC
			var nsChild = childControl?.nativeWidget as NSWindow;
			var nsParent = parentControl?.nativeWidget as NSWindow ?? parentControl;

			if (nsChild != null) {
				if (nsParent == null || !nsParent.IsVisible) {
					nsChild.Center ();
				} else {
					int x = (int) Math.Max (0, nsParent.Frame.Left + (nsParent.Frame.Width - nsChild.Frame.Width) / 2);
					int y = (int) Math.Max (0, nsParent.Frame.Top + (nsParent.Frame.Height - nsChild.Frame.Height) / 2);
					nsChild.SetFrameOrigin (new CoreGraphics.CGPoint (x, y));
				}

				return;
			}
#endif
			if (gtkChild != null) {
				gtkChild.Show ();
				int x, y;
				gtkChild.GetSize (out var w, out var h);
				if (gtkParent != null) {
					gtkChild.TransientFor = gtkParent;
					gtkParent.GetSize (out var winw, out var winh);
					gtkParent.GetPosition (out var winx, out var winy);
					x = Math.Max (0, (winw - w) / 2) + winx;
					y = Math.Max (0, (winh - h) / 2) + winy;
					gtkChild.Move (x, y);
#if MAC
				} else if (nsParent != null) {
					nsChild = GtkMacInterop.GetNSWindow (gtkChild);
					x = (int) Math.Max (0, nsParent.Frame.Left + (nsParent.Frame.Width - w) / 2);
					y = (int) Math.Max (0, nsParent.Frame.Top + (nsParent.Frame.Height - h) / 2);
					nsChild.SetFrameOrigin (new CoreGraphics.CGPoint (x, y));
#endif
				} else {
					gtkChild.SetPosition (Gtk.WindowPosition.Center);
				}
			}
		}
		
		public static AlertButton GenericAlert (string icon, string primaryText, string secondaryText, params AlertButton[] buttons)
		{
			return GenericAlert ((Window)null, icon, primaryText, secondaryText, buttons.Length - 1, buttons);
		}

		public static AlertButton GenericAlert (Window parent, string icon, string primaryText, string secondaryText, params AlertButton[] buttons)
		{
			return GenericAlert (parent, icon, primaryText, secondaryText, buttons.Length - 1, buttons);
		}
		
		public static AlertButton GenericAlert (string icon, string primaryText, string secondaryText, int defaultButton,
			params AlertButton[] buttons)
		{
			return GenericAlert ((Window)null, icon, primaryText, secondaryText, defaultButton, CancellationToken.None, buttons);
		}

		public static AlertButton GenericAlert (Window parent, string icon, string primaryText, string secondaryText, int defaultButton,
			params AlertButton[] buttons)
		{
			return GenericAlert (parent, icon, primaryText, secondaryText, defaultButton, CancellationToken.None, buttons);
		}

		public static AlertButton GenericAlert (string icon, string primaryText, string secondaryText, int defaultButton,
			CancellationToken cancellationToken,
			params AlertButton[] buttons)
		{
			return GenericAlert ((Window)null, icon, primaryText, secondaryText, defaultButton, cancellationToken, buttons);
		}
		
		public static AlertButton GenericAlert (Window parent, string icon, string primaryText, string secondaryText, int defaultButton,
			CancellationToken cancellationToken,
			params AlertButton[] buttons)
		{
			var message = new GenericMessage (primaryText, secondaryText, cancellationToken) {
				Icon = icon,
				DefaultButton = defaultButton,
			};
			foreach (AlertButton but in buttons)
				message.Buttons.Add (but);
			
			return messageService.GenericAlert (parent, message);
		}

		public static AlertButton GenericAlert (GenericMessage message)
		{
			return GenericAlert ((Window)null, message);
		}
		
		public static AlertButton GenericAlert (Window parent, GenericMessage message)
		{
			return messageService.GenericAlert (parent, message);
		}

		public static async Task<T> ExecuteTaskAndShowWaitDialog<T> (Task<T> task, string waitMessage, CancellationTokenSource cts)
		{
			bool taskFinished = false;
			var dontExitMethodUntilDialogClosed = new TaskCompletionSource<bool> ();
			var delayTask = Task.Delay (1000);//Don't show wait dialog immediately, wait 1 sec before showing
			var finishedTask = await Task.WhenAny (delayTask, task).ConfigureAwait (false);
			if (finishedTask == task)//If task finished before delayTask, great return value and never display dialog
				return task.Result;
			//cancelDialog is used to close dialog when task is finished
			var cancelDialog = new CancellationTokenSource ();
			Gtk.Application.Invoke ((o, args) => {
				if (cancelDialog.Token.IsCancellationRequested)
					return;
				var gm = new GenericMessage (waitMessage, null, cancelDialog.Token);
				gm.Buttons.Add (AlertButton.Cancel);
				gm.DefaultButton = 0;
				GenericAlert (gm);
				dontExitMethodUntilDialogClosed.SetResult (true);
				if (!taskFinished) {
					//Don't cancel if task finished already, we closed dialog via cancelDialog.Cancel ();
					//caller of this method might reuse this cts for other tasks
					cts.Cancel ();
				}
			});
			try {
				await task.ConfigureAwait (false);
			} finally {
				taskFinished = true;
				cancelDialog.Cancel ();
			}
			await dontExitMethodUntilDialogClosed.Task.ConfigureAwait (false);
			return task.Result;
		}
		
		public static string GetTextResponse (string question, string caption, string initialValue)
		{
			return GetTextResponse ((Window)null, question, caption, initialValue, false);
		}

		public static string GetTextResponse (Window parent, string question, string caption, string initialValue)
		{
			return GetTextResponse (parent, question, caption, initialValue, false);
		}

		public static string GetPassword (string question, string caption)
		{
			return GetTextResponse ((Window)null, question, caption, string.Empty, true);
		}

		public static string GetPassword (Window parent, string question, string caption)
		{
			return GetTextResponse (parent, question, caption, string.Empty, true);
		}

		static string GetTextResponse (Window parent, string question, string caption, string initialValue, bool isPassword)
		{
			return messageService.GetTextResponse (parent, question, caption, initialValue, isPassword);
		}
		
#region Internal GUI object
		static InternalMessageService mso;
		static InternalMessageService messageService
		{
			get {
				if (mso == null)
					mso = new InternalMessageService ();
				return mso;
			}
		}
		
		//The real GTK# code is wrapped in a GuiSyncObject to make calls synchronous on the GUI thread
		class InternalMessageService : GuiSyncObject
		{
			public AlertButton GenericAlert (Window parent, MessageDescription message)
			{
				var dialog = new AlertDialog (message) {
					TransientFor = parent ?? IdeServices.DesktopService.GetParentForModalWindow ()
				};
				return dialog.Run ();
			}
			
			public string GetTextResponse (Window parent, string question, string caption, string initialValue, bool isPassword)
			{
				var dialog = new TextQuestionDialog {
					Question = question,
					Caption = caption,
					Value = initialValue,
					IsPassword = isPassword,
<<<<<<< HEAD
					TransientFor = parent ?? IdeServices.DesktopService.GetParentForModalWindow ()
=======
>>>>>>> 935f4798
				};
				if (dialog.Run ())
					return dialog.Value;
				return null;
			}
		}
#endregion
	}
	
	public class MessageDescription
	{
		internal MessageDescription () : this (CancellationToken.None)
		{
		}
		
		internal MessageDescription (CancellationToken cancellationToken)
		{
			DefaultButton = -1;
			Buttons = new List<AlertButton> ();
			Options = new List<AlertOption> ();
			CancellationToken = cancellationToken;
		}
		
		internal IList<AlertButton> Buttons { get; private set; }
		internal IList<AlertOption> Options { get; private set; }
		
		internal AlertButton ApplyToAllButton { get; set; }
		
		public string Icon { get; set; }
		
		public string Text { get; set; }
		public string SecondaryText { get; set; }
		public bool AllowApplyToAll { get; set; }
		public int DefaultButton { get; set; }
		public CancellationToken CancellationToken { get; private set; }
		public bool UseMarkup { get; set; }

		public event EventHandler<AlertButtonEventArgs> AlertButtonClicked;

		internal bool NotifyClicked (AlertButton button)
		{
			var args = new AlertButtonEventArgs (button);
			if (AlertButtonClicked != null)
				AlertButtonClicked (this, args);
			return args.CloseDialog;
		}

		public void AddOption (string id, string text, bool setByDefault)
		{
			Options.Add (new AlertOption (id, text) { Value = setByDefault });
		}
		
		public bool GetOptionValue (string id)
		{
			foreach (var op in Options)
				if (op.Id == id)
					return op.Value;
			throw new ArgumentException ("Invalid option id");
		}
		
		public void SetOptionValue (string id, bool value)
		{
			foreach (var op in Options) {
				if (op.Id == id) {
					op.Value = value;
					return;
				}
			}
			throw new ArgumentException ("Invalid option id");
		}
	}
	
	public sealed class GenericMessage: MessageDescription
	{
		public GenericMessage () : base (CancellationToken.None)
		{
		}
		
		public GenericMessage (string text) : this () 
		{
			Text = text;
		}
		
		public GenericMessage (string text, string secondaryText) : this (text)
		{
			SecondaryText = secondaryText;
		}

		public GenericMessage (string text, string secondaryText, CancellationToken cancellationToken)
			: base (cancellationToken)
		{
			Text = text;
			SecondaryText = secondaryText;
		}
		
		public new IList<AlertButton> Buttons {
			get { return base.Buttons; }
		}
	}
	
	
	public sealed class QuestionMessage: MessageDescription
	{
		public QuestionMessage ()
		{
			Icon = MonoDevelop.Ide.Gui.Stock.Question;
		}
		
		public QuestionMessage (string text): this ()
		{
			Text = text;
		}
		
		public QuestionMessage (string text, string secondaryText): this (text)
		{
			SecondaryText = secondaryText;
		}
		
		public new IList<AlertButton> Buttons {
			get { return base.Buttons; }
		}
	}
	
	public sealed class ConfirmationMessage: MessageDescription
	{
		AlertButton confirmButton;
		
		public ConfirmationMessage ()
		{
			Icon = MonoDevelop.Ide.Gui.Stock.Question;
			Buttons.Add (AlertButton.Cancel);
		}
		
		public ConfirmationMessage (AlertButton button): this ()
		{
			ConfirmButton = button;
		}
		
		public ConfirmationMessage (string primaryText, AlertButton button): this (button)
		{
			Text = primaryText;
		}
		
		public ConfirmationMessage (string primaryText, string secondaryText, AlertButton button): this (primaryText, button)
		{
			SecondaryText = secondaryText;
		}
		
		public AlertButton ConfirmButton {
			get { return confirmButton; }
			set {
				if (Buttons.Count == 2)
					Buttons.RemoveAt (1);
				Buttons.Add (value);
				confirmButton = value;
			}
		}
		
		public bool ConfirmIsDefault {
			get {
				return DefaultButton == 1;
			}
			set {
				if (value)
					DefaultButton = 1;
				else
					DefaultButton = 0;
			}
		}
	}
}<|MERGE_RESOLUTION|>--- conflicted
+++ resolved
@@ -368,7 +368,7 @@
 				int result = GtkWorkarounds.RunDialogWithNotification (dialog);
 				// Focus parent window once the dialog is ran, as focus gets lost
 				if (parent != null) {
-					DesktopService.FocusWindow (parent);
+					IdeServices.DesktopService.FocusWindow (parent);
 				}
 
 				return result;
@@ -601,10 +601,6 @@
 					Caption = caption,
 					Value = initialValue,
 					IsPassword = isPassword,
-<<<<<<< HEAD
-					TransientFor = parent ?? IdeServices.DesktopService.GetParentForModalWindow ()
-=======
->>>>>>> 935f4798
 				};
 				if (dialog.Run ())
 					return dialog.Value;
