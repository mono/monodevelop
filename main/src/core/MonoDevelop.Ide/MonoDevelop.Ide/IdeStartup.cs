--- conflicted
+++ resolved
@@ -668,7 +668,7 @@
 			if (!string.IsNullOrEmpty (type)) {
 				foreach (var path in paths) {
 					var file = BrandingService.GetFile (path.Replace ('/',Path.DirectorySeparatorChar));
-					if (File.Exists (file)) {
+					if (File.Exists (file)) {
 						Assembly asm = Platform.AssemblyLoad(file);
 						var t = asm.GetType (type, true);
 						var c = Activator.CreateInstance (t) as IdeCustomizer;
@@ -681,32 +681,20 @@
 			return null;
 		}
 
-<<<<<<< HEAD
-		static StartupMetadata GetStartupMetadata (StartupInfo startupInfo)
-=======
-		static Dictionary<string, string> GetStartupMetadata (StartupInfo startupInfo, IPlatformTelemetryDetails platformDetails)
->>>>>>> fbcc248f
+		static StartupMetadata GetStartupMetadata (StartupInfo startupInfo, IPlatformTelemetryDetails platformDetails)
 		{
 			var assetType = StartupAssetType.FromStartupInfo (startupInfo);
 
-<<<<<<< HEAD
 			return new StartupMetadata {
 				CorrectedStartupTime = startupTimer.ElapsedMilliseconds,
 				StartupType = 0,
 				AssetTypeId = assetType.Id.ToString (),
 				AssetTypeName = assetType.Name,
 				IsInitialRun = IdeApp.IsInitialRun,
-				IsInitialRunAfterUpgrade = IdeApp.IsInitialRunAfterUpgrade
+				IsInitialRunAfterUpgrade = IdeApp.IsInitialRunAfterUpgrade,
+				TimeSinceMachineStart = platformDetails.TimeSinceMachineStart.Seconds,
+				TimeSinceLogin = platformDetails.TimeSinceLogin.Seconds
 			};
-=======
-			metadata ["AssetTypeId"] = assetType.Id.ToString ();
-			metadata ["AssetTypeName"] = assetType.Name;
-
-			metadata ["TimeSinceMachineStart"] = platformDetails.TimeSinceMachineStart.Seconds.ToString ();
-			metadata ["TimeSinceLogin"] = platformDetails.TimeSinceLogin.Seconds.ToString ();
-
-			return metadata;
->>>>>>> fbcc248f
 		}
 
 		internal static IDictionary<string, string> GetOpenWorkspaceOnStartupMetadata ()
