--- conflicted
+++ resolved
@@ -282,14 +282,9 @@
 				// XBC #33699
 				Counters.Initialization.Trace ("Initializing IdeApp");
 
-<<<<<<< HEAD
-				hideWelcomePage = startupInfo.HasFiles || IdeApp.Preferences.StartupBehaviour.Value != OnStartupBehaviour.ShowStartWindow;
+				hideWelcomePage = options.NoStartWindow || startupInfo.HasFiles || IdeApp.Preferences.StartupBehaviour.Value != OnStartupBehaviour.ShowStartWindow;
 				await IdeApp.Initialize (monitor);
 
-=======
-				hideWelcomePage = options.NoStartWindow || startupInfo.HasFiles || IdeApp.Preferences.StartupBehaviour.Value != OnStartupBehaviour.ShowStartWindow;
-				IdeApp.Initialize (monitor, hideWelcomePage);
->>>>>>> 40d52a9e
 				sectionTimings ["AppInitialization"] = startupSectionTimer.ElapsedMilliseconds;
 				startupSectionTimer.Restart ();
 
@@ -390,26 +385,12 @@
 			return 0;
 		}
 
-<<<<<<< HEAD
 		void RegisterServices ()
 		{
 			Runtime.RegisterServiceType<ProgressMonitorManager, IdeProgressMonitorManager> ();
 			Runtime.RegisterServiceType<IShell, DefaultWorkbench> ();
 		}
 
-		void FMOpenTimerExpired ()
-		{
-			IdeApp.Workspace.FirstWorkspaceItemOpened -= CompleteSolutionTimeToCode;
-			IdeApp.Workbench.DocumentOpened -= CompleteFileTimeToCode;
-
-			timeToCodeTimer.Stop ();
-			timeToCodeTimer = null;
-
-			ttcMetadata = null;
-		}
-
-=======
->>>>>>> 40d52a9e
 		/// <summary>
 		/// Resolves MSBuild 15.0 assemblies that are used by MonoDevelop.Ide and are included with Mono.
 		/// </summary>
@@ -788,7 +769,7 @@
 			if (!string.IsNullOrEmpty (type)) {
 				foreach (var path in paths) {
 					var file = BrandingService.GetFile (path.Replace ('/',Path.DirectorySeparatorChar));
-					if (File.Exists (file)) {
+					if (File.Exists (file)) {
 						Assembly asm = Runtime.LoadAssemblyFrom (file);
 						var t = asm.GetType (type, true);
 						var c = Activator.CreateInstance (t) as IdeCustomizer;
@@ -852,100 +833,4 @@
 			return metadata;
 		}
 	}
-<<<<<<< HEAD
-=======
-	
-	public class MonoDevelopOptions
-	{
-		MonoDevelopOptions ()
-		{
-			IpcTcp = (PlatformID.Unix != Environment.OSVersion.Platform);
-			RedirectOutput = true;
-		}
-		
-		Mono.Options.OptionSet GetOptionSet ()
-		{
-			return new Mono.Options.OptionSet {
-				{ "no-splash", "Do not display splash screen (deprecated).", s => {} },
-				{ "no-start-window", "Do not display start window", s => NoStartWindow = true },
-				{ "ipc-tcp", "Use the Tcp channel for inter-process communication.", s => IpcTcp = true },
-				{ "new-window", "Do not open in an existing instance of " + BrandingService.ApplicationName, s => NewWindow = true },
-				{ "h|?|help", "Show help", s => ShowHelp = true },
-				{ "perf-log", "Enable performance counter logging", s => PerfLog = true },
-				{ "no-redirect", "Disable redirection of stdout/stderr to a log file", s => RedirectOutput = false },
-			};
-		}
-		
-		public static MonoDevelopOptions Parse (string[] args)
-		{
-			var opt = new MonoDevelopOptions ();
-			var optSet = opt.GetOptionSet ();
-			
-			try {
-				opt.RemainingArgs = optSet.Parse (args);
-			} catch (Mono.Options.OptionException ex) {
-				opt.Error = ex.ToString ();
-			}
-			
-			if (opt.Error != null) {
-				Console.WriteLine ("ERROR: {0}", opt.Error);
-				Console.WriteLine ("Pass --help for usage information.");
-			}
-			
-			if (opt.ShowHelp) {
-				Console.WriteLine (BrandingService.ApplicationName + " " + BuildInfo.VersionLabel);
-				Console.WriteLine ("Options:");
-				optSet.WriteOptionDescriptions (Console.Out);
-				const string openFileText = "      file.ext;line;column";
-				Console.Write (openFileText);
-				Console.Write (new string (' ', 29 - openFileText.Length));
-				Console.WriteLine ("Opens a file at specified integer line and column");
-			}
-			
-			return opt;
-		}
-
-		public bool NoStartWindow { get; set; }
-		public bool IpcTcp { get; set; }
-		public bool NewWindow { get; set; }
-		public bool ShowHelp { get; set; }
-		public bool PerfLog { get; set; }
-		public bool RedirectOutput { get; set; }
-		public string Error { get; set; }
-		public IList<string> RemainingArgs { get; set; }
-		public IdeCustomizer IdeCustomizer { get; set; }
-	}
-	
-	public class AddinError
-	{
-		string addinFile;
-		Exception exception;
-		bool fatal;
-		string message;
-		
-		public AddinError (string addin, string message, Exception exception, bool fatal)
-		{
-			this.addinFile = addin;
-			this.message = message;
-			this.exception = exception;
-			this.fatal = fatal;
-		}
-		
-		public string AddinFile {
-			get { return addinFile; }
-		}
-		
-		public string Message {
-			get { return message; }
-		}
-		
-		public Exception Exception {
-			get { return exception; }
-		}
-		
-		public bool Fatal {
-			get { return fatal; }
-		}
-	}
->>>>>>> 40d52a9e
 }