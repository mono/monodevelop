--- conflicted
+++ resolved
@@ -273,18 +273,13 @@
 
 		public override async Task<TooltipInformation> CreateTooltipInformation (bool smartWrap, CancellationToken cancelToken)
 		{
-<<<<<<< HEAD
-			var description = await Task.Run (() => completionService.GetDescriptionAsync (doc, CompletionItem)).ConfigureAwait (false);
-			var markup = StringBuilderCache.Allocate ();
-=======
 			CompletionDescription description;
 			if (CommonCompletionItem.HasDescription (CompletionItem)) {
 				description = CommonCompletionItem.GetDescription (CompletionItem);
 			} else {
 				description = await Task.Run (() => completionService.GetDescriptionAsync (doc, CompletionItem)).ConfigureAwait (false);
 			}
-			var markup = new StringBuilder ();
->>>>>>> 4944d3d0
+			var markup = StringBuilderCache.Allocate ();
 			var theme = SyntaxHighlightingService.GetIdeFittingTheme (DefaultSourceEditorOptions.Instance.GetEditorTheme ());
 			var taggedParts = description.TaggedParts;
 			int i = 0;
