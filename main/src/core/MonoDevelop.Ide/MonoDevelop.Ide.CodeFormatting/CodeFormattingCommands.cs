--- conflicted
+++ resolved
@@ -111,16 +111,9 @@
 				} else {
 					var pol = doc.Project != null ? doc.Project.Policies : null;
 					try {
-<<<<<<< HEAD
 						string text = formatter.FormatText (pol, editor.Text, selection.Offset, selection.EndOffset);
-						if (text != null) {
+						if (text != null && editorText.Substring (selection.Offset, selection.Length) != text) {
 							editor.ReplaceText (selection.Offset, selection.Length, text);
-=======
-						var editorText = editor.Text;
-						string text = formatter.FormatText (pol, editorText, selection.Offset, selection.EndOffset);
-						if (text != null && editorText.Substring (selection.Offset, selection.Length) != text) {
-							editor.Replace (selection.Offset, selection.Length, text);
->>>>>>> fed6e4be
 						}
 					} catch (Exception e) {
 						LoggingService.LogError ("Error during format.", e); 
