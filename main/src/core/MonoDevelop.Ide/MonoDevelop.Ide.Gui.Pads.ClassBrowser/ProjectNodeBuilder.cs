//
// ProjectNodeBuilder.cs
//
// Author:
//   Lluis Sanchez Gual
//
// Copyright (C) 2005 Novell, Inc (http://www.novell.com)
//
// Permission is hereby granted, free of charge, to any person obtaining
// a copy of this software and associated documentation files (the
// "Software"), to deal in the Software without restriction, including
// without limitation the rights to use, copy, modify, merge, publish,
// distribute, sublicense, and/or sell copies of the Software, and to
// permit persons to whom the Software is furnished to do so, subject to
// the following conditions:
// 
// The above copyright notice and this permission notice shall be
// included in all copies or substantial portions of the Software.
// 
// THE SOFTWARE IS PROVIDED "AS IS", WITHOUT WARRANTY OF ANY KIND,
// EXPRESS OR IMPLIED, INCLUDING BUT NOT LIMITED TO THE WARRANTIES OF
// MERCHANTABILITY, FITNESS FOR A PARTICULAR PURPOSE AND
// NONINFRINGEMENT. IN NO EVENT SHALL THE AUTHORS OR COPYRIGHT HOLDERS BE
// LIABLE FOR ANY CLAIM, DAMAGES OR OTHER LIABILITY, WHETHER IN AN ACTION
// OF CONTRACT, TORT OR OTHERWISE, ARISING FROM, OUT OF OR IN CONNECTION
// WITH THE SOFTWARE OR THE USE OR OTHER DEALINGS IN THE SOFTWARE.
//

using System;
using System.IO;
using System.Collections;
using System.Collections.Generic;
using System.Text;
using MonoDevelop.Projects.Dom;
using MonoDevelop.Projects.Dom.Parser;
using MonoDevelop.Projects;
using MonoDevelop.Projects.Dom;
using MonoDevelop.Core;
using MonoDevelop.Core.Gui;
using MonoDevelop.Ide.Gui.Components;


namespace MonoDevelop.Ide.Gui.Pads.ClassBrowser
{
	public class ProjectNodeBuilder : TypeNodeBuilder
	{
		SolutionItemRenamedEventHandler projectNameChanged;
		EventHandler domLoaded;
		
		public ProjectNodeBuilder ()
		{
			projectNameChanged = (SolutionItemRenamedEventHandler) DispatchService.GuiDispatch (new SolutionItemRenamedEventHandler (OnProjectRenamed));
			domLoaded = (EventHandler) DispatchService.GuiDispatch (new EventHandler (OnProjectDomLoaded));
		}
		
		public override Type NodeDataType {
			get { return typeof(Project); }
		}
		
		public override string ContextMenuAddinPath {
			get { return "/MonoDevelop/Ide/ContextMenu/ClassPad/Project"; }
		}
		
		public override void OnNodeAdded (object dataObject)
		{
			Project project = (Project) dataObject;
			ProjectDom dom = ProjectDomService.GetDatabaseProjectDom (project);
			dom.Loaded += domLoaded;
			project.NameChanged += projectNameChanged;
		}
		
		public override void OnNodeRemoved (object dataObject)
		{
			Project project = (Project) dataObject;
			ProjectDom dom = ProjectDomService.GetDatabaseProjectDom (project);
			dom.Loaded -= domLoaded;
			project.NameChanged -= projectNameChanged;
		}
		
		public override string GetNodeName (ITreeNavigator thisNode, object dataObject)
		{
			return ((Project)dataObject).Name;
		}
		
		public override void BuildNode (ITreeBuilder treeBuilder, object dataObject, ref string label, ref Gdk.Pixbuf icon, ref Gdk.Pixbuf closedIcon)
		{
			Project p = dataObject as Project;
			label = p.Name;
			string iconName = Services.Icons.GetImageForProjectType (p.ProjectType);
			icon = Context.GetIcon (iconName);
		}

		public override void BuildChildNodes (ITreeBuilder builder, object dataObject)
		{
			Project project = (Project) dataObject;
			BuildChildNodes (builder, project);
		}
		
		public static void BuildChildNodes (ITreeBuilder builder, Project project)
		{
<<<<<<< HEAD
			bool publicOnly = builder.Options ["PublicApiOnly"];
			
			ProjectDom dom = ProjectDomService.GetDatabaseProjectDom (project);
=======
			ProjectDom dom = ProjectDomService.GetDom (project);
>>>>>>> 1ada6278
			
		//	Dictionary <string, ProjectNamespace> namespaces = new Dictionary<string, ProjectNamespace> ();
			
			foreach (MonoDevelop.Projects.Dom.IMember member in dom.GetNamespaceContents ("", false, true)) {
				builder.AddChild (member);
/*				if (String.IsNullOrEmpty (type.Namespace)) {
				} else {
					if (!namespaces.ContainsKey (type.Namespace)) {
						namespaces [type.Namespace] = new ProjectNamespace (type.Namespace);
					}
					namespaces [type.Namespace].Types.Add (type);
				}*/
			}
			
//			foreach (CompilationUnit unit in dom.CompilationUnits) {
				
//			}
/*			foreach (ProjectNamespace ns in namespaces.Values) {
				builder.AddChild (ns);
			}*/
		}
			
		public override bool HasChildNodes (ITreeBuilder builder, object dataObject)
		{
			return true;
		}
		
		void OnProjectRenamed (object sender, SolutionItemRenamedEventArgs e)
		{
			ITreeBuilder tb = Context.GetTreeBuilder (e.SolutionItem);
			if (tb != null)
				tb.Update ();
		}
		
		void OnProjectDomLoaded (object sender, EventArgs e)
		{
			ITreeBuilder tb = Context.GetTreeBuilder ();
			if (tb != null)
				tb.Update ();
		}
	}
}<|MERGE_RESOLUTION|>--- conflicted
+++ resolved
@@ -98,13 +98,7 @@
 		
 		public static void BuildChildNodes (ITreeBuilder builder, Project project)
 		{
-<<<<<<< HEAD
-			bool publicOnly = builder.Options ["PublicApiOnly"];
-			
 			ProjectDom dom = ProjectDomService.GetDatabaseProjectDom (project);
-=======
-			ProjectDom dom = ProjectDomService.GetDom (project);
->>>>>>> 1ada6278
 			
 		//	Dictionary <string, ProjectNamespace> namespaces = new Dictionary<string, ProjectNamespace> ();
 			
