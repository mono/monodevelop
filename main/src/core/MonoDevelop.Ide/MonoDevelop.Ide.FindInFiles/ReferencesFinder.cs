--- conflicted
+++ resolved
@@ -1,276 +1,3 @@
-<<<<<<< HEAD
-// 
-// ReferenceFinder.cs
-//  
-// Author:
-//       Mike Krüger <mkrueger@novell.com>
-// 
-// Copyright (c) 2011 Novell, Inc (http://www.novell.com)
-// 
-// Permission is hereby granted, free of charge, to any person obtaining a copy
-// of this software and associated documentation files (the "Software"), to deal
-// in the Software without restriction, including without limitation the rights
-// to use, copy, modify, merge, publish, distribute, sublicense, and/or sell
-// copies of the Software, and to permit persons to whom the Software is
-// furnished to do so, subject to the following conditions:
-// 
-// The above copyright notice and this permission notice shall be included in
-// all copies or substantial portions of the Software.
-// 
-// THE SOFTWARE IS PROVIDED "AS IS", WITHOUT WARRANTY OF ANY KIND, EXPRESS OR
-// IMPLIED, INCLUDING BUT NOT LIMITED TO THE WARRANTIES OF MERCHANTABILITY,
-// FITNESS FOR A PARTICULAR PURPOSE AND NONINFRINGEMENT. IN NO EVENT SHALL THE
-// AUTHORS OR COPYRIGHT HOLDERS BE LIABLE FOR ANY CLAIM, DAMAGES OR OTHER
-// LIABILITY, WHETHER IN AN ACTION OF CONTRACT, TORT OR OTHERWISE, ARISING FROM,
-// OUT OF OR IN CONNECTION WITH THE SOFTWARE OR THE USE OR OTHER DEALINGS IN
-// THE SOFTWARE.
-
-using System;
-using System.Collections.Generic;
-using System.Linq;
-using Mono.Addins;
-using MonoDevelop.Core;
-using MonoDevelop.Projects;
-using ICSharpCode.NRefactory.TypeSystem;
-using MonoDevelop.Ide.TypeSystem;
-using System.Threading.Tasks;
-
-namespace MonoDevelop.Ide.FindInFiles
-{
-	public abstract class ReferenceFinder
-	{
-		public bool IncludeDocumentation {
-			get;
-			set;
-		}
-		
-		/*
-		Project project;
-		protected Project Project {
-			get {
-				if (project == null)
-					project = Content.GetProject ();
-				return project;
-			}
-		}*/
-		
-		static List<ReferenceFinderCodon> referenceFinderCodons = new List<ReferenceFinderCodon> ();
-		
-		static ReferenceFinder ()
-		{
-			AddinManager.AddExtensionNodeHandler ("/MonoDevelop/Ide/ReferenceFinder", delegate(object sender, ExtensionNodeEventArgs args) {
-				var codon = (ReferenceFinderCodon)args.ExtensionNode;
-				switch (args.Change) {
-				case ExtensionChange.Add:
-					referenceFinderCodons.Add (codon);
-					break;
-				case ExtensionChange.Remove:
-					referenceFinderCodons.Remove (codon);
-					break;
-				}
-			});
-		}
-		
-		static ReferenceFinder GetReferenceFinder (string mimeType)
-		{
-			var codon = referenceFinderCodons.FirstOrDefault (c => c.SupportedMimeTypes.Any (mt => mt == mimeType));
-			return codon != null ? codon.CreateFinder () : null;
-		}
-		
-		public static IEnumerable<MemberReference> FindReferences (object member, bool searchForAllOverloads, ProgressMonitor monitor = null)
-		{
-			return FindReferences (IdeApp.ProjectOperations.CurrentSelectedSolution, member, searchForAllOverloads, RefactoryScope.Unknown, monitor);
-		}
-
-		public static IEnumerable<MemberReference> FindReferences (object member, bool searchForAllOverloads, RefactoryScope scope, ProgressMonitor monitor = null)
-		{
-			return FindReferences (IdeApp.ProjectOperations.CurrentSelectedSolution, member, searchForAllOverloads, scope, monitor);
-		}
-		
-		static SearchCollector.FileList GetFileList (string fileName)
-		{
-			var doc = IdeApp.Workbench.GetDocument (fileName);
-			if (doc != null)
-				return new SearchCollector.FileList (doc.Project, doc.ProjectContent, new [] { (FilePath)fileName });
-			return null;
-		}
-
-		static IEnumerable<SearchCollector.FileList> GetFileNames (Solution solution, object node, RefactoryScope scope, 
-		                                                           ProgressMonitor monitor, IEnumerable<object> searchNodes)
-		{
-			if (!(node is IField) && !(node is IParameter) && node is IVariable || scope == RefactoryScope.File) {
-				string fileName;
-				if (node is IEntity) {
-					fileName = ((IEntity)node).Region.FileName;
-				} else if (node is ITypeParameter) {
-					fileName = ((ITypeParameter)node).Region.FileName;
-				} else {
-					fileName = ((IVariable)node).Region.FileName;
-				}
-				var fileList =  GetFileList (fileName);
-				if (fileList != null)
-					yield return fileList;
-				yield break;
-			}
-			
-			if (node is ITypeParameter) {
-				var typeParameter = node as ITypeParameter;
-				if (typeParameter.Owner != null) {
-					yield return SearchCollector.CollectDeclaringFiles (typeParameter.Owner);
-					yield break;
-				}
-				var fileList =  GetFileList (typeParameter.Region.FileName);
-				if (fileList != null)
-					yield return fileList;
-				yield break;
-			}
-			var par = node as IParameter;
-			if (par != null) {
-				node = par.Owner;
-			}
-
-			var compilationProvider = (ICompilationProvider)node;
-			switch (scope) {
-			case RefactoryScope.DeclaringType:
-				var entity = (IEntity)compilationProvider;
-				if (entity.DeclaringTypeDefinition != null)
-					yield return SearchCollector.CollectDeclaringFiles (entity.DeclaringTypeDefinition);
-				else
-					yield return SearchCollector.CollectDeclaringFiles (entity);
-				break;
-			case RefactoryScope.Project:
-				var sourceProject = TypeSystemService.GetProject (compilationProvider.Compilation.MainAssembly.UnresolvedAssembly.Location);
-				foreach (var file in SearchCollector.CollectFiles (sourceProject, searchNodes))
-					yield return file;
-				break;
-			default:
-				var files = SearchCollector.CollectFiles (solution, searchNodes).ToList ();
-				if (monitor != null)
-					monitor.BeginTask (GettextCatalog.GetString ("Searching for references in solution..."), files.Count);
-				foreach (var file in files) {
-					if (monitor != null && monitor.CancellationToken.IsCancellationRequested)
-						yield break;
-					yield return file;
-					if (monitor != null)
-						monitor.Step (1);
-				}
-				if (monitor != null)
-					monitor.EndTask ();
-				break;
-			}
-		}
-		
-		public static List<Project> GetAllReferencingProjects (Solution solution, Project sourceProject)
-		{
-			var projects = new List<Project> ();
-			projects.Add (sourceProject);
-			foreach (var project in solution.GetAllProjects ()) {
-				if (project.GetReferencedItems (ConfigurationSelector.Default).Any (prj => prj == sourceProject))
-					projects.Add (project);
-			}
-			return projects;
-		}
-
-		public static IEnumerable<MemberReference> FindReferences (Solution solution, object member, bool searchForAllOverloads, RefactoryScope scope = RefactoryScope.Unknown, ProgressMonitor monitor = null)
-		{
-			if (member == null)
-				yield break;
-			if (solution == null && member is IEntity) {
-				var project = TypeSystemService.GetProject ((member as IEntity).Compilation.MainAssembly.UnresolvedAssembly.Location);
-				if (project == null)
-					yield break;
-				solution = project.ParentSolution;
-			}
-			
-			IList<object> searchNodes = new [] { member };
-			if (member is ITypeParameter) {
-				// nothing
-			} else if (member is IType) {
-				searchNodes = CollectMembers ((IType)member).ToList<object> ();
-			} else if (member is IEntity) {
-				var e = (IEntity)member;
-				if (e.SymbolKind == SymbolKind.Destructor) {
-					foreach (var r in FindReferences (solution, e.DeclaringType, searchForAllOverloads, scope, monitor)) {
-						yield return r;
-					}
-					yield break;
-				}
-				if (member is IMember)
-					searchNodes = CollectMembers (solution, (IMember)member, scope, searchForAllOverloads).ToList<object> ();
-			}
-			// prepare references finder
-			var preparedFinders = new List<Tuple<ReferenceFinder, Project, IProjectContent, List<FilePath>>> ();
-			var curList = new List<FilePath> ();
-			int totalFiles = 0;
-			foreach (var info in GetFileNames (solution, member, scope, monitor, searchNodes)) {
-				string oldMime = null;
-				foreach (var file in info.Files) {
-					if (monitor != null && monitor.CancellationToken.IsCancellationRequested)
-						yield break;
-					
-					string mime = DesktopService.GetMimeTypeForUri (file);
-					if (mime != oldMime) {
-						var finder = GetReferenceFinder (mime);
-						if (finder == null)
-							continue;
-						
-						oldMime = mime;
-						
-						curList = new List<FilePath> ();
-						preparedFinders.Add (Tuple.Create (finder, info.Project, info.Content, curList));
-					}
-					curList.Add (file);
-					totalFiles++;
-				}
-			}
-			
-			// execute search
-			if (monitor != null)
-				monitor.BeginTask (GettextCatalog.GetString ("Analyzing files..."), totalFiles);
-			var foundOccurrences = new HashSet<Tuple<string, DomRegion>> ();
-			foreach (var tuple in preparedFinders) {
-				var finder = tuple.Item1;
-				foreach (var foundReference in finder.FindReferences (tuple.Item2, tuple.Item3, tuple.Item4, monitor, searchNodes)) {
-					if (monitor != null && monitor.CancellationToken.IsCancellationRequested)
-						yield break;
-					var tag = Tuple.Create (foundReference.FileName, foundReference.Region);
-					if (foundOccurrences.Contains (tag))
-						continue;
-					foundOccurrences.Add (tag);
-					yield return foundReference;
-				}
-			}
-			if (monitor != null)
-				monitor.EndTask ();
-		}
-
-		public abstract IEnumerable<MemberReference> FindReferences (Project project, IProjectContent content, IEnumerable<FilePath> files, ProgressMonitor monitor, IEnumerable<object> searchedMembers);
-
-		internal static IEnumerable<IMember> CollectMembers (Solution solution, IMember member, RefactoryScope scope, bool includeOverloads = true)
-		{
-			return MemberCollector.CollectMembers (solution, member, scope, includeOverloads);
-		}
-		
-		internal static IEnumerable<IEntity> CollectMembers (IType type)
-		{
-			var typeDefinition = type.GetDefinition ();
-			if (typeDefinition == null)
-				yield break;
-			yield return (IEntity)typeDefinition;
-			foreach (var c in typeDefinition.GetMembers (m => m.SymbolKind == SymbolKind.Constructor, GetMemberOptions.IgnoreInheritedMembers)) {
-				if (!c.IsSynthetic)
-					yield return c;
-			}
-
-			foreach (var m in type.GetMethods (m  => m.IsDestructor, GetMemberOptions.IgnoreInheritedMembers)) {
-				yield return m;
-			}
-		}
-
-
-		public enum RefactoryScope{ Unknown, File, DeclaringType, Solution, Project}
-//		static RefactoryScope GetScope (object o)
-=======
 //// 
 //// ReferenceFinder.cs
 ////  
@@ -355,7 +82,6 @@
 //		}
 //
 //		public static IEnumerable<MemberReference> FindReferences (object member, bool searchForAllOverloads, RefactoryScope scope, IProgressMonitor monitor = null)
->>>>>>> de043d33
 //		{
 //			return FindReferences (IdeApp.ProjectOperations.CurrentSelectedSolution, member, searchForAllOverloads, scope, monitor);
 //		}
@@ -403,7 +129,7 @@
 //			}
 //
 //			var compilationProvider = (ICompilationProvider)node;
-//			switch (scope) {
+//			switch (scope) {
 //			case RefactoryScope.DeclaringType:
 //				var entity = (IEntity)compilationProvider;
 //				if (entity.DeclaringTypeDefinition != null)
@@ -411,7 +137,7 @@
 //				else
 //					yield return SearchCollector.CollectDeclaringFiles (entity);
 //				break;
-//			case RefactoryScope.Project:
+//			case RefactoryScope.Project:
 //				var sourceProject = TypeSystemService.GetProject (compilationProvider.Compilation.MainAssembly.UnresolvedAssembly.Location);
 //				foreach (var file in SearchCollector.CollectFiles (sourceProject, searchNodes))
 //					yield return file;
@@ -450,11 +176,11 @@
 //
 ////			if (member == null)
 ////				yield break;
-////			if (solution == null && member is IEntity) {
-////				var project = TypeSystemService.GetProject ((member as IEntity).Compilation.MainAssembly.UnresolvedAssembly.Location);
-////				if (project == null)
-////					yield break;
-////				solution = project.ParentSolution;
+////			if (solution == null && member is IEntity) {
+////				var project = TypeSystemService.GetProject ((member as IEntity).Compilation.MainAssembly.UnresolvedAssembly.Location);
+////				if (project == null)
+////					yield break;
+////				solution = project.ParentSolution;
 ////			}
 ////			
 ////			IList<object> searchNodes = new [] { member };
@@ -469,8 +195,8 @@
 ////						yield return r;
 ////					}
 ////					yield break;
-////				}
-////				if (member is IMember)
+////				}
+////				if (member is IMember)
 ////					searchNodes = CollectMembers (solution, (IMember)member, scope, searchForAllOverloads).ToList<object> ();
 ////			}
 ////			// prepare references finder
@@ -519,10 +245,10 @@
 ////				monitor.EndTask ();
 //		}
 //
-//		public abstract IEnumerable<MemberReference> FindReferences (Project project, IProjectContent content, IEnumerable<FilePath> files, IProgressMonitor monitor, IEnumerable<object> searchedMembers);
-//
-//		internal static IEnumerable<IMember> CollectMembers (Solution solution, IMember member, RefactoryScope scope, bool includeOverloads = true)
-//		{
+//		public abstract IEnumerable<MemberReference> FindReferences (Project project, IProjectContent content, IEnumerable<FilePath> files, IProgressMonitor monitor, IEnumerable<object> searchedMembers);
+//
+//		internal static IEnumerable<IMember> CollectMembers (Solution solution, IMember member, RefactoryScope scope, bool includeOverloads = true)
+//		{
 //			return MemberCollector.CollectMembers (solution, member, scope, includeOverloads);
 //		}
 //		
@@ -550,20 +276,20 @@
 ////			if (node == null)
 ////				return RefactoryScope.File;
 ////			
-////			// TODO: RefactoringsScope.Hierarchy
-////			switch (node.Accessibility) {
-////			case Accessibility.Public:
-////			case Accessibility.Protected:
-////			case Accessibility.ProtectedOrInternal:
-////				if (node.DeclaringTypeDefinition != null) {
-////					var scope = GetScope (node.DeclaringTypeDefinition);
-////					if (scope != RefactoryScope.Solution)
-////						return RefactoryScope.Project;
-////				}
-////				return RefactoryScope.Solution;
-////			case Accessibility.Internal:
-////			case Accessibility.ProtectedAndInternal:
-////				return RefactoryScope.Project;
+////			// TODO: RefactoringsScope.Hierarchy
+////			switch (node.Accessibility) {
+////			case Accessibility.Public:
+////			case Accessibility.Protected:
+////			case Accessibility.ProtectedOrInternal:
+////				if (node.DeclaringTypeDefinition != null) {
+////					var scope = GetScope (node.DeclaringTypeDefinition);
+////					if (scope != RefactoryScope.Solution)
+////						return RefactoryScope.Project;
+////				}
+////				return RefactoryScope.Solution;
+////			case Accessibility.Internal:
+////			case Accessibility.ProtectedAndInternal:
+////				return RefactoryScope.Project;
 ////			}
 ////			return RefactoryScope.DeclaringType;
 ////		}
