--- conflicted
+++ resolved
@@ -1,4 +1,4 @@
-﻿// 
+// 
 // Scope.cs
 //  
 // Author:
@@ -79,14 +79,9 @@
 		{
 			monitor.Log.WriteLine (GettextCatalog.GetString ("Looking in '{0}'", IdeApp.Workbench.ActiveDocument.FileName));
 			var doc = IdeApp.Workbench.ActiveDocument;
-<<<<<<< HEAD
-			if (doc.Editor != null)
-				yield return new OpenFileProvider (doc.Editor, doc.Owner as Project);
-=======
 			var textBuffer = doc.GetContent<ITextBuffer> ();
 			if (textBuffer != null)
-				yield return new OpenFileProvider (textBuffer, doc.Project, doc.FileName);
->>>>>>> b14cae42
+				yield return new OpenFileProvider (textBuffer, doc.Owner as Project, doc.FileName);
 		}
 
 		public override string GetDescription(FilterOptions filterOptions, string pattern, string replacePattern)
@@ -112,16 +107,10 @@
 		public override IEnumerable<FileProvider> GetFiles (ProgressMonitor monitor, FilterOptions filterOptions)
 		{
 			var doc = IdeApp.Workbench.ActiveDocument;
-<<<<<<< HEAD
-			if (doc.Editor != null) {
-				var selection = doc.Editor.SelectionRange;
-				yield return new OpenFileProvider (doc.Editor, doc.Owner as Project, selection.Offset, selection.EndOffset);
-=======
 			var textView = doc.GetContent<ITextView> ();
 			if (textView != null) {
 				var selection = textView.Selection.SelectedSpans.FirstOrDefault ();
-				yield return new OpenFileProvider (textView.TextBuffer, doc.Project, doc.FileName, selection.Start, selection.End);
->>>>>>> b14cae42
+				yield return new OpenFileProvider (textView.TextBuffer, doc.Owner as Project, doc.FileName, selection.Start, selection.End);
 			}
 		}
 
@@ -273,14 +262,9 @@
 		{
 			foreach (Document document in IdeApp.Workbench.Documents) {
 				monitor.Log.WriteLine (GettextCatalog.GetString ("Looking in '{0}'", document.FileName));
-<<<<<<< HEAD
-				if (document.Editor != null && filterOptions.NameMatches (document.FileName))
-					yield return new OpenFileProvider (document.Editor, document.Owner as Project);
-=======
 				var textBuffer = document.GetContent<ITextBuffer> ();
 				if (textBuffer != null && filterOptions.NameMatches (document.FileName))
-					yield return new OpenFileProvider (textBuffer, document.Project, document.FileName);
->>>>>>> b14cae42
+					yield return new OpenFileProvider (textBuffer, document.Owner as Project, document.FileName);
 			}
 		}
 
