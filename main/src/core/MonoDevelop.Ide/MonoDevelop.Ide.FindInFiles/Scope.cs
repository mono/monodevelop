// 
// Scope.cs
//  
// Author:
//       Mike Krüger <mkrueger@novell.com>
// 
// Copyright (c) 2009 Novell, Inc (http://www.novell.com)
// 
// Permission is hereby granted, free of charge, to any person obtaining a copy
// of this software and associated documentation files (the "Software"), to deal
// in the Software without restriction, including without limitation the rights
// to use, copy, modify, merge, publish, distribute, sublicense, and/or sell
// copies of the Software, and to permit persons to whom the Software is
// furnished to do so, subject to the following conditions:
// 
// The above copyright notice and this permission notice shall be included in
// all copies or substantial portions of the Software.
// 
// THE SOFTWARE IS PROVIDED "AS IS", WITHOUT WARRANTY OF ANY KIND, EXPRESS OR
// IMPLIED, INCLUDING BUT NOT LIMITED TO THE WARRANTIES OF MERCHANTABILITY,
// FITNESS FOR A PARTICULAR PURPOSE AND NONINFRINGEMENT. IN NO EVENT SHALL THE
// AUTHORS OR COPYRIGHT HOLDERS BE LIABLE FOR ANY CLAIM, DAMAGES OR OTHER
// LIABILITY, WHETHER IN AN ACTION OF CONTRACT, TORT OR OTHERWISE, ARISING FROM,
// OUT OF OR IN CONNECTION WITH THE SOFTWARE OR THE USE OR OTHER DEALINGS IN
// THE SOFTWARE.

using System;
using System.Linq;
using System.IO;
using System.Collections.Generic;
using MonoDevelop.Projects;
using MonoDevelop.Ide.Gui;
using MonoDevelop.Core;
using System.Security.Permissions;
using System.Security;
using System.Threading.Tasks;
using Microsoft.VisualStudio.Text;
using Microsoft.VisualStudio.Text.Editor;

namespace MonoDevelop.Ide.FindInFiles
{
	public abstract class Scope
	{
		[Obsolete ("Unused - will be removed")]
		public bool IncludeBinaryFiles {
			get;
			set;
		}

		public virtual PathMode PathMode {
			get {
				var workspace = IdeApp.Workspace;
				var solutions = workspace != null ? workspace.GetAllSolutions () : null;

				if (solutions != null && solutions.Count () == 1)
					return PathMode.Relative;

				return PathMode.Absolute;
			}
		}

		public abstract int GetTotalWork (FilterOptions filterOptions);
		public abstract IEnumerable<FileProvider> GetFiles (ProgressMonitor monitor, FilterOptions filterOptions);
		public abstract string GetDescription (FilterOptions filterOptions, string pattern, string replacePattern);
	}

	public class DocumentScope : Scope
	{
		public override PathMode PathMode {
			get { return PathMode.Hidden; }
		}

		public override int GetTotalWork (FilterOptions filterOptions)
		{
			return 1;
		}

		public override IEnumerable<FileProvider> GetFiles (ProgressMonitor monitor, FilterOptions filterOptions)
		{
			monitor.Log.WriteLine (GettextCatalog.GetString ("Looking in '{0}'", IdeApp.Workbench.ActiveDocument.FileName));
			var doc = IdeApp.Workbench.ActiveDocument;
			var textBuffer = doc.GetContent<ITextBuffer> ();
			if (textBuffer != null)
				yield return new OpenFileProvider (textBuffer, doc.Owner as Project, doc.FileName);
		}

		public override string GetDescription(FilterOptions filterOptions, string pattern, string replacePattern)
		{
			if (replacePattern == null)
				return GettextCatalog.GetString("Looking for '{0}' in current document", pattern);
			return GettextCatalog.GetString("Replacing '{0}' in current document", pattern);
		}

	}

	public class SelectionScope : Scope
	{
		public override PathMode PathMode {
			get { return PathMode.Hidden; }
		}

		public override int GetTotalWork (FilterOptions filterOptions)
		{
			return 1;
		}

		public override IEnumerable<FileProvider> GetFiles (ProgressMonitor monitor, FilterOptions filterOptions)
		{
			var doc = IdeApp.Workbench.ActiveDocument;
			var textView = doc.GetContent<ITextView> ();
			if (textView != null) {
				var selection = textView.Selection.SelectedSpans.FirstOrDefault ();
				yield return new OpenFileProvider (textView.TextBuffer, doc.Owner as Project, doc.FileName, selection.Start, selection.End);
			}
		}

		public override string GetDescription(FilterOptions filterOptions, string pattern, string replacePattern)
		{
			if (replacePattern == null)
				return GettextCatalog.GetString("Looking for '{0}' in current selection", pattern);
			return GettextCatalog.GetString("Replacing '{0}' in current selection", pattern);
		}

	}

	public class WholeSolutionScope : Scope
	{
		public override int GetTotalWork (FilterOptions filterOptions)
		{
			int result = 0;
			if (IdeApp.Workspace.IsOpen) 
				result = IdeApp.Workspace.GetAllProjects ().Sum (p => p.Files.Count);
			return result;
		}

		public override IEnumerable<FileProvider> GetFiles (ProgressMonitor monitor, FilterOptions filterOptions)
		{
			if (!IdeApp.Workspace.IsOpen) {
				return null;
			}

			var alreadyVisited = new HashSet<string> ();
			var results = new List<FileProvider> ();

			var options = new ParallelOptions ();
			options.MaxDegreeOfParallelism = 4;

			Parallel.ForEach (IdeApp.Workspace.GetAllSolutionItems ().OfType<SolutionFolder> (),
							  options,
							  () => new List<FileProvider> (),
							  (folder, loop, providers) => {
								  foreach (var file in folder.Files.Where (f => filterOptions.NameMatches (f.FileName) && File.Exists (f.FullPath))) {
									  if (!IdeServices.DesktopService.GetFileIsText (file.FullPath))
										  continue;
									  lock (alreadyVisited) {
										  if (alreadyVisited.Contains (file.FullPath))
											  continue;
										  alreadyVisited.Add (file.FullPath);
									  }
									  providers.Add (new FileProvider (file.FullPath));
								  }
								  return providers;
							  },
							  (providers) => {
								  lock (results) {
									  results.AddRange (providers);
								  }
							  });

			Parallel.ForEach (IdeApp.Workspace.GetAllProjects (),
							  options,
							  () => new List<FileProvider> (),
							  (project, loop, providers) => {
								  var conf = project.DefaultConfiguration?.Selector;

								  foreach (ProjectFile file in project.GetSourceFilesAsync (conf).Result) {
									  if ((file.Flags & ProjectItemFlags.Hidden) == ProjectItemFlags.Hidden)
										  continue;
<<<<<<< HEAD
									  if (!filterOptions.IncludeCodeBehind && file.Subtype == Subtype.Designer)
										  continue;
									  if (!filterOptions.NameMatches (file.Name))
										  continue;
									  if (!DesktopService.GetFileIsText (file.FilePath))
=======
									  if (!IdeServices.DesktopService.GetFileIsText (file.FilePath))
>>>>>>> f58a0039
										  continue;

									  lock (alreadyVisited) {
										  if (alreadyVisited.Contains (file.FilePath.FullPath))
											  continue;
										  alreadyVisited.Add (file.FilePath.FullPath);
									  }

									  providers.Add (new FileProvider (file.Name, project));
								  }
								  return providers;
							  },
							  (providers) => {
								  lock (results) {
									  results.AddRange (providers);
								  }
							  });

			return results;
		}

		public override string GetDescription (FilterOptions filterOptions, string pattern, string replacePattern)
		{
			if (replacePattern == null)
				return GettextCatalog.GetString ("Looking for '{0}' in all projects", pattern);
			return GettextCatalog.GetString ("Replacing '{0}' in all projects", pattern);
		}
	}

	public class WholeProjectScope : Scope
	{
		readonly Project project;

		public override int GetTotalWork (FilterOptions filterOptions)
		{
			return project.Files.Count;
		}

		public WholeProjectScope (Project project)
		{
			if (project == null)
				throw new ArgumentNullException ("project");

			this.project = project;
		}

		public override IEnumerable<FileProvider> GetFiles (ProgressMonitor monitor, FilterOptions filterOptions)
		{
			if (IdeApp.Workspace.IsOpen) {
				monitor.Log.WriteLine (GettextCatalog.GetString ("Looking in project '{0}'", project.Name));
				var alreadyVisited = new HashSet<string> ();
				var conf = project.DefaultConfiguration?.Selector;
				foreach (ProjectFile file in project.GetSourceFilesAsync (conf).Result) {
					if ((file.Flags & ProjectItemFlags.Hidden) == ProjectItemFlags.Hidden)
						continue;
<<<<<<< HEAD
					if (!filterOptions.IncludeCodeBehind && file.Subtype == Subtype.Designer)
						continue;
					if (!filterOptions.NameMatches (file.Name))
						continue;
					if (!DesktopService.GetFileIsText (file.Name))
=======
					if (!IdeServices.DesktopService.GetFileIsText (file.Name))
>>>>>>> f58a0039
						continue;
					if (alreadyVisited.Contains (file.FilePath.FullPath))
						continue;
					alreadyVisited.Add (file.FilePath.FullPath);
					yield return new FileProvider (file.Name, project);
				}
			}
		}

		public override string GetDescription (FilterOptions filterOptions, string pattern, string replacePattern)
		{
			if (replacePattern == null)
				return GettextCatalog.GetString ("Looking for '{0}' in project '{1}'", pattern, project.Name);
			return GettextCatalog.GetString ("Replacing '{0}' in project '{1}'", pattern, project.Name);
		}
	}


	public class AllOpenFilesScope : Scope
	{
		public override int GetTotalWork (FilterOptions filterOptions)
		{
			return IdeApp.Workbench.Documents.Count;
		}

		public override IEnumerable<FileProvider> GetFiles (ProgressMonitor monitor, FilterOptions filterOptions)
		{
			foreach (Document document in IdeApp.Workbench.Documents) {
				monitor.Log.WriteLine (GettextCatalog.GetString ("Looking in '{0}'", document.FileName));
				var textBuffer = document.GetContent<ITextBuffer> ();
				if (textBuffer != null && filterOptions.NameMatches (document.FileName))
					yield return new OpenFileProvider (textBuffer, document.Owner as Project, document.FileName);
			}
		}

		public override string GetDescription (FilterOptions filterOptions, string pattern, string replacePattern)
		{
			if (replacePattern == null)
				return GettextCatalog.GetString ("Looking for '{0}' in all open documents", pattern);
			return GettextCatalog.GetString ("Replacing '{0}' in all open documents", pattern);
		}
	}


	public class DirectoryScope : Scope
	{
		readonly string path;
		readonly bool recurse;

		public override PathMode PathMode {
			get { return PathMode.Absolute; }
		}

		[Obsolete ("Unused - will be removed")]
		public bool IncludeHiddenFiles {
			get;
			set;
		}

		FileProvider[] fileNames;
		public override int GetTotalWork (FilterOptions filterOptions)
		{
			fileNames = GetFileNames (filterOptions).Select (file => new FileProvider (file)).ToArray ();
			return fileNames.Length;
		}

		public DirectoryScope (string path, bool recurse)
		{
			this.path = path;
			this.recurse = recurse;
		}

		IEnumerable<string> GetFileNames (FilterOptions filterOptions)
		{
			var directoryStack = new Stack<string> ();
			directoryStack.Push (path);

			while (directoryStack.Count > 0) {
				var curPath = directoryStack.Pop ();

				try {
					var readPermission = new FileIOPermission(FileIOPermissionAccess.Read, curPath);
					readPermission.Demand ();
				} catch (Exception e) {
					LoggingService.LogError ("Can't access path " + curPath, e);
					yield break;
				}

				foreach (string fileName in Directory.EnumerateFiles (curPath, "*")) {
					if (Platform.IsWindows) {
						var attr = File.GetAttributes (fileName);
						if (attr.HasFlag (FileAttributes.Hidden))
							continue;
					}
					if (Path.GetFileName (fileName).StartsWith (".", StringComparison.Ordinal))
						continue;
					if (!filterOptions.NameMatches (fileName))
						continue;
					if (!IdeServices.DesktopService.GetFileIsText (fileName))
						continue;
					yield return fileName;
				}

				if (recurse) {
					foreach (string directoryName in Directory.EnumerateDirectories (curPath)) {
						if (Platform.IsWindows) {
							var attr = File.GetAttributes (directoryName);
							if (attr.HasFlag (FileAttributes.Hidden))
								continue;
						}
						if (Path.GetFileName (directoryName).StartsWith (".", StringComparison.Ordinal))
							continue;
						directoryStack.Push (directoryName);
					}
				}

			}
		}

		public override IEnumerable<FileProvider> GetFiles (ProgressMonitor monitor, FilterOptions filterOptions)
		{
			monitor.Log.WriteLine (GettextCatalog.GetString ("Looking in '{0}'", path));
			return fileNames;
		}

		public override string GetDescription (FilterOptions filterOptions, string pattern, string replacePattern)
		{
			if (replacePattern == null)
				return GettextCatalog.GetString ("Looking for '{0}' in directory '{1}'", pattern, path);
			return GettextCatalog.GetString ("Replacing '{0}' in directory '{1}'", pattern, path);
		}
	}
}<|MERGE_RESOLUTION|>--- conflicted
+++ resolved
@@ -176,15 +176,11 @@
 								  foreach (ProjectFile file in project.GetSourceFilesAsync (conf).Result) {
 									  if ((file.Flags & ProjectItemFlags.Hidden) == ProjectItemFlags.Hidden)
 										  continue;
-<<<<<<< HEAD
 									  if (!filterOptions.IncludeCodeBehind && file.Subtype == Subtype.Designer)
 										  continue;
 									  if (!filterOptions.NameMatches (file.Name))
 										  continue;
-									  if (!DesktopService.GetFileIsText (file.FilePath))
-=======
 									  if (!IdeServices.DesktopService.GetFileIsText (file.FilePath))
->>>>>>> f58a0039
 										  continue;
 
 									  lock (alreadyVisited) {
@@ -240,15 +236,11 @@
 				foreach (ProjectFile file in project.GetSourceFilesAsync (conf).Result) {
 					if ((file.Flags & ProjectItemFlags.Hidden) == ProjectItemFlags.Hidden)
 						continue;
-<<<<<<< HEAD
 					if (!filterOptions.IncludeCodeBehind && file.Subtype == Subtype.Designer)
 						continue;
 					if (!filterOptions.NameMatches (file.Name))
 						continue;
-					if (!DesktopService.GetFileIsText (file.Name))
-=======
 					if (!IdeServices.DesktopService.GetFileIsText (file.Name))
->>>>>>> f58a0039
 						continue;
 					if (alreadyVisited.Contains (file.FilePath.FullPath))
 						continue;
