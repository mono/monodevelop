<?xml version="1.0" encoding="utf-8"?>
<Project DefaultTargets="Build" xmlns="http://schemas.microsoft.com/developer/msbuild/2003" ToolsVersion="4.0">
  <PropertyGroup>
    <Configuration Condition=" '$(Configuration)' == '' ">Debug</Configuration>
    <Platform Condition=" '$(Platform)' == '' ">AnyCPU</Platform>
    <ProductVersion>8.0.30703</ProductVersion>
    <SchemaVersion>2.0</SchemaVersion>
    <ProjectGuid>{27096E7F-C91C-4AC6-B289-6897A701DF21}</ProjectGuid>
    <OutputType>Library</OutputType>
    <AssemblyName>MonoDevelop.Ide</AssemblyName>
    <RootNamespace>MonoDevelop.Ide</RootNamespace>
    <TargetFrameworkVersion>v4.5</TargetFrameworkVersion>
  </PropertyGroup>
  <PropertyGroup Condition=" '$(Configuration)|$(Platform)' == 'Debug|AnyCPU' ">
    <DebugSymbols>True</DebugSymbols>
    <DebugType>full</DebugType>
    <Optimize>False</Optimize>
    <OutputPath>..\..\..\build\bin</OutputPath>
    <ErrorReport>prompt</ErrorReport>
    <WarningLevel>3</WarningLevel>
    <Execution>
      <Execution clr-version="Net_2_0" />
    </Execution>
    <AllowUnsafeBlocks>True</AllowUnsafeBlocks>
    <DefineConstants>DEBUG</DefineConstants>
    <NoWarn>1591;1573</NoWarn>
    <DocumentationFile>..\..\..\build\bin\MonoDevelop.Ide.xml</DocumentationFile>
  </PropertyGroup>
  <PropertyGroup Condition=" '$(Configuration)|$(Platform)' == 'Release|AnyCPU' ">
    <DebugType>pdbonly</DebugType>
    <Optimize>True</Optimize>
    <OutputPath>..\..\..\build\bin</OutputPath>
    <ErrorReport>prompt</ErrorReport>
    <WarningLevel>3</WarningLevel>
    <Execution>
      <Execution clr-version="Net_2_0" />
    </Execution>
    <AllowUnsafeBlocks>True</AllowUnsafeBlocks>
    <DebugSymbols>true</DebugSymbols>
    <NoWarn>1591;1573</NoWarn>
    <DocumentationFile>..\..\..\build\bin\MonoDevelop.Ide.xml</DocumentationFile>
  </PropertyGroup>
  <PropertyGroup Condition=" '$(Configuration)|$(Platform)' == 'DebugMac|AnyCPU' ">
    <DebugSymbols>true</DebugSymbols>
    <DebugType>full</DebugType>
    <Optimize>false</Optimize>
    <OutputPath>..\..\..\build\bin</OutputPath>
    <DefineConstants>DEBUG,MAC</DefineConstants>
    <ErrorReport>prompt</ErrorReport>
    <WarningLevel>3</WarningLevel>
    <DocumentationFile>..\..\..\build\bin\MonoDevelop.Ide.xml</DocumentationFile>
    <AllowUnsafeBlocks>true</AllowUnsafeBlocks>
    <Execution>
      <Execution clr-version="Net_2_0" />
    </Execution>
    <NoWarn>1591;1573</NoWarn>
  </PropertyGroup>
  <PropertyGroup Condition=" '$(Configuration)|$(Platform)' == 'ReleaseMac|AnyCPU' ">
    <DebugSymbols>true</DebugSymbols>
    <DebugType>pdbonly</DebugType>
    <Optimize>true</Optimize>
    <OutputPath>..\..\..\build\bin</OutputPath>
    <DefineConstants>MAC</DefineConstants>
    <ErrorReport>prompt</ErrorReport>
    <WarningLevel>3</WarningLevel>
    <DocumentationFile>..\..\..\build\bin\MonoDevelop.Ide.xml</DocumentationFile>
    <AllowUnsafeBlocks>true</AllowUnsafeBlocks>
    <Execution>
      <Execution clr-version="Net_2_0" />
    </Execution>
    <NoWarn>1591;1573</NoWarn>
  </PropertyGroup>
  <PropertyGroup Condition=" '$(Configuration)|$(Platform)' == 'DebugWin32|AnyCPU' ">
    <DebugSymbols>true</DebugSymbols>
    <DebugType>full</DebugType>
    <Optimize>false</Optimize>
    <OutputPath>..\..\..\build\bin</OutputPath>
    <DefineConstants>DEBUG,WIN32</DefineConstants>
    <ErrorReport>prompt</ErrorReport>
    <WarningLevel>3</WarningLevel>
    <DocumentationFile>..\..\..\build\bin\MonoDevelop.Ide.xml</DocumentationFile>
    <AllowUnsafeBlocks>true</AllowUnsafeBlocks>
    <NoWarn>1591;1573</NoWarn>
    <Execution>
      <Execution clr-version="Net_2_0" />
    </Execution>
  </PropertyGroup>
  <PropertyGroup Condition=" '$(Configuration)|$(Platform)' == 'ReleaseWin32|AnyCPU' ">
    <DebugSymbols>true</DebugSymbols>
    <DebugType>pdbonly</DebugType>
    <Optimize>true</Optimize>
    <OutputPath>..\..\..\build\bin</OutputPath>
    <DefineConstants>WIN32</DefineConstants>
    <ErrorReport>prompt</ErrorReport>
    <WarningLevel>3</WarningLevel>
    <DocumentationFile>..\..\..\build\bin\MonoDevelop.Ide.xml</DocumentationFile>
    <AllowUnsafeBlocks>true</AllowUnsafeBlocks>
    <Execution>
      <Execution clr-version="Net_2_0" />
    </Execution>
    <NoWarn>1591;1573</NoWarn>
  </PropertyGroup>
  <ItemGroup>
    <Reference Include="System" />
    <Reference Include="System.Drawing" />
    <Reference Include="System.Xml" />
    <Reference Include="System.Data" />
    <Reference Include="System.Web.Services" />
    <Reference Include="Mono.Posix" />
    <Reference Include="System.Runtime.Remoting" />
    <Reference Include="monodoc, Version=1.0.0.0, Culture=neutral, PublicKeyToken=0738eb9f132ed756" />
    <Reference Include="gdk-sharp, Version=2.12.0.0, Culture=neutral, PublicKeyToken=35e10195dab3c99f">
      <SpecificVersion>False</SpecificVersion>
    </Reference>
    <Reference Include="atk-sharp, Version=2.12.0.0, Culture=neutral, PublicKeyToken=35e10195dab3c99f">
      <SpecificVersion>False</SpecificVersion>
    </Reference>
    <Reference Include="pango-sharp, Version=2.12.0.0, Culture=neutral, PublicKeyToken=35e10195dab3c99f">
      <SpecificVersion>False</SpecificVersion>
    </Reference>
    <Reference Include="glib-sharp, Version=2.12.0.0, Culture=neutral, PublicKeyToken=35e10195dab3c99f">
      <SpecificVersion>False</SpecificVersion>
    </Reference>
    <Reference Include="gtk-sharp, Version=2.12.0.0, Culture=neutral, PublicKeyToken=35e10195dab3c99f">
      <SpecificVersion>False</SpecificVersion>
    </Reference>
    <Reference Include="System.Core" />
    <Reference Include="ICSharpCode.SharpZipLib" />
    <Reference Include="Mono.Cairo" />
    <Reference Include="System.Web" />
    <Reference Include="System.Xml.Linq" />
    <Reference Include="System.Design" />
    <Reference Include="System.Windows.Forms" />
    <Reference Include="System.Runtime.Serialization" />
    <Reference Include="Xamarin.Mac" Condition=" '$(Configuration)' == 'DebugMac' Or '$(Configuration)' == 'ReleaseMac' ">
      <HintPath>..\..\..\external\Xamarin.Mac.dll</HintPath>
    </Reference>
    <Reference Include="System.Windows" Condition=" '$(Configuration)' == 'DebugWin32' Or '$(Configuration)' == 'ReleaseWin32' " />
    <Reference Include="PresentationCore" Condition=" '$(Configuration)' == 'DebugWin32' Or '$(Configuration)' == 'ReleaseWin32' " />
    <Reference Include="PresentationFramework" Condition=" '$(Configuration)' == 'DebugWin32' Or '$(Configuration)' == 'ReleaseWin32' " />
    <Reference Include="WindowsBase" Condition=" '$(Configuration)' == 'DebugWin32' Or '$(Configuration)' == 'ReleaseWin32' " />
    <Reference Include="System.Xaml" />
    <Reference Include="System.Reflection.Metadata">
      <HintPath>..\..\..\external\roslyn\Binaries\Release\System.Reflection.Metadata.dll</HintPath>
    </Reference>
    <Reference Include="System.Composition.AttributedModel">
      <HintPath>..\..\..\external\roslyn\Binaries\Release\System.Composition.AttributedModel.dll</HintPath>
    </Reference>
    <Reference Include="System.Collections.Immutable">
      <HintPath>..\..\..\external\roslyn\Binaries\Release\System.Collections.Immutable.dll</HintPath>
    </Reference>
    <Reference Include="Microsoft.CodeAnalysis.Workspaces">
      <HintPath>..\..\..\external\roslyn\Binaries\Release\Microsoft.CodeAnalysis.Workspaces.dll</HintPath>
    </Reference>
    <Reference Include="Microsoft.CodeAnalysis">
      <HintPath>..\..\..\external\roslyn\Binaries\Release\Microsoft.CodeAnalysis.dll</HintPath>
    </Reference>
    <Reference Include="System.Composition.Runtime">
      <HintPath>..\..\..\external\roslyn\Binaries\Release\System.Composition.Runtime.dll</HintPath>
    </Reference>
  </ItemGroup>
  <ItemGroup>
    <ProjectReference Include="..\MonoDevelop.Core\MonoDevelop.Core.csproj">
      <Project>{7525BB88-6142-4A26-93B9-A30C6983390A}</Project>
      <Name>MonoDevelop.Core</Name>
      <Private>False</Private>
    </ProjectReference>
    <ProjectReference Include="..\MonoDevelop.Projects.Formats.MSBuild\MonoDevelop.Projects.Formats.MSBuild.csproj">
      <Project>{A437F1A3-78DF-4F00-8053-D32A8B1EB679}</Project>
      <Name>MonoDevelop.Projects.Formats.MSBuild</Name>
      <Private>False</Private>
    </ProjectReference>
    <ProjectReference Include="..\..\..\external\nrefactory\ICSharpCode.NRefactory\ICSharpCode.NRefactory.csproj">
      <Project>{3B2A5653-EC97-4001-BB9B-D90F1AF2C371}</Project>
      <Name>ICSharpCode.NRefactory</Name>
    </ProjectReference>
    <ProjectReference Include="..\..\..\external\nrefactory\ICSharpCode.NRefactory.CSharp\ICSharpCode.NRefactory.CSharp.csproj">
      <Project>{53DCA265-3C3C-42F9-B647-F72BA678122B}</Project>
      <Name>ICSharpCode.NRefactory.CSharp</Name>
    </ProjectReference>
    <ProjectReference Include="..\..\..\external\xwt\Xwt\Xwt.csproj">
      <Project>{92494904-35FA-4DC9-BDE9-3A3E87AC49D3}</Project>
      <Name>Xwt</Name>
    </ProjectReference>
    <ProjectReference Include="..\..\..\external\xwt\Xwt.Gtk\Xwt.Gtk.csproj">
      <Project>{C3887A93-B2BD-4097-8E2F-3A063EFF32FD}</Project>
      <Name>Xwt.Gtk</Name>
    </ProjectReference>
    <ProjectReference Include="..\..\..\external\mono-addins\Mono.Addins\Mono.Addins.csproj">
      <Project>{91DD5A2D-9FE3-4C3C-9253-876141874DAD}</Project>
      <Name>Mono.Addins</Name>
      <Private>False</Private>
    </ProjectReference>
    <ProjectReference Include="..\..\..\external\mono-addins\Mono.Addins.Setup\Mono.Addins.Setup.csproj">
      <Project>{A85C9721-C054-4BD8-A1F3-0227615F0A36}</Project>
      <Name>Mono.Addins.Setup</Name>
      <Private>False</Private>
    </ProjectReference>
    <ProjectReference Include="..\..\..\external\mono-addins\Mono.Addins.Gui\Mono.Addins.Gui.csproj">
      <Project>{FEC19BDA-4904-4005-8C09-68E82E8BEF6A}</Project>
      <Name>Mono.Addins.Gui</Name>
      <Private>False</Private>
    </ProjectReference>
    <ProjectReference Include="..\..\..\external\cecil\Mono.Cecil.csproj">
      <Project>{D68133BD-1E63-496E-9EDE-4FBDBF77B486}</Project>
      <Name>Mono.Cecil</Name>
    </ProjectReference>
    <ProjectReference Include="..\..\..\external\debugger-libs\Mono.Debugging\Mono.Debugging.csproj">
      <Project>{90C99ADB-7D4B-4EB4-98C2-40BD1B14C7D2}</Project>
      <Name>Mono.Debugging</Name>
    </ProjectReference>
    <ProjectReference Include="..\..\..\external\nrefactory\ICSharpCode.NRefactory.IKVM\ICSharpCode.NRefactory.IKVM.csproj">
      <Project>{A727169F-D94F-443F-B305-B057D7F3B420}</Project>
      <Name>ICSharpCode.NRefactory.IKVM</Name>
    </ProjectReference>
    <ProjectReference Include="..\..\..\external\ikvm\reflect\IKVM.Reflection.csproj">
      <Project>{4CB170EF-DFE6-4A56-9E1B-A85449E827A7}</Project>
      <Name>IKVM.Reflection</Name>
    </ProjectReference>
    <ProjectReference Include="..\..\..\external\nrefactory\ICSharpCode.NRefactory.Cecil\ICSharpCode.NRefactory.Cecil.csproj">
      <Project>{2B8F4F83-C2B3-4E84-A27B-8DEE1BE0E006}</Project>
      <Name>ICSharpCode.NRefactory.Cecil</Name>
    </ProjectReference>
    <ProjectReference Include="..\..\..\external\RefactoringEssentials\RefactoringEssentials\RefactoringEssentials.csproj">
      <Project>{C465A5DC-AD28-49A2-89C0-F81838814A7E}</Project>
      <Name>RefactoringEssentials</Name>
    </ProjectReference>
  </ItemGroup>
  <ItemGroup>
    <EmbeddedResource Include="templates\AppConfigFile.xft.xml">
      <LogicalName>AppConfigFile.xft.xml</LogicalName>
    </EmbeddedResource>
    <EmbeddedResource Include="templates\BlankCombine.xpt.xml">
      <LogicalName>BlankCombine.xpt.xml</LogicalName>
    </EmbeddedResource>
    <EmbeddedResource Include="templates\EmptyClass.xft.xml">
      <LogicalName>EmptyClass.xft.xml</LogicalName>
    </EmbeddedResource>
    <EmbeddedResource Include="templates\EmptyEnum.xft.xml">
      <LogicalName>EmptyEnum.xft.xml</LogicalName>
    </EmbeddedResource>
    <EmbeddedResource Include="templates\EmptyHTMLFile.xft.xml">
      <LogicalName>EmptyHTMLFile.xft.xml</LogicalName>
    </EmbeddedResource>
    <EmbeddedResource Include="templates\EmptyInterface.xft.xml">
      <LogicalName>EmptyInterface.xft.xml</LogicalName>
    </EmbeddedResource>
    <EmbeddedResource Include="templates\EmptyResourceFile.xft.xml">
      <LogicalName>EmptyResourceFile.xft.xml</LogicalName>
    </EmbeddedResource>
    <EmbeddedResource Include="templates\EmptyStruct.xft.xml">
      <LogicalName>EmptyStruct.xft.xml</LogicalName>
    </EmbeddedResource>
    <EmbeddedResource Include="templates\EmptyTextFile.xft.xml">
      <LogicalName>EmptyTextFile.xft.xml</LogicalName>
    </EmbeddedResource>
    <EmbeddedResource Include="templates\EmptyXMLFile.xft.xml">
      <LogicalName>EmptyXMLFile.xft.xml</LogicalName>
    </EmbeddedResource>
    <EmbeddedResource Include="icons\assembly-reference-overlay-16.png">
      <LogicalName>assembly-reference-overlay-16.png</LogicalName>
    </EmbeddedResource>
    <EmbeddedResource Include="icons\assembly-reference-overlay-16%402x.png">
      <LogicalName>assembly-reference-overlay-16@2x.png</LogicalName>
    </EmbeddedResource>
    <EmbeddedResource Include="icons\invalid-reference-overlay-16.png">
      <LogicalName>invalid-reference-overlay-16.png</LogicalName>
    </EmbeddedResource>
    <EmbeddedResource Include="icons\invalid-reference-overlay-16%402x.png">
      <LogicalName>invalid-reference-overlay-16@2x.png</LogicalName>
    </EmbeddedResource>
    <EmbeddedResource Include="icons\project-reference-overlay-16.png">
      <LogicalName>project-reference-overlay-16.png</LogicalName>
    </EmbeddedResource>
    <EmbeddedResource Include="icons\project-reference-overlay-16%402x.png">
      <LogicalName>project-reference-overlay-16@2x.png</LogicalName>
    </EmbeddedResource>
    <EmbeddedResource Include="templates\GenericProject.xpt.xml">
      <LogicalName>GenericProject.xpt.xml</LogicalName>
    </EmbeddedResource>
    <EmbeddedResource Include="gtk-gui\gui.stetic">
      <LogicalName>gui.stetic</LogicalName>
    </EmbeddedResource>
    <EmbeddedResource Include="icons\pin-down-16.png">
      <LogicalName>pin-down-16.png</LogicalName>
    </EmbeddedResource>
    <EmbeddedResource Include="icons\pin-down-16%402x.png">
      <LogicalName>pin-down-16@2x.png</LogicalName>
    </EmbeddedResource>
    <EmbeddedResource Include="icons\pin-up-16.png">
      <LogicalName>pin-up-16.png</LogicalName>
    </EmbeddedResource>
    <EmbeddedResource Include="icons\pin-up-16%402x.png">
      <LogicalName>pin-up-16@2x.png</LogicalName>
    </EmbeddedResource>
    <EmbeddedResource Include="options\KeyBindingSchemeEmacs.xml">
      <LogicalName>KeyBindingSchemeEmacs.xml</LogicalName>
    </EmbeddedResource>
    <EmbeddedResource Include="options\KeyBindingSchemeVisualStudio.xml">
      <LogicalName>KeyBindingSchemeVisualStudio.xml</LogicalName>
    </EmbeddedResource>
    <EmbeddedResource Include="templates\Workspace.xpt.xml">
      <LogicalName>Workspace.xpt.xml</LogicalName>
    </EmbeddedResource>
    <EmbeddedResource Include="options\KeyBindingSchemeMonoDevelop1.xml">
      <LogicalName>KeyBindingSchemeMonoDevelop1.xml</LogicalName>
    </EmbeddedResource>
    <EmbeddedResource Include="icons\navigate-next-16.png">
      <LogicalName>navigate-next-16.png</LogicalName>
    </EmbeddedResource>
    <EmbeddedResource Include="icons\navigate-previous-16.png">
      <LogicalName>navigate-previous-16.png</LogicalName>
    </EmbeddedResource>
    <EmbeddedResource Include="options\KeyBindingSchemeMonoDevelop2.xml">
      <LogicalName>KeyBindingSchemeMonoDevelop2.xml</LogicalName>
    </EmbeddedResource>
    <EmbeddedResource Include="MonoDevelop.Ide.StandardHeader\MITX11LicencePolicy.xml">
      <LogicalName>MITX11LicencePolicy.xml</LogicalName>
    </EmbeddedResource>
    <EmbeddedResource Include="MonoDevelop.Ide.StandardHeader\Apache2LicencePolicy.xml">
      <LogicalName>Apache2LicencePolicy.xml</LogicalName>
    </EmbeddedResource>
    <EmbeddedResource Include="MonoDevelop.Ide.StandardHeader\GPL2LicencePolicy.xml">
      <LogicalName>GPL2LicencePolicy.xml</LogicalName>
    </EmbeddedResource>
    <EmbeddedResource Include="MonoDevelop.Ide.StandardHeader\GPL3LicencePolicy.xml">
      <LogicalName>GPL3LicencePolicy.xml</LogicalName>
    </EmbeddedResource>
    <EmbeddedResource Include="MonoDevelop.Ide.StandardHeader\LGPL2-1LicencePolicy.xml">
      <LogicalName>LGPL2-1LicencePolicy.xml</LogicalName>
    </EmbeddedResource>
    <EmbeddedResource Include="MonoDevelop.Ide.StandardHeader\NewBSDLicencePolicy.xml">
      <LogicalName>NewBSDLicencePolicy.xml</LogicalName>
    </EmbeddedResource>
    <EmbeddedResource Include="MonoDevelop.Ide.CodeTemplates\MonoDevelop-templates.xml">
      <LogicalName>MonoDevelop-templates.xml</LogicalName>
    </EmbeddedResource>
    <EmbeddedResource Include="MonoDevelop.Ide.CodeFormatting\MonoTextStylePolicy.xml">
      <LogicalName>MonoTextStylePolicy.xml</LogicalName>
    </EmbeddedResource>
    <EmbeddedResource Include="MonoDevelop.Ide.CodeFormatting\VisualStudioTextStylePolicy.xml">
      <LogicalName>VisualStudioTextStylePolicy.xml</LogicalName>
    </EmbeddedResource>
    <EmbeddedResource Include="MonoDevelop.Ide.StandardHeader\LGPL3LicencePolicy.xml">
      <LogicalName>LGPL3LicencePolicy.xml</LogicalName>
    </EmbeddedResource>
    <EmbeddedResource Include="MonoDevelop.Ide.CodeFormatting\InvariantTextStylePolicy.xml">
      <LogicalName>InvariantTextStylePolicy.xml</LogicalName>
    </EmbeddedResource>
    <EmbeddedResource Include="icons\add-namespace-16.png">
      <LogicalName>add-namespace-16.png</LogicalName>
    </EmbeddedResource>
    <EmbeddedResource Include="icons\assembly-project-16.png">
      <LogicalName>assembly-project-16.png</LogicalName>
    </EmbeddedResource>
    <EmbeddedResource Include="icons\assembly-project-16%402x.png">
      <LogicalName>assembly-project-16@2x.png</LogicalName>
    </EmbeddedResource>
    <EmbeddedResource Include="icons\breakpoint-16.png">
      <LogicalName>breakpoint-16.png</LogicalName>
    </EmbeddedResource>
    <EmbeddedResource Include="icons\breakpoint-16%402x.png">
      <LogicalName>breakpoint-16@2x.png</LogicalName>
    </EmbeddedResource>
    <EmbeddedResource Include="icons\breakpoint-disable-all-16.png">
      <LogicalName>breakpoint-disable-all-16.png</LogicalName>
    </EmbeddedResource>
    <EmbeddedResource Include="icons\breakpoint-disable-all-16%402x.png">
      <LogicalName>breakpoint-disable-all-16@2x.png</LogicalName>
    </EmbeddedResource>
    <EmbeddedResource Include="icons\breakpoint-disabled-16.png">
      <LogicalName>breakpoint-disabled-16.png</LogicalName>
    </EmbeddedResource>
    <EmbeddedResource Include="icons\breakpoint-disabled-16%402x.png">
      <LogicalName>breakpoint-disabled-16@2x.png</LogicalName>
    </EmbeddedResource>
    <EmbeddedResource Include="icons\breakpoint-invalid-16.png">
      <LogicalName>breakpoint-invalid-16.png</LogicalName>
    </EmbeddedResource>
    <EmbeddedResource Include="icons\breakpoint-invalid-16%402x.png">
      <LogicalName>breakpoint-invalid-16@2x.png</LogicalName>
    </EmbeddedResource>
    <EmbeddedResource Include="icons\breakpoint-new-16.png">
      <LogicalName>breakpoint-new-16.png</LogicalName>
    </EmbeddedResource>
    <EmbeddedResource Include="icons\breakpoint-new-16%402x.png">
      <LogicalName>breakpoint-new-16@2x.png</LogicalName>
    </EmbeddedResource>
    <EmbeddedResource Include="icons\breakpoint-on-off-16.png">
      <LogicalName>breakpoint-on-off-16.png</LogicalName>
    </EmbeddedResource>
    <EmbeddedResource Include="icons\breakpoint-on-off-16%402x.png">
      <LogicalName>breakpoint-on-off-16@2x.png</LogicalName>
    </EmbeddedResource>
    <EmbeddedResource Include="icons\build-project-16.png">
      <LogicalName>build-project-16.png</LogicalName>
    </EmbeddedResource>
    <EmbeddedResource Include="icons\build-solution-16.png">
      <LogicalName>build-solution-16.png</LogicalName>
    </EmbeddedResource>
    <EmbeddedResource Include="icons\element-template-16.png">
      <LogicalName>element-template-16.png</LogicalName>
    </EmbeddedResource>
    <EmbeddedResource Include="icons\element-template-16%402x.png">
      <LogicalName>element-template-16@2x.png</LogicalName>
    </EmbeddedResource>
    <EmbeddedResource Include="icons\element-template-surroundwith-16.png">
      <LogicalName>element-template-surroundwith-16.png</LogicalName>
    </EmbeddedResource>
    <EmbeddedResource Include="icons\element-template-surroundwith-16%402x.png">
      <LogicalName>element-template-surroundwith-16@2x.png</LogicalName>
    </EmbeddedResource>
    <EmbeddedResource Include="icons\comment-16.png">
      <LogicalName>comment-16.png</LogicalName>
    </EmbeddedResource>
    <EmbeddedResource Include="icons\comment-16%402x.png">
      <LogicalName>comment-16@2x.png</LogicalName>
    </EmbeddedResource>
    <EmbeddedResource Include="icons\edit-find-next-16.png">
      <LogicalName>edit-find-next-16.png</LogicalName>
    </EmbeddedResource>
    <EmbeddedResource Include="icons\edit-select-all-16.png">
      <LogicalName>edit-select-all-16.png</LogicalName>
    </EmbeddedResource>
    <EmbeddedResource Include="icons\element-class-16.png">
      <LogicalName>element-class-16.png</LogicalName>
    </EmbeddedResource>
    <EmbeddedResource Include="icons\element-class-16%402x.png">
      <LogicalName>element-class-16@2x.png</LogicalName>
    </EmbeddedResource>
    <EmbeddedResource Include="icons\element-delegate-16.png">
      <LogicalName>element-delegate-16.png</LogicalName>
    </EmbeddedResource>
    <EmbeddedResource Include="icons\element-delegate-16%402x.png">
      <LogicalName>element-delegate-16@2x.png</LogicalName>
    </EmbeddedResource>
    <EmbeddedResource Include="icons\element-enumeration-16.png">
      <LogicalName>element-enumeration-16.png</LogicalName>
    </EmbeddedResource>
    <EmbeddedResource Include="icons\element-enumeration-16%402x.png">
      <LogicalName>element-enumeration-16@2x.png</LogicalName>
    </EmbeddedResource>
    <EmbeddedResource Include="icons\element-event-16.png">
      <LogicalName>element-event-16.png</LogicalName>
    </EmbeddedResource>
    <EmbeddedResource Include="icons\element-event-16%402x.png">
      <LogicalName>element-event-16@2x.png</LogicalName>
    </EmbeddedResource>
    <EmbeddedResource Include="icons\element-extensionmethod-16.png">
      <LogicalName>element-extensionmethod-16.png</LogicalName>
    </EmbeddedResource>
    <EmbeddedResource Include="icons\element-extensionmethod-16%402x.png">
      <LogicalName>element-extensionmethod-16@2x.png</LogicalName>
    </EmbeddedResource>
    <EmbeddedResource Include="icons\element-field-16.png">
      <LogicalName>element-field-16.png</LogicalName>
    </EmbeddedResource>
    <EmbeddedResource Include="icons\element-field-16%402x.png">
      <LogicalName>element-field-16@2x.png</LogicalName>
    </EmbeddedResource>
    <EmbeddedResource Include="icons\element-interface-16.png">
      <LogicalName>element-interface-16.png</LogicalName>
    </EmbeddedResource>
    <EmbeddedResource Include="icons\element-interface-16%402x.png">
      <LogicalName>element-interface-16@2x.png</LogicalName>
    </EmbeddedResource>
    <EmbeddedResource Include="icons\element-constant-16.png">
      <LogicalName>element-constant-16.png</LogicalName>
    </EmbeddedResource>
    <EmbeddedResource Include="icons\element-constant-16%402x.png">
      <LogicalName>element-constant-16@2x.png</LogicalName>
    </EmbeddedResource>
    <EmbeddedResource Include="icons\element-method-16.png">
      <LogicalName>element-method-16.png</LogicalName>
    </EmbeddedResource>
    <EmbeddedResource Include="icons\element-method-16%402x.png">
      <LogicalName>element-method-16@2x.png</LogicalName>
    </EmbeddedResource>
    <EmbeddedResource Include="icons\element-method-new-16.png">
      <LogicalName>element-method-new-16.png</LogicalName>
    </EmbeddedResource>
    <EmbeddedResource Include="icons\element-method-new-16%402x.png">
      <LogicalName>element-method-new-16@2x.png</LogicalName>
    </EmbeddedResource>
    <EmbeddedResource Include="icons\element-namespace-16.png">
      <LogicalName>element-namespace-16.png</LogicalName>
    </EmbeddedResource>
    <EmbeddedResource Include="icons\element-namespace-16%402x.png">
      <LogicalName>element-namespace-16@2x.png</LogicalName>
    </EmbeddedResource>
    <EmbeddedResource Include="icons\element-property-16.png">
      <LogicalName>element-property-16.png</LogicalName>
    </EmbeddedResource>
    <EmbeddedResource Include="icons\element-property-16%402x.png">
      <LogicalName>element-property-16@2x.png</LogicalName>
    </EmbeddedResource>
    <EmbeddedResource Include="icons\element-structure-16.png">
      <LogicalName>element-structure-16.png</LogicalName>
    </EmbeddedResource>
    <EmbeddedResource Include="icons\element-structure-16%402x.png">
      <LogicalName>element-structure-16@2x.png</LogicalName>
    </EmbeddedResource>
    <EmbeddedResource Include="icons\file-class-32.png">
      <LogicalName>file-class-32.png</LogicalName>
    </EmbeddedResource>
    <EmbeddedResource Include="icons\file-class-32%402x.png">
      <LogicalName>file-class-32@2x.png</LogicalName>
    </EmbeddedResource>
    <EmbeddedResource Include="icons\file-enumeration-32.png">
      <LogicalName>file-enumeration-32.png</LogicalName>
    </EmbeddedResource>
    <EmbeddedResource Include="icons\file-enumeration-32%402x.png">
      <LogicalName>file-enumeration-32@2x.png</LogicalName>
    </EmbeddedResource>
    <EmbeddedResource Include="icons\file-interface-32.png">
      <LogicalName>file-interface-32.png</LogicalName>
    </EmbeddedResource>
    <EmbeddedResource Include="icons\file-interface-32%402x.png">
      <LogicalName>file-interface-32@2x.png</LogicalName>
    </EmbeddedResource>
    <EmbeddedResource Include="icons\file-struct-32.png">
      <LogicalName>file-struct-32.png</LogicalName>
    </EmbeddedResource>
    <EmbeddedResource Include="icons\file-struct-32%402x.png">
      <LogicalName>file-struct-32@2x.png</LogicalName>
    </EmbeddedResource>
    <EmbeddedResource Include="icons\file-xml-16.png">
      <LogicalName>file-xml-16.png</LogicalName>
    </EmbeddedResource>
    <EmbeddedResource Include="icons\file-xml-16%402x.png">
      <LogicalName>file-xml-16@2x.png</LogicalName>
    </EmbeddedResource>
    <EmbeddedResource Include="icons\file-xml-32.png">
      <LogicalName>file-xml-32.png</LogicalName>
    </EmbeddedResource>
    <EmbeddedResource Include="icons\file-xml-32%402x.png">
      <LogicalName>file-xml-32@2x.png</LogicalName>
    </EmbeddedResource>
    <EmbeddedResource Include="icons\file-script-16.png">
      <LogicalName>file-script-16.png</LogicalName>
    </EmbeddedResource>
    <EmbeddedResource Include="icons\file-script-16%402x.png">
      <LogicalName>file-script-16@2x.png</LogicalName>
    </EmbeddedResource>
    <EmbeddedResource Include="icons\file-script-32.png">
      <LogicalName>file-script-32.png</LogicalName>
    </EmbeddedResource>
    <EmbeddedResource Include="icons\file-script-32%402x.png">
      <LogicalName>file-script-32@2x.png</LogicalName>
    </EmbeddedResource>
    <EmbeddedResource Include="icons\folder-new-16.png">
      <LogicalName>folder-new-16.png</LogicalName>
    </EmbeddedResource>
    <EmbeddedResource Include="icons\element-keyword-16.png">
      <LogicalName>element-keyword-16.png</LogicalName>
    </EmbeddedResource>
    <EmbeddedResource Include="icons\element-keyword-16%402x.png">
      <LogicalName>element-keyword-16@2x.png</LogicalName>
    </EmbeddedResource>
    <EmbeddedResource Include="icons\monodevelop-16.png">
      <LogicalName>monodevelop-16.png</LogicalName>
    </EmbeddedResource>
    <EmbeddedResource Include="icons\monodevelop-22.png">
      <LogicalName>monodevelop-22.png</LogicalName>
    </EmbeddedResource>
    <EmbeddedResource Include="icons\monodevelop-32.png">
      <LogicalName>monodevelop-32.png</LogicalName>
    </EmbeddedResource>
    <EmbeddedResource Include="icons\monodevelop-48.png">
      <LogicalName>monodevelop-48.png</LogicalName>
    </EmbeddedResource>
    <EmbeddedResource Include="icons\package-16.png">
      <LogicalName>package-16.png</LogicalName>
    </EmbeddedResource>
    <EmbeddedResource Include="icons\package-16%402x.png">
      <LogicalName>package-16@2x.png</LogicalName>
    </EmbeddedResource>
    <EmbeddedResource Include="icons\package-24.png">
      <LogicalName>package-24.png</LogicalName>
    </EmbeddedResource>
    <EmbeddedResource Include="icons\package-24%402x.png">
      <LogicalName>package-24@2x.png</LogicalName>
    </EmbeddedResource>
    <EmbeddedResource Include="icons\package-32.png">
      <LogicalName>package-32.png</LogicalName>
    </EmbeddedResource>
    <EmbeddedResource Include="icons\package-32%402x.png">
      <LogicalName>package-32@2x.png</LogicalName>
    </EmbeddedResource>
    <EmbeddedResource Include="icons\package-48.png">
      <LogicalName>package-48.png</LogicalName>
    </EmbeddedResource>
    <EmbeddedResource Include="icons\package-48%402x.png">
      <LogicalName>package-48@2x.png</LogicalName>
    </EmbeddedResource>
    <EmbeddedResource Include="icons\pad-task-list-16.png">
      <LogicalName>pad-task-list-16.png</LogicalName>
    </EmbeddedResource>
    <EmbeddedResource Include="icons\pad-task-list-16%402x.png">
      <LogicalName>pad-task-list-16@2x.png</LogicalName>
    </EmbeddedResource>
    <EmbeddedResource Include="icons\project-16.png">
      <LogicalName>project-16.png</LogicalName>
    </EmbeddedResource>
    <EmbeddedResource Include="icons\project-16%402x.png">
      <LogicalName>project-16@2x.png</LogicalName>
    </EmbeddedResource>
    <EmbeddedResource Include="icons\project-32.png">
      <LogicalName>project-32.png</LogicalName>
    </EmbeddedResource>
    <EmbeddedResource Include="icons\project-32%402x.png">
      <LogicalName>project-32@2x.png</LogicalName>
    </EmbeddedResource>
    <EmbeddedResource Include="icons\project-console-overlay-32.png">
      <LogicalName>project-console-overlay-32.png</LogicalName>
    </EmbeddedResource>
    <EmbeddedResource Include="icons\project-console-overlay-32%402x.png">
      <LogicalName>project-console-overlay-32@2x.png</LogicalName>
    </EmbeddedResource>
    <EmbeddedResource Include="icons\project-gui-overlay-32.png">
      <LogicalName>project-gui-overlay-32.png</LogicalName>
    </EmbeddedResource>
    <EmbeddedResource Include="icons\project-gui-overlay-32%402x.png">
      <LogicalName>project-gui-overlay-32@2x.png</LogicalName>
    </EmbeddedResource>
    <EmbeddedResource Include="icons\project-library-overlay-32.png">
      <LogicalName>project-library-overlay-32.png</LogicalName>
    </EmbeddedResource>
    <EmbeddedResource Include="icons\project-library-overlay-32%402x.png">
      <LogicalName>project-library-overlay-32@2x.png</LogicalName>
    </EmbeddedResource>
    <EmbeddedResource Include="icons\project-shared-assets-overlay-32.png">
      <LogicalName>project-shared-assets-overlay-32.png</LogicalName>
    </EmbeddedResource>
    <EmbeddedResource Include="icons\project-shared-assets-overlay-32%402x.png">
      <LogicalName>project-shared-assets-overlay-32@2x.png</LogicalName>
    </EmbeddedResource>
    <EmbeddedResource Include="icons\project-package-overlay-32.png">
      <LogicalName>project-package-overlay-32.png</LogicalName>
    </EmbeddedResource>
    <EmbeddedResource Include="icons\project-package-overlay-32%402x.png">
      <LogicalName>project-package-overlay-32@2x.png</LogicalName>
    </EmbeddedResource>
    <EmbeddedResource Include="icons\project-new-16.png">
      <LogicalName>project-new-16.png</LogicalName>
    </EmbeddedResource>
    <EmbeddedResource Include="icons\package-source-16.png">
      <LogicalName>package-source-16.png</LogicalName>
    </EmbeddedResource>
    <EmbeddedResource Include="icons\package-source-16%402x.png">
      <LogicalName>package-source-16@2x.png</LogicalName>
    </EmbeddedResource>
    <EmbeddedResource Include="icons\reference-16.png">
      <LogicalName>reference-16.png</LogicalName>
    </EmbeddedResource>
    <EmbeddedResource Include="icons\reference-16%402x.png">
      <LogicalName>reference-16@2x.png</LogicalName>
    </EmbeddedResource>
    <EmbeddedResource Include="icons\solution-16.png">
      <LogicalName>solution-16.png</LogicalName>
    </EmbeddedResource>
    <EmbeddedResource Include="icons\solution-16%402x.png">
      <LogicalName>solution-16@2x.png</LogicalName>
    </EmbeddedResource>
    <EmbeddedResource Include="icons\solution-32.png">
      <LogicalName>solution-32.png</LogicalName>
    </EmbeddedResource>
    <EmbeddedResource Include="icons\solution-32%402x.png">
      <LogicalName>solution-32@2x.png</LogicalName>
    </EmbeddedResource>
    <EmbeddedResource Include="icons\solution-64.png">
      <LogicalName>solution-64.png</LogicalName>
    </EmbeddedResource>
    <EmbeddedResource Include="icons\solution-64%402x.png">
      <LogicalName>solution-64@2x.png</LogicalName>
    </EmbeddedResource>
    <EmbeddedResource Include="icons\solution-128.png">
      <LogicalName>solution-128.png</LogicalName>
    </EmbeddedResource>
    <EmbeddedResource Include="icons\solution-128%402x.png">
      <LogicalName>solution-128@2x.png</LogicalName>
    </EmbeddedResource>
    <EmbeddedResource Include="icons\solution-folder-new-16.png">
      <LogicalName>solution-folder-new-16.png</LogicalName>
    </EmbeddedResource>
    <EmbeddedResource Include="icons\solution-new-16.png">
      <LogicalName>solution-new-16.png</LogicalName>
    </EmbeddedResource>
    <EmbeddedResource Include="icons\element-visibility-internal-overlay-16.png">
      <LogicalName>element-visibility-internal-overlay-16.png</LogicalName>
    </EmbeddedResource>
    <EmbeddedResource Include="icons\element-visibility-internal-overlay-16%402x.png">
      <LogicalName>element-visibility-internal-overlay-16@2x.png</LogicalName>
    </EmbeddedResource>
    <EmbeddedResource Include="icons\element-visibility-private-overlay-16.png">
      <LogicalName>element-visibility-private-overlay-16.png</LogicalName>
    </EmbeddedResource>
    <EmbeddedResource Include="icons\element-visibility-private-overlay-16%402x.png">
      <LogicalName>element-visibility-private-overlay-16@2x.png</LogicalName>
    </EmbeddedResource>
    <EmbeddedResource Include="icons\element-visibility-protected-overlay-16.png">
      <LogicalName>element-visibility-protected-overlay-16.png</LogicalName>
    </EmbeddedResource>
    <EmbeddedResource Include="icons\element-visibility-protected-overlay-16%402x.png">
      <LogicalName>element-visibility-protected-overlay-16@2x.png</LogicalName>
    </EmbeddedResource>
    <EmbeddedResource Include="icons\element-visibility-internal-an-protected-overlay-16.png">
      <LogicalName>element-visibility-internal-an-protected-overlay-16.png</LogicalName>
    </EmbeddedResource>
    <EmbeddedResource Include="icons\element-visibility-internal-an-protected-overlay-16%402x.png">
      <LogicalName>element-visibility-internal-an-protected-overlay-16@2x.png</LogicalName>
    </EmbeddedResource>
    <EmbeddedResource Include="icons\element-visibility-internal-or-protected-overlay-16.png">
      <LogicalName>element-visibility-internal-or-protected-overlay-16.png</LogicalName>
    </EmbeddedResource>
    <EmbeddedResource Include="icons\element-visibility-internal-or-protected-overlay-16%402x.png">
      <LogicalName>element-visibility-internal-or-protected-overlay-16@2x.png</LogicalName>
    </EmbeddedResource>
    <EmbeddedResource Include="icons\element-visibility-static-overlay-16.png">
      <LogicalName>element-visibility-static-overlay-16.png</LogicalName>
    </EmbeddedResource>
    <EmbeddedResource Include="icons\element-visibility-static-overlay-16%402x.png">
      <LogicalName>element-visibility-static-overlay-16@2x.png</LogicalName>
    </EmbeddedResource>
    <EmbeddedResource Include="icons\project-web-overlay-32.png">
      <LogicalName>project-web-overlay-32.png</LogicalName>
    </EmbeddedResource>
    <EmbeddedResource Include="icons\project-web-overlay-32%402x.png">
      <LogicalName>project-web-overlay-32@2x.png</LogicalName>
    </EmbeddedResource>
    <EmbeddedResource Include="icons\workspace-16.png">
      <LogicalName>workspace-16.png</LogicalName>
    </EmbeddedResource>
    <EmbeddedResource Include="icons\workspace-16%402x.png">
      <LogicalName>workspace-16@2x.png</LogicalName>
    </EmbeddedResource>
    <EmbeddedResource Include="icons\workspace-32.png">
      <LogicalName>workspace-32.png</LogicalName>
    </EmbeddedResource>
    <EmbeddedResource Include="icons\workspace-32%402x.png">
      <LogicalName>workspace-32@2x.png</LogicalName>
    </EmbeddedResource>
    <EmbeddedResource Include="MonoDevelop.Components.Docking\icons\pad-minimize-9.png">
      <LogicalName>pad-minimize-9.png</LogicalName>
    </EmbeddedResource>
    <EmbeddedResource Include="MonoDevelop.Components.Docking\icons\pad-minimize-9%402x.png">
      <LogicalName>pad-minimize-9@2x.png</LogicalName>
    </EmbeddedResource>
    <EmbeddedResource Include="MonoDevelop.Components.Docking\icons\pad-close-9.png">
      <LogicalName>pad-close-9.png</LogicalName>
    </EmbeddedResource>
    <EmbeddedResource Include="MonoDevelop.Components.Docking\icons\pad-close-9%402x.png">
      <LogicalName>pad-close-9@2x.png</LogicalName>
    </EmbeddedResource>
    <EmbeddedResource Include="MonoDevelop.Components.Docking\icons\pad-dock-9.png">
      <LogicalName>pad-dock-9.png</LogicalName>
    </EmbeddedResource>
    <EmbeddedResource Include="MonoDevelop.Components.Docking\icons\pad-dock-9%402x.png">
      <LogicalName>pad-dock-9@2x.png</LogicalName>
    </EmbeddedResource>
    <EmbeddedResource Include="MonoDevelop.Ide.Gui.Pads.ProjectPad\ProjectPadContextMenu.addin.xml">
      <LogicalName>ProjectPadContextMenu.addin.xml</LogicalName>
    </EmbeddedResource>
    <EmbeddedResource Include="ExtensionModel\Commands.addin.xml">
      <LogicalName>Commands.addin.xml</LogicalName>
    </EmbeddedResource>
    <EmbeddedResource Include="ExtensionModel\DefaultPolicyPanels.addin.xml">
      <LogicalName>DefaultPolicyPanels.addin.xml</LogicalName>
    </EmbeddedResource>
    <EmbeddedResource Include="ExtensionModel\GlobalOptionsDialog.addin.xml">
      <LogicalName>GlobalOptionsDialog.addin.xml</LogicalName>
    </EmbeddedResource>
    <EmbeddedResource Include="ExtensionModel\ItemOptionPanels.addin.xml">
      <LogicalName>ItemOptionPanels.addin.xml</LogicalName>
    </EmbeddedResource>
    <EmbeddedResource Include="ExtensionModel\MainMenu.addin.xml">
      <LogicalName>MainMenu.addin.xml</LogicalName>
    </EmbeddedResource>
    <EmbeddedResource Include="ExtensionModel\MainToolbar.addin.xml">
      <LogicalName>MainToolbar.addin.xml</LogicalName>
    </EmbeddedResource>
    <EmbeddedResource Include="ExtensionModel\MimeTypes.addin.xml">
      <LogicalName>MimeTypes.addin.xml</LogicalName>
    </EmbeddedResource>
    <EmbeddedResource Include="ExtensionModel\Pads.addin.xml">
      <LogicalName>Pads.addin.xml</LogicalName>
    </EmbeddedResource>
    <EmbeddedResource Include="ExtensionModel\StockIcons.addin.xml">
      <LogicalName>StockIcons.addin.xml</LogicalName>
    </EmbeddedResource>
    <EmbeddedResource Include="ExtensionModel\Templates.addin.xml">
      <LogicalName>Templates.addin.xml</LogicalName>
    </EmbeddedResource>
    <EmbeddedResource Include="ExtensionModel\MonoDevelop.Ide.addin.xml">
      <LogicalName>MonoDevelop.Ide.addin.xml</LogicalName>
    </EmbeddedResource>
    <EmbeddedResource Include="ExtensionModel\Policies.addin.xml">
      <LogicalName>Policies.addin.xml</LogicalName>
    </EmbeddedResource>
    <EmbeddedResource Include="MonoDevelop.Components.Commands\CommandsExtensionModel.addin.xml">
      <LogicalName>CommandsExtensionModel.addin.xml</LogicalName>
    </EmbeddedResource>
    <EmbeddedResource Include="MonoDevelop.Ide.Gui.Pads.ClassPad\ClassPadContextMenu.addin.xml">
      <LogicalName>ClassPadContextMenu.addin.xml</LogicalName>
    </EmbeddedResource>
    <EmbeddedResource Include="icons\feedback-16.png">
      <LogicalName>feedback-16.png</LogicalName>
    </EmbeddedResource>
    <EmbeddedResource Include="icons\feedback-16%402x.png">
      <LogicalName>feedback-16@2x.png</LogicalName>
    </EmbeddedResource>
    <EmbeddedResource Include="icons\updates-16.png">
      <LogicalName>updates-16.png</LogicalName>
    </EmbeddedResource>
    <EmbeddedResource Include="icons\updates-16%402x.png">
      <LogicalName>updates-16@2x.png</LogicalName>
    </EmbeddedResource>
    <EmbeddedResource Include="branding\WelcomePage_Logo.png">
      <LogicalName>WelcomePage_Logo.png</LogicalName>
    </EmbeddedResource>
    <EmbeddedResource Include="branding\WelcomePage_TopBorderRepeat.png">
      <LogicalName>WelcomePage_TopBorderRepeat.png</LogicalName>
    </EmbeddedResource>
    <EmbeddedResource Include="branding\AboutImage.png">
      <LogicalName>AboutImage.png</LogicalName>
    </EmbeddedResource>
    <EmbeddedResource Include="icons\popup-close-16.png">
      <LogicalName>popup-close-16.png</LogicalName>
    </EmbeddedResource>
    <EmbeddedResource Include="icons\popup-close-16%402x.png">
      <LogicalName>popup-close-16@2x.png</LogicalName>
    </EmbeddedResource>
    <EmbeddedResource Include="icons\popup-close-hover-16.png">
      <LogicalName>popup-close-hover-16.png</LogicalName>
    </EmbeddedResource>
    <EmbeddedResource Include="icons\popup-close-hover-16%402x.png">
      <LogicalName>popup-close-hover-16@2x.png</LogicalName>
    </EmbeddedResource>
    <EmbeddedResource Include="MonoDevelop.Components.MainToolbar\assets\btn-debug-base-left-cap-normal.png">
      <LogicalName>btn-debug-base-left-cap-normal.png</LogicalName>
    </EmbeddedResource>
    <EmbeddedResource Include="MonoDevelop.Components.MainToolbar\assets\btn-debug-base-left-cap-normal%402x.png">
      <LogicalName>btn-debug-base-left-cap-normal@2x.png</LogicalName>
    </EmbeddedResource>
    <EmbeddedResource Include="MonoDevelop.Components.MainToolbar\assets\btn-debug-base-left-cap-pressed.png">
      <LogicalName>btn-debug-base-left-cap-pressed.png</LogicalName>
    </EmbeddedResource>
    <EmbeddedResource Include="MonoDevelop.Components.MainToolbar\assets\btn-debug-base-left-cap-pressed%402x.png">
      <LogicalName>btn-debug-base-left-cap-pressed@2x.png</LogicalName>
    </EmbeddedResource>
    <EmbeddedResource Include="MonoDevelop.Components.MainToolbar\assets\btn-debug-base-middle-cap-normal.png">
      <LogicalName>btn-debug-base-middle-cap-normal.png</LogicalName>
    </EmbeddedResource>
    <EmbeddedResource Include="MonoDevelop.Components.MainToolbar\assets\btn-debug-base-middle-cap-normal%402x.png">
      <LogicalName>btn-debug-base-middle-cap-normal@2x.png</LogicalName>
    </EmbeddedResource>
    <EmbeddedResource Include="MonoDevelop.Components.MainToolbar\assets\btn-debug-base-middle-cap-pressed.png">
      <LogicalName>btn-debug-base-middle-cap-pressed.png</LogicalName>
    </EmbeddedResource>
    <EmbeddedResource Include="MonoDevelop.Components.MainToolbar\assets\btn-debug-base-middle-cap-pressed%402x.png">
      <LogicalName>btn-debug-base-middle-cap-pressed@2x.png</LogicalName>
    </EmbeddedResource>
    <EmbeddedResource Include="MonoDevelop.Components.MainToolbar\assets\btn-debug-base-right-cap-normal.png">
      <LogicalName>btn-debug-base-right-cap-normal.png</LogicalName>
    </EmbeddedResource>
    <EmbeddedResource Include="MonoDevelop.Components.MainToolbar\assets\btn-debug-base-right-cap-normal%402x.png">
      <LogicalName>btn-debug-base-right-cap-normal@2x.png</LogicalName>
    </EmbeddedResource>
    <EmbeddedResource Include="MonoDevelop.Components.MainToolbar\assets\btn-debug-base-right-cap-pressed.png">
      <LogicalName>btn-debug-base-right-cap-pressed.png</LogicalName>
    </EmbeddedResource>
    <EmbeddedResource Include="MonoDevelop.Components.MainToolbar\assets\btn-debug-base-right-cap-pressed%402x.png">
      <LogicalName>btn-debug-base-right-cap-pressed@2x.png</LogicalName>
    </EmbeddedResource>
    <EmbeddedResource Include="MonoDevelop.Components.MainToolbar\assets\btn-execute-disabled-32.png">
      <LogicalName>btn-execute-disabled-32.png</LogicalName>
    </EmbeddedResource>
    <EmbeddedResource Include="MonoDevelop.Components.MainToolbar\assets\btn-execute-disabled-32%402x.png">
      <LogicalName>btn-execute-disabled-32@2x.png</LogicalName>
    </EmbeddedResource>
    <EmbeddedResource Include="MonoDevelop.Components.MainToolbar\assets\btn-execute-hover-32.png">
      <LogicalName>btn-execute-hover-32.png</LogicalName>
    </EmbeddedResource>
    <EmbeddedResource Include="MonoDevelop.Components.MainToolbar\assets\btn-execute-hover-32%402x.png">
      <LogicalName>btn-execute-hover-32@2x.png</LogicalName>
    </EmbeddedResource>
    <EmbeddedResource Include="MonoDevelop.Components.MainToolbar\assets\btn-execute-normal-32.png">
      <LogicalName>btn-execute-normal-32.png</LogicalName>
    </EmbeddedResource>
    <EmbeddedResource Include="MonoDevelop.Components.MainToolbar\assets\btn-execute-normal-32%402x.png">
      <LogicalName>btn-execute-normal-32@2x.png</LogicalName>
    </EmbeddedResource>
    <EmbeddedResource Include="MonoDevelop.Components.MainToolbar\assets\btn-execute-pressed-32.png">
      <LogicalName>btn-execute-pressed-32.png</LogicalName>
    </EmbeddedResource>
    <EmbeddedResource Include="MonoDevelop.Components.MainToolbar\assets\btn-execute-pressed-32%402x.png">
      <LogicalName>btn-execute-pressed-32@2x.png</LogicalName>
    </EmbeddedResource>
    <EmbeddedResource Include="MonoDevelop.Components.MainToolbar\icons\ico-execute-disabled-32.png">
      <LogicalName>ico-execute-disabled-32.png</LogicalName>
    </EmbeddedResource>
    <EmbeddedResource Include="MonoDevelop.Components.MainToolbar\icons\ico-execute-disabled-32%402x.png">
      <LogicalName>ico-execute-disabled-32@2x.png</LogicalName>
    </EmbeddedResource>
    <EmbeddedResource Include="MonoDevelop.Components.MainToolbar\icons\ico-execute-normal-32.png">
      <LogicalName>ico-execute-normal-32.png</LogicalName>
    </EmbeddedResource>
    <EmbeddedResource Include="MonoDevelop.Components.MainToolbar\icons\ico-execute-normal-32%402x.png">
      <LogicalName>ico-execute-normal-32@2x.png</LogicalName>
    </EmbeddedResource>
    <EmbeddedResource Include="MonoDevelop.Components.MainToolbar\icons\ico-stop-disabled-32.png">
      <LogicalName>ico-stop-disabled-32.png</LogicalName>
    </EmbeddedResource>
    <EmbeddedResource Include="MonoDevelop.Components.MainToolbar\icons\ico-stop-disabled-32%402x.png">
      <LogicalName>ico-stop-disabled-32@2x.png</LogicalName>
    </EmbeddedResource>
    <EmbeddedResource Include="MonoDevelop.Components.MainToolbar\icons\ico-stop-normal-32.png">
      <LogicalName>ico-stop-normal-32.png</LogicalName>
    </EmbeddedResource>
    <EmbeddedResource Include="MonoDevelop.Components.MainToolbar\icons\ico-stop-normal-32%402x.png">
      <LogicalName>ico-stop-normal-32@2x.png</LogicalName>
    </EmbeddedResource>
    <EmbeddedResource Include="icons\disclose-arrow-down-16.png">
      <LogicalName>disclose-arrow-down-16.png</LogicalName>
    </EmbeddedResource>
    <EmbeddedResource Include="icons\disclose-arrow-down-16%402x.png">
      <LogicalName>disclose-arrow-down-16@2x.png</LogicalName>
    </EmbeddedResource>
    <EmbeddedResource Include="icons\disclose-arrow-up-16.png">
      <LogicalName>disclose-arrow-up-16.png</LogicalName>
    </EmbeddedResource>
    <EmbeddedResource Include="icons\disclose-arrow-up-16%402x.png">
      <LogicalName>disclose-arrow-up-16@2x.png</LogicalName>
    </EmbeddedResource>
    <EmbeddedResource Include="icons\pad-search-results-16.png">
      <LogicalName>pad-search-results-16.png</LogicalName>
    </EmbeddedResource>
    <EmbeddedResource Include="icons\pad-search-results-16%402x.png">
      <LogicalName>pad-search-results-16@2x.png</LogicalName>
    </EmbeddedResource>
    <EmbeddedResource Include="icons\searchbox-clear-16.png">
      <LogicalName>searchbox-clear-16.png</LogicalName>
    </EmbeddedResource>
    <EmbeddedResource Include="icons\searchbox-clear-16%402x.png">
      <LogicalName>searchbox-clear-16@2x.png</LogicalName>
    </EmbeddedResource>
    <EmbeddedResource Include="icons\searchbox-search-16.png">
      <LogicalName>searchbox-search-16.png</LogicalName>
    </EmbeddedResource>
    <EmbeddedResource Include="icons\searchbox-search-16%402x.png">
      <LogicalName>searchbox-search-16@2x.png</LogicalName>
    </EmbeddedResource>
    <EmbeddedResource Include="icons\tree-popup-button.png">
      <LogicalName>tree-popup-button.png</LogicalName>
    </EmbeddedResource>
    <EmbeddedResource Include="icons\tree-popup-button%402x.png">
      <LogicalName>tree-popup-button@2x.png</LogicalName>
    </EmbeddedResource>
    <EmbeddedResource Include="icons\tree-popup-button-hover.png">
      <LogicalName>tree-popup-button-hover.png</LogicalName>
    </EmbeddedResource>
    <EmbeddedResource Include="icons\tree-popup-button-hover%402x.png">
      <LogicalName>tree-popup-button-hover@2x.png</LogicalName>
    </EmbeddedResource>
    <EmbeddedResource Include="icons\tree-popup-button-down.png">
      <LogicalName>tree-popup-button-down.png</LogicalName>
    </EmbeddedResource>
    <EmbeddedResource Include="icons\tree-popup-button-down%402x.png">
      <LogicalName>tree-popup-button-down@2x.png</LogicalName>
    </EmbeddedResource>
    <EmbeddedResource Include="icons\clear-all-bookmarks-16.png">
      <LogicalName>clear-all-bookmarks-16.png</LogicalName>
    </EmbeddedResource>
    <EmbeddedResource Include="icons\close-all-documents-16.png">
      <LogicalName>close-all-documents-16.png</LogicalName>
    </EmbeddedResource>
    <EmbeddedResource Include="icons\close-solution-16.png">
      <LogicalName>close-solution-16.png</LogicalName>
    </EmbeddedResource>
    <EmbeddedResource Include="icons\empty-16.png">
      <LogicalName>empty-16.png</LogicalName>
    </EmbeddedResource>
    <EmbeddedResource Include="icons\find-in-files-16.png">
      <LogicalName>find-in-files-16.png</LogicalName>
    </EmbeddedResource>
    <EmbeddedResource Include="icons\goto-next-bookmark-16.png">
      <LogicalName>goto-next-bookmark-16.png</LogicalName>
    </EmbeddedResource>
    <EmbeddedResource Include="icons\goto-prev-bookmark-16.png">
      <LogicalName>goto-prev-bookmark-16.png</LogicalName>
    </EmbeddedResource>
    <EmbeddedResource Include="icons\pad-application-output-16.png">
      <LogicalName>pad-application-output-16.png</LogicalName>
    </EmbeddedResource>
    <EmbeddedResource Include="icons\pad-application-output-16%402x.png">
      <LogicalName>pad-application-output-16@2x.png</LogicalName>
    </EmbeddedResource>
    <EmbeddedResource Include="icons\pad-immediate-16.png">
      <LogicalName>pad-immediate-16.png</LogicalName>
    </EmbeddedResource>
    <EmbeddedResource Include="icons\pad-immediate-16%402x.png">
      <LogicalName>pad-immediate-16@2x.png</LogicalName>
    </EmbeddedResource>
    <EmbeddedResource Include="icons\pad-generic-pad-16.png">
      <LogicalName>pad-generic-pad-16.png</LogicalName>
    </EmbeddedResource>
    <EmbeddedResource Include="icons\pad-generic-pad-16%402x.png">
      <LogicalName>pad-generic-pad-16@2x.png</LogicalName>
    </EmbeddedResource>
    <EmbeddedResource Include="icons\replace-in-files-16.png">
      <LogicalName>replace-in-files-16.png</LogicalName>
    </EmbeddedResource>
    <EmbeddedResource Include="icons\file-resource-16.png">
      <LogicalName>file-resource-16.png</LogicalName>
    </EmbeddedResource>
    <EmbeddedResource Include="icons\file-resource-16%402x.png">
      <LogicalName>file-resource-16@2x.png</LogicalName>
    </EmbeddedResource>
    <EmbeddedResource Include="icons\file-resource-32.png">
      <LogicalName>file-resource-32.png</LogicalName>
    </EmbeddedResource>
    <EmbeddedResource Include="icons\file-resource-32%402x.png">
      <LogicalName>file-resource-32@2x.png</LogicalName>
    </EmbeddedResource>
    <EmbeddedResource Include="icons\file-text-32.png">
      <LogicalName>file-text-32.png</LogicalName>
    </EmbeddedResource>
    <EmbeddedResource Include="icons\file-text-32%402x.png">
      <LogicalName>file-text-32@2x.png</LogicalName>
    </EmbeddedResource>
    <EmbeddedResource Include="icons\file-text-16.png">
      <LogicalName>file-text-16.png</LogicalName>
    </EmbeddedResource>
    <EmbeddedResource Include="icons\file-text-16%402x.png">
      <LogicalName>file-text-16@2x.png</LogicalName>
    </EmbeddedResource>
    <EmbeddedResource Include="icons\toggle-bookmark-16.png">
      <LogicalName>toggle-bookmark-16.png</LogicalName>
    </EmbeddedResource>
    <EmbeddedResource Include="icons\web-search-16.png">
      <LogicalName>web-search-16.png</LogicalName>
    </EmbeddedResource>
    <EmbeddedResource Include="icons\file-generic-16.png">
      <LogicalName>file-generic-16.png</LogicalName>
    </EmbeddedResource>
    <EmbeddedResource Include="icons\file-generic-16%402x.png">
      <LogicalName>file-generic-16@2x.png</LogicalName>
    </EmbeddedResource>
    <EmbeddedResource Include="icons\file-generic-32.png">
      <LogicalName>file-generic-32.png</LogicalName>
    </EmbeddedResource>
    <EmbeddedResource Include="icons\file-generic-32%402x.png">
      <LogicalName>file-generic-32@2x.png</LogicalName>
    </EmbeddedResource>
    <EmbeddedResource Include="icons\tabbar-prev-12.png">
      <LogicalName>tabbar-prev-12.png</LogicalName>
    </EmbeddedResource>
    <EmbeddedResource Include="icons\tabbar-prev-12%402x.png">
      <LogicalName>tabbar-prev-12@2x.png</LogicalName>
    </EmbeddedResource>
    <EmbeddedResource Include="icons\tabbar-next-12.png">
      <LogicalName>tabbar-next-12.png</LogicalName>
    </EmbeddedResource>
    <EmbeddedResource Include="icons\tabbar-next-12%402x.png">
      <LogicalName>tabbar-next-12@2x.png</LogicalName>
    </EmbeddedResource>
    <EmbeddedResource Include="icons\breadcrumb-previous-normal-16.png">
      <LogicalName>breadcrumb-previous-normal-16.png</LogicalName>
    </EmbeddedResource>
    <EmbeddedResource Include="icons\breadcrumb-previous-normal-16%402x.png">
      <LogicalName>breadcrumb-previous-normal-16@2x.png</LogicalName>
    </EmbeddedResource>
    <EmbeddedResource Include="icons\breadcrumb-next-normal-16.png">
      <LogicalName>breadcrumb-next-normal-16.png</LogicalName>
    </EmbeddedResource>
    <EmbeddedResource Include="icons\breadcrumb-next-normal-16%402x.png">
      <LogicalName>breadcrumb-next-normal-16@2x.png</LogicalName>
    </EmbeddedResource>
    <EmbeddedResource Include="icons\information-16.png">
      <LogicalName>information-16.png</LogicalName>
    </EmbeddedResource>
    <EmbeddedResource Include="icons\information-16%402x.png">
      <LogicalName>information-16@2x.png</LogicalName>
    </EmbeddedResource>
    <EmbeddedResource Include="icons\information-24.png">
      <LogicalName>information-24.png</LogicalName>
    </EmbeddedResource>
    <EmbeddedResource Include="icons\information-24%402x.png">
      <LogicalName>information-24@2x.png</LogicalName>
    </EmbeddedResource>
    <EmbeddedResource Include="icons\information-32.png">
      <LogicalName>information-32.png</LogicalName>
    </EmbeddedResource>
    <EmbeddedResource Include="icons\information-32%402x.png">
      <LogicalName>information-32@2x.png</LogicalName>
    </EmbeddedResource>
    <EmbeddedResource Include="icons\information-48.png">
      <LogicalName>information-48.png</LogicalName>
    </EmbeddedResource>
    <EmbeddedResource Include="icons\information-48%402x.png">
      <LogicalName>information-48@2x.png</LogicalName>
    </EmbeddedResource>
    <EmbeddedResource Include="icons\question-16.png">
      <LogicalName>question-16.png</LogicalName>
    </EmbeddedResource>
    <EmbeddedResource Include="icons\question-16%402x.png">
      <LogicalName>question-16@2x.png</LogicalName>
    </EmbeddedResource>
    <EmbeddedResource Include="icons\question-24.png">
      <LogicalName>question-24.png</LogicalName>
    </EmbeddedResource>
    <EmbeddedResource Include="icons\question-24%402x.png">
      <LogicalName>question-24@2x.png</LogicalName>
    </EmbeddedResource>
    <EmbeddedResource Include="icons\question-32.png">
      <LogicalName>question-32.png</LogicalName>
    </EmbeddedResource>
    <EmbeddedResource Include="icons\question-32%402x.png">
      <LogicalName>question-32@2x.png</LogicalName>
    </EmbeddedResource>
    <EmbeddedResource Include="icons\question-48.png">
      <LogicalName>question-48.png</LogicalName>
    </EmbeddedResource>
    <EmbeddedResource Include="icons\question-48%402x.png">
      <LogicalName>question-48@2x.png</LogicalName>
    </EmbeddedResource>
    <EmbeddedResource Include="icons\command-16.png">
      <LogicalName>command-16.png</LogicalName>
    </EmbeddedResource>
    <EmbeddedResource Include="icons\command-16%402x.png">
      <LogicalName>command-16@2x.png</LogicalName>
    </EmbeddedResource>
    <EmbeddedResource Include="MonoDevelop.Components.MainToolbar\icons\ico-build-disabled-32.png">
      <LogicalName>ico-build-disabled-32.png</LogicalName>
    </EmbeddedResource>
    <EmbeddedResource Include="MonoDevelop.Components.MainToolbar\icons\ico-build-disabled-32%402x.png">
      <LogicalName>ico-build-disabled-32@2x.png</LogicalName>
    </EmbeddedResource>
    <EmbeddedResource Include="MonoDevelop.Components.MainToolbar\icons\ico-build-normal-32.png">
      <LogicalName>ico-build-normal-32.png</LogicalName>
    </EmbeddedResource>
    <EmbeddedResource Include="MonoDevelop.Components.MainToolbar\icons\ico-build-normal-32%402x.png">
      <LogicalName>ico-build-normal-32@2x.png</LogicalName>
    </EmbeddedResource>
    <EmbeddedResource Include="icons\stop-16.png">
      <LogicalName>stop-16.png</LogicalName>
    </EmbeddedResource>
    <EmbeddedResource Include="icons\stop-16%402x.png">
      <LogicalName>stop-16@2x.png</LogicalName>
    </EmbeddedResource>
    <EmbeddedResource Include="icons\clear-16.png">
      <LogicalName>clear-16.png</LogicalName>
    </EmbeddedResource>
    <EmbeddedResource Include="icons\clear-16%402x.png">
      <LogicalName>clear-16@2x.png</LogicalName>
    </EmbeddedResource>
    <EmbeddedResource Include="MonoDevelop.Ide.WelcomePage\icons\link-chat.png">
      <LogicalName>link-chat.png</LogicalName>
    </EmbeddedResource>
    <EmbeddedResource Include="MonoDevelop.Ide.WelcomePage\icons\link-cloud.png">
      <LogicalName>link-cloud.png</LogicalName>
    </EmbeddedResource>
    <EmbeddedResource Include="MonoDevelop.Ide.WelcomePage\icons\link-heart.png">
      <LogicalName>link-heart.png</LogicalName>
    </EmbeddedResource>
    <EmbeddedResource Include="MonoDevelop.Ide.WelcomePage\icons\link-info.png">
      <LogicalName>link-info.png</LogicalName>
    </EmbeddedResource>
    <EmbeddedResource Include="MonoDevelop.Ide.WelcomePage\icons\new_solution.png">
      <LogicalName>new_solution.png</LogicalName>
    </EmbeddedResource>
    <EmbeddedResource Include="MonoDevelop.Ide.WelcomePage\icons\open_solution.png">
      <LogicalName>open_solution.png</LogicalName>
    </EmbeddedResource>
    <EmbeddedResource Include="icons\link-overlay-16.png">
      <LogicalName>link-overlay-16.png</LogicalName>
    </EmbeddedResource>
    <EmbeddedResource Include="icons\link-overlay-16%402x.png">
      <LogicalName>link-overlay-16@2x.png</LogicalName>
    </EmbeddedResource>
    <EmbeddedResource Include="icons\pad-error-list-16.png">
      <LogicalName>pad-error-list-16.png</LogicalName>
    </EmbeddedResource>
    <EmbeddedResource Include="icons\pad-error-list-16%402x.png">
      <LogicalName>pad-error-list-16@2x.png</LogicalName>
    </EmbeddedResource>
    <EmbeddedResource Include="icons\pad-error-list-errors-16.png">
      <LogicalName>pad-error-list-errors-16.png</LogicalName>
    </EmbeddedResource>
    <EmbeddedResource Include="icons\pad-error-list-errors-16%402x.png">
      <LogicalName>pad-error-list-errors-16@2x.png</LogicalName>
    </EmbeddedResource>
    <EmbeddedResource Include="icons\pad-error-list-warnings-16.png">
      <LogicalName>pad-error-list-warnings-16.png</LogicalName>
    </EmbeddedResource>
    <EmbeddedResource Include="icons\pad-error-list-warnings-16%402x.png">
      <LogicalName>pad-error-list-warnings-16@2x.png</LogicalName>
    </EmbeddedResource>
    <EmbeddedResource Include="MonoDevelop.Ide.WelcomePage\icons\starburst.png">
      <LogicalName>starburst.png</LogicalName>
    </EmbeddedResource>
    <EmbeddedResource Include="icons\element-variable-16.png">
      <LogicalName>element-variable-16.png</LogicalName>
    </EmbeddedResource>
    <EmbeddedResource Include="icons\element-variable-16%402x.png">
      <LogicalName>element-variable-16@2x.png</LogicalName>
    </EmbeddedResource>
    <EmbeddedResource Include="icons\element-exception-16.png">
      <LogicalName>element-exception-16.png</LogicalName>
    </EmbeddedResource>
    <EmbeddedResource Include="icons\element-exception-16%402x.png">
      <LogicalName>element-exception-16@2x.png</LogicalName>
    </EmbeddedResource>
    <EmbeddedResource Include="icons\element-fs-field-16.png">
      <LogicalName>element-fs-field-16.png</LogicalName>
    </EmbeddedResource>
    <EmbeddedResource Include="icons\element-fs-field-16%402x.png">
      <LogicalName>element-fs-field-16@2x.png</LogicalName>
    </EmbeddedResource>
    <EmbeddedResource Include="icons\element-module-16.png">
      <LogicalName>element-module-16.png</LogicalName>
    </EmbeddedResource>
    <EmbeddedResource Include="icons\element-module-16%402x.png">
      <LogicalName>element-module-16@2x.png</LogicalName>
    </EmbeddedResource>
    <EmbeddedResource Include="icons\element-other-declaration-16.png">
      <LogicalName>element-other-declaration-16.png</LogicalName>
    </EmbeddedResource>
    <EmbeddedResource Include="icons\element-other-declaration-16%402x.png">
      <LogicalName>element-other-declaration-16@2x.png</LogicalName>
    </EmbeddedResource>
    <EmbeddedResource Include="icons\element-type-16.png">
      <LogicalName>element-type-16.png</LogicalName>
    </EmbeddedResource>
    <EmbeddedResource Include="icons\element-type-16%402x.png">
      <LogicalName>element-type-16@2x.png</LogicalName>
    </EmbeddedResource>
    <EmbeddedResource Include="icons\file-source-16.png">
      <LogicalName>file-source-16.png</LogicalName>
    </EmbeddedResource>
    <EmbeddedResource Include="icons\file-source-16%402x.png">
      <LogicalName>file-source-16@2x.png</LogicalName>
    </EmbeddedResource>
    <EmbeddedResource Include="icons\file-source-32.png">
      <LogicalName>file-source-32.png</LogicalName>
    </EmbeddedResource>
    <EmbeddedResource Include="icons\file-source-32%402x.png">
      <LogicalName>file-source-32@2x.png</LogicalName>
    </EmbeddedResource>
    <EmbeddedResource Include="icons\file-header-16.png">
      <LogicalName>file-header-16.png</LogicalName>
    </EmbeddedResource>
    <EmbeddedResource Include="icons\file-header-16%402x.png">
      <LogicalName>file-header-16@2x.png</LogicalName>
    </EmbeddedResource>
    <EmbeddedResource Include="icons\file-header-32.png">
      <LogicalName>file-header-32.png</LogicalName>
    </EmbeddedResource>
    <EmbeddedResource Include="icons\file-header-32%402x.png">
      <LogicalName>file-header-32@2x.png</LogicalName>
    </EmbeddedResource>
    <EmbeddedResource Include="icons\file-unit-test-32.png">
      <LogicalName>file-unit-test-32.png</LogicalName>
    </EmbeddedResource>
    <EmbeddedResource Include="icons\file-unit-test-32%402x.png">
      <LogicalName>file-unit-test-32@2x.png</LogicalName>
    </EmbeddedResource>
    <EmbeddedResource Include="icons\file-web-16.png">
      <LogicalName>file-web-16.png</LogicalName>
    </EmbeddedResource>
    <EmbeddedResource Include="icons\file-web-16%402x.png">
      <LogicalName>file-web-16@2x.png</LogicalName>
    </EmbeddedResource>
    <EmbeddedResource Include="icons\file-web-32.png">
      <LogicalName>file-web-32.png</LogicalName>
    </EmbeddedResource>
    <EmbeddedResource Include="icons\file-web-32%402x.png">
      <LogicalName>file-web-32@2x.png</LogicalName>
    </EmbeddedResource>
    <EmbeddedResource Include="icons\file-gtk-32.png">
      <LogicalName>file-gtk-32.png</LogicalName>
    </EmbeddedResource>
    <EmbeddedResource Include="icons\file-gtk-32%402x.png">
      <LogicalName>file-gtk-32@2x.png</LogicalName>
    </EmbeddedResource>
    <EmbeddedResource Include="icons\folder-component-mac-16.png">
      <LogicalName>folder-component-mac-16.png</LogicalName>
    </EmbeddedResource>
    <EmbeddedResource Include="icons\folder-component-mac-16%402x.png">
      <LogicalName>folder-component-mac-16@2x.png</LogicalName>
    </EmbeddedResource>
    <EmbeddedResource Include="icons\folder-component-win-16.png">
      <LogicalName>folder-component-win-16.png</LogicalName>
    </EmbeddedResource>
    <EmbeddedResource Include="icons\folder-component-win-16%402x.png">
      <LogicalName>folder-component-win-16@2x.png</LogicalName>
    </EmbeddedResource>
    <EmbeddedResource Include="icons\folder-generic-mac-16.png">
      <LogicalName>folder-generic-mac-16.png</LogicalName>
    </EmbeddedResource>
    <EmbeddedResource Include="icons\folder-generic-mac-16%402x.png">
      <LogicalName>folder-generic-mac-16@2x.png</LogicalName>
    </EmbeddedResource>
    <EmbeddedResource Include="icons\folder-generic-win-16.png">
      <LogicalName>folder-generic-win-16.png</LogicalName>
    </EmbeddedResource>
    <EmbeddedResource Include="icons\folder-generic-win-16%402x.png">
      <LogicalName>folder-generic-win-16@2x.png</LogicalName>
    </EmbeddedResource>
    <EmbeddedResource Include="icons\folder-special-mac-16.png">
      <LogicalName>folder-special-mac-16.png</LogicalName>
    </EmbeddedResource>
    <EmbeddedResource Include="icons\folder-special-mac-16%402x.png">
      <LogicalName>folder-special-mac-16@2x.png</LogicalName>
    </EmbeddedResource>
    <EmbeddedResource Include="icons\folder-special-win-16.png">
      <LogicalName>folder-special-win-16.png</LogicalName>
    </EmbeddedResource>
    <EmbeddedResource Include="icons\folder-special-win-16%402x.png">
      <LogicalName>folder-special-win-16@2x.png</LogicalName>
    </EmbeddedResource>
    <EmbeddedResource Include="icons\folder-web-reference-mac-16.png">
      <LogicalName>folder-web-reference-mac-16.png</LogicalName>
    </EmbeddedResource>
    <EmbeddedResource Include="icons\folder-web-reference-mac-16%402x.png">
      <LogicalName>folder-web-reference-mac-16@2x.png</LogicalName>
    </EmbeddedResource>
    <EmbeddedResource Include="icons\folder-web-reference-win-16.png">
      <LogicalName>folder-web-reference-win-16.png</LogicalName>
    </EmbeddedResource>
    <EmbeddedResource Include="icons\folder-web-reference-win-16%402x.png">
      <LogicalName>folder-web-reference-win-16@2x.png</LogicalName>
    </EmbeddedResource>
    <EmbeddedResource Include="icons\pad-help-16.png">
      <LogicalName>pad-help-16.png</LogicalName>
    </EmbeddedResource>
    <EmbeddedResource Include="icons\pad-help-16%402x.png">
      <LogicalName>pad-help-16@2x.png</LogicalName>
    </EmbeddedResource>
    <EmbeddedResource Include="icons\preferences-16.png">
      <LogicalName>preferences-16.png</LogicalName>
    </EmbeddedResource>
    <EmbeddedResource Include="icons\preferences-16%402x.png">
      <LogicalName>preferences-16@2x.png</LogicalName>
    </EmbeddedResource>
    <EmbeddedResource Include="icons\sort-alphabetically-16.png">
      <LogicalName>sort-alphabetically-16.png</LogicalName>
    </EmbeddedResource>
    <EmbeddedResource Include="icons\sort-alphabetically-16%402x.png">
      <LogicalName>sort-alphabetically-16@2x.png</LogicalName>
    </EmbeddedResource>
    <EmbeddedResource Include="icons\group-by-category-16.png">
      <LogicalName>group-by-category-16.png</LogicalName>
    </EmbeddedResource>
    <EmbeddedResource Include="icons\group-by-category-16%402x.png">
      <LogicalName>group-by-category-16@2x.png</LogicalName>
    </EmbeddedResource>
    <EmbeddedResource Include="icons\add-16.png">
      <LogicalName>add-16.png</LogicalName>
    </EmbeddedResource>
    <EmbeddedResource Include="icons\add-16%402x.png">
      <LogicalName>add-16@2x.png</LogicalName>
    </EmbeddedResource>
    <EmbeddedResource Include="icons\warning-overlay-9.png">
      <LogicalName>warning-overlay-9.png</LogicalName>
    </EmbeddedResource>
    <EmbeddedResource Include="icons\warning-overlay-9%402x.png">
      <LogicalName>warning-overlay-9@2x.png</LogicalName>
    </EmbeddedResource>
    <EmbeddedResource Include="icons\warning-8.png">
      <LogicalName>warning-8.png</LogicalName>
    </EmbeddedResource>
    <EmbeddedResource Include="icons\warning-8%402x.png">
      <LogicalName>warning-8@2x.png</LogicalName>
    </EmbeddedResource>
    <EmbeddedResource Include="icons\warning-16.png">
      <LogicalName>warning-16.png</LogicalName>
    </EmbeddedResource>
    <EmbeddedResource Include="icons\warning-16%402x.png">
      <LogicalName>warning-16@2x.png</LogicalName>
    </EmbeddedResource>
    <EmbeddedResource Include="icons\warning-24.png">
      <LogicalName>warning-24.png</LogicalName>
    </EmbeddedResource>
    <EmbeddedResource Include="icons\warning-24%402x.png">
      <LogicalName>warning-24@2x.png</LogicalName>
    </EmbeddedResource>
    <EmbeddedResource Include="icons\warning-32.png">
      <LogicalName>warning-32.png</LogicalName>
    </EmbeddedResource>
    <EmbeddedResource Include="icons\warning-32%402x.png">
      <LogicalName>warning-32@2x.png</LogicalName>
    </EmbeddedResource>
    <EmbeddedResource Include="icons\warning-48.png">
      <LogicalName>warning-48.png</LogicalName>
    </EmbeddedResource>
    <EmbeddedResource Include="icons\warning-48%402x.png">
      <LogicalName>warning-48@2x.png</LogicalName>
    </EmbeddedResource>
    <EmbeddedResource Include="icons\error-16.png">
      <LogicalName>error-16.png</LogicalName>
    </EmbeddedResource>
    <EmbeddedResource Include="icons\error-16%402x.png">
      <LogicalName>error-16@2x.png</LogicalName>
    </EmbeddedResource>
    <EmbeddedResource Include="icons\error-24.png">
      <LogicalName>error-24.png</LogicalName>
    </EmbeddedResource>
    <EmbeddedResource Include="icons\error-24%402x.png">
      <LogicalName>error-24@2x.png</LogicalName>
    </EmbeddedResource>
    <EmbeddedResource Include="icons\error-32.png">
      <LogicalName>error-32.png</LogicalName>
    </EmbeddedResource>
    <EmbeddedResource Include="icons\error-32%402x.png">
      <LogicalName>error-32@2x.png</LogicalName>
    </EmbeddedResource>
    <EmbeddedResource Include="icons\error-48.png">
      <LogicalName>error-48.png</LogicalName>
    </EmbeddedResource>
    <EmbeddedResource Include="icons\error-48%402x.png">
      <LogicalName>error-48@2x.png</LogicalName>
    </EmbeddedResource>
    <EmbeddedResource Include="icons\done-16.png">
      <LogicalName>done-16.png</LogicalName>
    </EmbeddedResource>
    <EmbeddedResource Include="icons\done-16%402x.png">
      <LogicalName>done-16@2x.png</LogicalName>
    </EmbeddedResource>
    <EmbeddedResource Include="icons\edit-16.png">
      <LogicalName>edit-16.png</LogicalName>
    </EmbeddedResource>
    <EmbeddedResource Include="icons\edit-16%402x.png">
      <LogicalName>edit-16@2x.png</LogicalName>
    </EmbeddedResource>
    <EmbeddedResource Include="icons\star-16.png">
      <LogicalName>star-16.png</LogicalName>
    </EmbeddedResource>
    <EmbeddedResource Include="icons\star-16%402x.png">
      <LogicalName>star-16@2x.png</LogicalName>
    </EmbeddedResource>
    <EmbeddedResource Include="icons\star-hover-16.png">
      <LogicalName>star-hover-16.png</LogicalName>
    </EmbeddedResource>
    <EmbeddedResource Include="icons\star-hover-16%402x.png">
      <LogicalName>star-hover-16@2x.png</LogicalName>
    </EmbeddedResource>
    <EmbeddedResource Include="icons\star-overlay-16.png">
      <LogicalName>star-overlay-16.png</LogicalName>
    </EmbeddedResource>
    <EmbeddedResource Include="icons\star-overlay-16%402x.png">
      <LogicalName>star-overlay-16@2x.png</LogicalName>
    </EmbeddedResource>
    <EmbeddedResource Include="icons\star-overlay-hover-16.png">
      <LogicalName>star-overlay-hover-16.png</LogicalName>
    </EmbeddedResource>
    <EmbeddedResource Include="icons\star-overlay-hover-16%402x.png">
      <LogicalName>star-overlay-hover-16@2x.png</LogicalName>
    </EmbeddedResource>
    <EmbeddedResource Include="icons\unstar-16.png">
      <LogicalName>unstar-16.png</LogicalName>
    </EmbeddedResource>
    <EmbeddedResource Include="icons\unstar-16%402x.png">
      <LogicalName>unstar-16@2x.png</LogicalName>
    </EmbeddedResource>
    <EmbeddedResource Include="icons\unstar-hover-16.png">
      <LogicalName>unstar-hover-16.png</LogicalName>
    </EmbeddedResource>
    <EmbeddedResource Include="icons\unstar-hover-16%402x.png">
      <LogicalName>unstar-hover-16@2x.png</LogicalName>
    </EmbeddedResource>
    <EmbeddedResource Include="icons\unstar-overlay-16.png">
      <LogicalName>unstar-overlay-16.png</LogicalName>
    </EmbeddedResource>
    <EmbeddedResource Include="icons\unstar-overlay-16%402x.png">
      <LogicalName>unstar-overlay-16@2x.png</LogicalName>
    </EmbeddedResource>
    <EmbeddedResource Include="icons\unstar-overlay-hover-16.png">
      <LogicalName>unstar-overlay-hover-16.png</LogicalName>
    </EmbeddedResource>
    <EmbeddedResource Include="icons\unstar-overlay-hover-16%402x.png">
      <LogicalName>unstar-overlay-hover-16@2x.png</LogicalName>
    </EmbeddedResource>
    <EmbeddedResource Include="icons\remove-16.png">
      <LogicalName>remove-16.png</LogicalName>
    </EmbeddedResource>
    <EmbeddedResource Include="icons\remove-16%402x.png">
      <LogicalName>remove-16@2x.png</LogicalName>
    </EmbeddedResource>
    <EmbeddedResource Include="icons\properties-16.png">
      <LogicalName>properties-16.png</LogicalName>
    </EmbeddedResource>
    <EmbeddedResource Include="icons\properties-16%402x.png">
      <LogicalName>properties-16@2x.png</LogicalName>
    </EmbeddedResource>
    <EmbeddedResource Include="icons\prefs-load-save-16.png">
      <LogicalName>prefs-load-save-16.png</LogicalName>
    </EmbeddedResource>
    <EmbeddedResource Include="icons\prefs-load-save-16%402x.png">
      <LogicalName>prefs-load-save-16@2x.png</LogicalName>
    </EmbeddedResource>
    <EmbeddedResource Include="icons\prefs-code-formatting-16.png">
      <LogicalName>prefs-code-formatting-16.png</LogicalName>
    </EmbeddedResource>
    <EmbeddedResource Include="icons\prefs-code-formatting-16%402x.png">
      <LogicalName>prefs-code-formatting-16@2x.png</LogicalName>
    </EmbeddedResource>
    <EmbeddedResource Include="icons\prefs-language-16.png">
      <LogicalName>prefs-language-16.png</LogicalName>
    </EmbeddedResource>
    <EmbeddedResource Include="icons\prefs-language-16%402x.png">
      <LogicalName>prefs-language-16@2x.png</LogicalName>
    </EmbeddedResource>
    <EmbeddedResource Include="icons\prefs-key-bindings-16.png">
      <LogicalName>prefs-key-bindings-16.png</LogicalName>
    </EmbeddedResource>
    <EmbeddedResource Include="icons\prefs-key-bindings-16%402x.png">
      <LogicalName>prefs-key-bindings-16@2x.png</LogicalName>
    </EmbeddedResource>
    <EmbeddedResource Include="icons\prefs-fonts-16.png">
      <LogicalName>prefs-fonts-16.png</LogicalName>
    </EmbeddedResource>
    <EmbeddedResource Include="icons\prefs-fonts-16%402x.png">
      <LogicalName>prefs-fonts-16@2x.png</LogicalName>
    </EmbeddedResource>
    <EmbeddedResource Include="icons\prefs-author-information-16.png">
      <LogicalName>prefs-author-information-16.png</LogicalName>
    </EmbeddedResource>
    <EmbeddedResource Include="icons\prefs-author-information-16%402x.png">
      <LogicalName>prefs-author-information-16@2x.png</LogicalName>
    </EmbeddedResource>
    <EmbeddedResource Include="icons\prefs-sdk-locations-16.png">
      <LogicalName>prefs-sdk-locations-16.png</LogicalName>
    </EmbeddedResource>
    <EmbeddedResource Include="icons\prefs-sdk-locations-16%402x.png">
      <LogicalName>prefs-sdk-locations-16@2x.png</LogicalName>
    </EmbeddedResource>
    <EmbeddedResource Include="icons\prefs-external-tools-16.png">
      <LogicalName>prefs-external-tools-16.png</LogicalName>
    </EmbeddedResource>
    <EmbeddedResource Include="icons\prefs-external-tools-16%402x.png">
      <LogicalName>prefs-external-tools-16@2x.png</LogicalName>
    </EmbeddedResource>
    <EmbeddedResource Include="icons\prefs-build-16.png">
      <LogicalName>prefs-build-16.png</LogicalName>
    </EmbeddedResource>
    <EmbeddedResource Include="icons\prefs-build-16%402x.png">
      <LogicalName>prefs-build-16@2x.png</LogicalName>
    </EmbeddedResource>
    <EmbeddedResource Include="icons\prefs-play-16.png">
      <LogicalName>prefs-play-16.png</LogicalName>
    </EmbeddedResource>
    <EmbeddedResource Include="icons\prefs-play-16%402x.png">
      <LogicalName>prefs-play-16@2x.png</LogicalName>
    </EmbeddedResource>
    <EmbeddedResource Include="icons\prefs-updates-16.png">
      <LogicalName>prefs-updates-16.png</LogicalName>
    </EmbeddedResource>
    <EmbeddedResource Include="icons\prefs-updates-16%402x.png">
      <LogicalName>prefs-updates-16@2x.png</LogicalName>
    </EmbeddedResource>
    <EmbeddedResource Include="icons\prefs-task-list-16.png">
      <LogicalName>prefs-task-list-16.png</LogicalName>
    </EmbeddedResource>
    <EmbeddedResource Include="icons\prefs-task-list-16%402x.png">
      <LogicalName>prefs-task-list-16@2x.png</LogicalName>
    </EmbeddedResource>
    <EmbeddedResource Include="icons\prefs-generic-16.png">
      <LogicalName>prefs-generic-16.png</LogicalName>
    </EmbeddedResource>
    <EmbeddedResource Include="icons\prefs-generic-16%402x.png">
      <LogicalName>prefs-generic-16@2x.png</LogicalName>
    </EmbeddedResource>
    <EmbeddedResource Include="icons\prefs-csharp-16.png">
      <LogicalName>prefs-csharp-16.png</LogicalName>
    </EmbeddedResource>
    <EmbeddedResource Include="icons\prefs-csharp-16%402x.png">
      <LogicalName>prefs-csharp-16@2x.png</LogicalName>
    </EmbeddedResource>
    <EmbeddedResource Include="icons\prefs-standard-header-16.png">
      <LogicalName>prefs-standard-header-16.png</LogicalName>
    </EmbeddedResource>
    <EmbeddedResource Include="icons\prefs-standard-header-16%402x.png">
      <LogicalName>prefs-standard-header-16@2x.png</LogicalName>
    </EmbeddedResource>
    <EmbeddedResource Include="icons\prefs-dotnet-naming-policies-16.png">
      <LogicalName>prefs-dotnet-naming-policies-16.png</LogicalName>
    </EmbeddedResource>
    <EmbeddedResource Include="icons\prefs-dotnet-naming-policies-16%402x.png">
      <LogicalName>prefs-dotnet-naming-policies-16@2x.png</LogicalName>
    </EmbeddedResource>
    <EmbeddedResource Include="icons\prefs-code-templates-16.png">
      <LogicalName>prefs-code-templates-16.png</LogicalName>
    </EmbeddedResource>
    <EmbeddedResource Include="icons\prefs-code-templates-16%402x.png">
      <LogicalName>prefs-code-templates-16@2x.png</LogicalName>
    </EmbeddedResource>
    <EmbeddedResource Include="icons\prefs-name-conventions-16.png">
      <LogicalName>prefs-name-conventions-16.png</LogicalName>
    </EmbeddedResource>
    <EmbeddedResource Include="icons\prefs-name-conventions-16%402x.png">
      <LogicalName>prefs-name-conventions-16@2x.png</LogicalName>
    </EmbeddedResource>
    <EmbeddedResource Include="icons\copy-16.png">
      <LogicalName>copy-16.png</LogicalName>
    </EmbeddedResource>
    <EmbeddedResource Include="icons\copy-16%402x.png">
      <LogicalName>copy-16@2x.png</LogicalName>
    </EmbeddedResource>
    <EmbeddedResource Include="icons\find-16.png">
      <LogicalName>find-16.png</LogicalName>
    </EmbeddedResource>
    <EmbeddedResource Include="icons\find-16%402x.png">
      <LogicalName>find-16@2x.png</LogicalName>
    </EmbeddedResource>
    <EmbeddedResource Include="icons\find-and-replace-16.png">
      <LogicalName>find-and-replace-16.png</LogicalName>
    </EmbeddedResource>
    <EmbeddedResource Include="icons\find-and-replace-16%402x.png">
      <LogicalName>find-and-replace-16@2x.png</LogicalName>
    </EmbeddedResource>
    <EmbeddedResource Include="icons\go-back-16.png">
      <LogicalName>go-back-16.png</LogicalName>
    </EmbeddedResource>
    <EmbeddedResource Include="icons\go-back-16%402x.png">
      <LogicalName>go-back-16@2x.png</LogicalName>
    </EmbeddedResource>
    <EmbeddedResource Include="icons\go-down-16.png">
      <LogicalName>go-down-16.png</LogicalName>
    </EmbeddedResource>
    <EmbeddedResource Include="icons\go-down-16%402x.png">
      <LogicalName>go-down-16@2x.png</LogicalName>
    </EmbeddedResource>
    <EmbeddedResource Include="icons\go-forward-16.png">
      <LogicalName>go-forward-16.png</LogicalName>
    </EmbeddedResource>
    <EmbeddedResource Include="icons\go-forward-16%402x.png">
      <LogicalName>go-forward-16@2x.png</LogicalName>
    </EmbeddedResource>
    <EmbeddedResource Include="icons\go-up-16.png">
      <LogicalName>go-up-16.png</LogicalName>
    </EmbeddedResource>
    <EmbeddedResource Include="icons\go-up-16%402x.png">
      <LogicalName>go-up-16@2x.png</LogicalName>
    </EmbeddedResource>
    <EmbeddedResource Include="icons\undo-16.png">
      <LogicalName>undo-16.png</LogicalName>
    </EmbeddedResource>
    <EmbeddedResource Include="icons\undo-16%402x.png">
      <LogicalName>undo-16@2x.png</LogicalName>
    </EmbeddedResource>
    <EmbeddedResource Include="icons\home-16.png">
      <LogicalName>home-16.png</LogicalName>
    </EmbeddedResource>
    <EmbeddedResource Include="icons\home-16%402x.png">
      <LogicalName>home-16@2x.png</LogicalName>
    </EmbeddedResource>
    <EmbeddedResource Include="icons\jump-to-16.png">
      <LogicalName>jump-to-16.png</LogicalName>
    </EmbeddedResource>
    <EmbeddedResource Include="icons\jump-to-16%402x.png">
      <LogicalName>jump-to-16@2x.png</LogicalName>
    </EmbeddedResource>
    <EmbeddedResource Include="icons\media-play-16.png">
      <LogicalName>media-play-16.png</LogicalName>
    </EmbeddedResource>
    <EmbeddedResource Include="icons\media-play-16%402x.png">
      <LogicalName>media-play-16@2x.png</LogicalName>
    </EmbeddedResource>
    <EmbeddedResource Include="icons\missing-image-16.png">
      <LogicalName>missing-image-16.png</LogicalName>
    </EmbeddedResource>
    <EmbeddedResource Include="icons\missing-image-16%402x.png">
      <LogicalName>missing-image-16@2x.png</LogicalName>
    </EmbeddedResource>
    <EmbeddedResource Include="icons\open-16.png">
      <LogicalName>open-16.png</LogicalName>
    </EmbeddedResource>
    <EmbeddedResource Include="icons\refresh-16.png">
      <LogicalName>refresh-16.png</LogicalName>
    </EmbeddedResource>
    <EmbeddedResource Include="icons\refresh-16%402x.png">
      <LogicalName>refresh-16@2x.png</LogicalName>
    </EmbeddedResource>
    <EmbeddedResource Include="icons\save-16.png">
      <LogicalName>save-16.png</LogicalName>
    </EmbeddedResource>
    <EmbeddedResource Include="icons\save-all-16.png">
      <LogicalName>save-all-16.png</LogicalName>
    </EmbeddedResource>
    <EmbeddedResource Include="icons\zoom-in-16.png">
      <LogicalName>zoom-in-16.png</LogicalName>
    </EmbeddedResource>
    <EmbeddedResource Include="icons\zoom-in-16%402x.png">
      <LogicalName>zoom-in-16@2x.png</LogicalName>
    </EmbeddedResource>
    <EmbeddedResource Include="icons\zoom-out-16.png">
      <LogicalName>zoom-out-16.png</LogicalName>
    </EmbeddedResource>
    <EmbeddedResource Include="icons\zoom-out-16%402x.png">
      <LogicalName>zoom-out-16@2x.png</LogicalName>
    </EmbeddedResource>
    <EmbeddedResource Include="icons\spinner-14-1.png">
      <LogicalName>spinner-14-1.png</LogicalName>
    </EmbeddedResource>
    <EmbeddedResource Include="icons\spinner-14-1%402x.png">
      <LogicalName>spinner-14-1@2x.png</LogicalName>
    </EmbeddedResource>
    <EmbeddedResource Include="icons\spinner-14-2.png">
      <LogicalName>spinner-14-2.png</LogicalName>
    </EmbeddedResource>
    <EmbeddedResource Include="icons\spinner-14-2%402x.png">
      <LogicalName>spinner-14-2@2x.png</LogicalName>
    </EmbeddedResource>
    <EmbeddedResource Include="icons\spinner-14-3.png">
      <LogicalName>spinner-14-3.png</LogicalName>
    </EmbeddedResource>
    <EmbeddedResource Include="icons\spinner-14-3%402x.png">
      <LogicalName>spinner-14-3@2x.png</LogicalName>
    </EmbeddedResource>
    <EmbeddedResource Include="icons\spinner-14-4.png">
      <LogicalName>spinner-14-4.png</LogicalName>
    </EmbeddedResource>
    <EmbeddedResource Include="icons\spinner-14-4%402x.png">
      <LogicalName>spinner-14-4@2x.png</LogicalName>
    </EmbeddedResource>
    <EmbeddedResource Include="icons\spinner-14-5.png">
      <LogicalName>spinner-14-5.png</LogicalName>
    </EmbeddedResource>
    <EmbeddedResource Include="icons\spinner-14-5%402x.png">
      <LogicalName>spinner-14-5@2x.png</LogicalName>
    </EmbeddedResource>
    <EmbeddedResource Include="icons\spinner-18-1.png">
      <LogicalName>spinner-18-1.png</LogicalName>
    </EmbeddedResource>
    <EmbeddedResource Include="icons\spinner-18-1%402x.png">
      <LogicalName>spinner-18-1@2x.png</LogicalName>
    </EmbeddedResource>
    <EmbeddedResource Include="icons\spinner-18-2.png">
      <LogicalName>spinner-18-2.png</LogicalName>
    </EmbeddedResource>
    <EmbeddedResource Include="icons\spinner-18-2%402x.png">
      <LogicalName>spinner-18-2@2x.png</LogicalName>
    </EmbeddedResource>
    <EmbeddedResource Include="icons\spinner-18-3.png">
      <LogicalName>spinner-18-3.png</LogicalName>
    </EmbeddedResource>
    <EmbeddedResource Include="icons\spinner-18-3%402x.png">
      <LogicalName>spinner-18-3@2x.png</LogicalName>
    </EmbeddedResource>
    <EmbeddedResource Include="icons\spinner-18-4.png">
      <LogicalName>spinner-18-4.png</LogicalName>
    </EmbeddedResource>
    <EmbeddedResource Include="icons\spinner-18-4%402x.png">
      <LogicalName>spinner-18-4@2x.png</LogicalName>
    </EmbeddedResource>
    <EmbeddedResource Include="icons\spinner-18-5.png">
      <LogicalName>spinner-18-5.png</LogicalName>
    </EmbeddedResource>
    <EmbeddedResource Include="icons\spinner-18-5%402x.png">
      <LogicalName>spinner-18-5@2x.png</LogicalName>
    </EmbeddedResource>
    <EmbeddedResource Include="icons\catchpoint-16.png">
      <LogicalName>catchpoint-16.png</LogicalName>
    </EmbeddedResource>
    <EmbeddedResource Include="icons\catchpoint-16%402x.png">
      <LogicalName>catchpoint-16@2x.png</LogicalName>
    </EmbeddedResource>
    <EmbeddedResource Include="icons\catchpoint-disabled-16.png">
      <LogicalName>catchpoint-disabled-16.png</LogicalName>
    </EmbeddedResource>
    <EmbeddedResource Include="icons\catchpoint-disabled-16%402x.png">
      <LogicalName>catchpoint-disabled-16@2x.png</LogicalName>
    </EmbeddedResource>
    <EmbeddedResource Include="icons\project-status-information-16.png">
      <LogicalName>project-status-information-16.png</LogicalName>
    </EmbeddedResource>
    <EmbeddedResource Include="icons\project-status-information-16%402x.png">
      <LogicalName>project-status-information-16@2x.png</LogicalName>
    </EmbeddedResource>
    <EmbeddedResource Include="icons\project-status-warning-16.png">
      <LogicalName>project-status-warning-16.png</LogicalName>
    </EmbeddedResource>
    <EmbeddedResource Include="icons\project-status-warning-16%402x.png">
      <LogicalName>project-status-warning-16@2x.png</LogicalName>
    </EmbeddedResource>
    <EmbeddedResource Include="icons\project-status-error-16.png">
      <LogicalName>project-status-error-16.png</LogicalName>
    </EmbeddedResource>
    <EmbeddedResource Include="icons\project-status-error-16%402x.png">
      <LogicalName>project-status-error-16@2x.png</LogicalName>
    </EmbeddedResource>
    <EmbeddedResource Include="icons\platform-android-16%402x.png">
      <LogicalName>platform-android-light-16@2x.png</LogicalName>
    </EmbeddedResource>
    <EmbeddedResource Include="icons\platform-cross-platform-16.png">
      <LogicalName>platform-cross-platform-light-16.png</LogicalName>
    </EmbeddedResource>
    <EmbeddedResource Include="icons\platform-cross-platform-16%402x.png">
      <LogicalName>platform-cross-platform-light-16@2x.png</LogicalName>
    </EmbeddedResource>
    <EmbeddedResource Include="icons\platform-ios-16.png">
      <LogicalName>platform-ios-light-16.png</LogicalName>
    </EmbeddedResource>
    <EmbeddedResource Include="icons\platform-ios-16%402x.png">
      <LogicalName>platform-ios-light-16@2x.png</LogicalName>
    </EmbeddedResource>
    <EmbeddedResource Include="icons\platform-mac-16.png">
      <LogicalName>platform-mac-light-16.png</LogicalName>
    </EmbeddedResource>
    <EmbeddedResource Include="icons\platform-mac-16%402x.png">
      <LogicalName>platform-mac-light-16@2x.png</LogicalName>
    </EmbeddedResource>
    <EmbeddedResource Include="icons\platform-other-16.png">
      <LogicalName>platform-other-light-16.png</LogicalName>
    </EmbeddedResource>
    <EmbeddedResource Include="icons\platform-other-16%402x.png">
      <LogicalName>platform-other-light-16@2x.png</LogicalName>
    </EmbeddedResource>
    <EmbeddedResource Include="icons\platform-android-16.png">
      <LogicalName>platform-android-light-16.png</LogicalName>
    </EmbeddedResource>
    <EmbeddedResource Include="templates\images\generic-project.png">
      <LogicalName>generic-project.png</LogicalName>
    </EmbeddedResource>
    <EmbeddedResource Include="templates\images\generic-project%402x.png">
      <LogicalName>generic-project@2x.png</LogicalName>
    </EmbeddedResource>
    <EmbeddedResource Include="templates\images\blank-solution.png">
      <LogicalName>blank-solution.png</LogicalName>
    </EmbeddedResource>
    <EmbeddedResource Include="templates\images\blank-solution%402x.png">
      <LogicalName>blank-solution@2x.png</LogicalName>
    </EmbeddedResource>
    <EmbeddedResource Include="templates\images\console-project.png">
      <LogicalName>console-project.png</LogicalName>
    </EmbeddedResource>
    <EmbeddedResource Include="templates\images\console-project%402x.png">
      <LogicalName>console-project@2x.png</LogicalName>
    </EmbeddedResource>
    <EmbeddedResource Include="templates\images\library-project.png">
      <LogicalName>library-project.png</LogicalName>
    </EmbeddedResource>
    <EmbeddedResource Include="templates\images\library-project%402x.png">
      <LogicalName>library-project@2x.png</LogicalName>
    </EmbeddedResource>
    <EmbeddedResource Include="templates\images\pcl-project.png">
      <LogicalName>pcl-project.png</LogicalName>
    </EmbeddedResource>
    <EmbeddedResource Include="templates\images\pcl-project%402x.png">
      <LogicalName>pcl-project@2x.png</LogicalName>
    </EmbeddedResource>
    <EmbeddedResource Include="templates\images\shared-project.png">
      <LogicalName>shared-project.png</LogicalName>
    </EmbeddedResource>
    <EmbeddedResource Include="templates\images\shared-project%402x.png">
      <LogicalName>shared-project@2x.png</LogicalName>
    </EmbeddedResource>
    <EmbeddedResource Include="templates\images\workspace.png">
      <LogicalName>workspace.png</LogicalName>
    </EmbeddedResource>
    <EmbeddedResource Include="templates\images\workspace%402x.png">
      <LogicalName>workspace@2x.png</LogicalName>
    </EmbeddedResource>
    <EmbeddedResource Include="templates\images\gtk2-project.png">
      <LogicalName>gtk2-project.png</LogicalName>
    </EmbeddedResource>
    <EmbeddedResource Include="templates\images\gtk2-project%402x.png">
      <LogicalName>gtk2-project@2x.png</LogicalName>
    </EmbeddedResource>
    <EmbeddedResource Include="icons\preview-active-16.png">
      <LogicalName>preview-active-16.png</LogicalName>
    </EmbeddedResource>
    <EmbeddedResource Include="icons\preview-active-16%402x.png">
      <LogicalName>preview-active-16@2x.png</LogicalName>
    </EmbeddedResource>
    <EmbeddedResource Include="icons\preview-hover-16.png">
      <LogicalName>preview-hover-16.png</LogicalName>
    </EmbeddedResource>
    <EmbeddedResource Include="icons\preview-hover-16%402x.png">
      <LogicalName>preview-hover-16@2x.png</LogicalName>
    </EmbeddedResource>
    <EmbeddedResource Include="icons\preview-normal-16.png">
      <LogicalName>preview-normal-16.png</LogicalName>
    </EmbeddedResource>
    <EmbeddedResource Include="icons\preview-normal-16%402x.png">
      <LogicalName>preview-normal-16@2x.png</LogicalName>
    </EmbeddedResource>
    <EmbeddedResource Include="icons\preview-selected-16.png">
      <LogicalName>preview-selected-16.png</LogicalName>
    </EmbeddedResource>
    <EmbeddedResource Include="icons\preview-selected-16%402x.png">
      <LogicalName>preview-selected-16@2x.png</LogicalName>
    </EmbeddedResource>
    <EmbeddedResource Include="icons\spinner-normal-1-16.png">
      <LogicalName>spinner-normal-1-16.png</LogicalName>
    </EmbeddedResource>
    <EmbeddedResource Include="icons\spinner-normal-1-16%402x.png">
      <LogicalName>spinner-normal-1-16@2x.png</LogicalName>
    </EmbeddedResource>
    <EmbeddedResource Include="icons\spinner-normal-2-16.png">
      <LogicalName>spinner-normal-2-16.png</LogicalName>
    </EmbeddedResource>
    <EmbeddedResource Include="icons\spinner-normal-2-16%402x.png">
      <LogicalName>spinner-normal-2-16@2x.png</LogicalName>
    </EmbeddedResource>
    <EmbeddedResource Include="icons\spinner-normal-3-16.png">
      <LogicalName>spinner-normal-3-16.png</LogicalName>
    </EmbeddedResource>
    <EmbeddedResource Include="icons\spinner-normal-3-16%402x.png">
      <LogicalName>spinner-normal-3-16@2x.png</LogicalName>
    </EmbeddedResource>
    <EmbeddedResource Include="icons\spinner-normal-4-16.png">
      <LogicalName>spinner-normal-4-16.png</LogicalName>
    </EmbeddedResource>
    <EmbeddedResource Include="icons\spinner-normal-4-16%402x.png">
      <LogicalName>spinner-normal-4-16@2x.png</LogicalName>
    </EmbeddedResource>
    <EmbeddedResource Include="icons\spinner-normal-5-16.png">
      <LogicalName>spinner-normal-5-16.png</LogicalName>
    </EmbeddedResource>
    <EmbeddedResource Include="icons\spinner-normal-5-16%402x.png">
      <LogicalName>spinner-normal-5-16@2x.png</LogicalName>
    </EmbeddedResource>
    <EmbeddedResource Include="icons\spinner-selected-1-16.png">
      <LogicalName>spinner-selected-1-16.png</LogicalName>
    </EmbeddedResource>
    <EmbeddedResource Include="icons\spinner-selected-1-16%402x.png">
      <LogicalName>spinner-selected-1-16@2x.png</LogicalName>
    </EmbeddedResource>
    <EmbeddedResource Include="icons\spinner-selected-2-16.png">
      <LogicalName>spinner-selected-2-16.png</LogicalName>
    </EmbeddedResource>
    <EmbeddedResource Include="icons\spinner-selected-2-16%402x.png">
      <LogicalName>spinner-selected-2-16@2x.png</LogicalName>
    </EmbeddedResource>
    <EmbeddedResource Include="icons\spinner-selected-3-16.png">
      <LogicalName>spinner-selected-3-16.png</LogicalName>
    </EmbeddedResource>
    <EmbeddedResource Include="icons\spinner-selected-3-16%402x.png">
      <LogicalName>spinner-selected-3-16@2x.png</LogicalName>
    </EmbeddedResource>
    <EmbeddedResource Include="icons\spinner-selected-4-16.png">
      <LogicalName>spinner-selected-4-16.png</LogicalName>
    </EmbeddedResource>
    <EmbeddedResource Include="icons\spinner-selected-4-16%402x.png">
      <LogicalName>spinner-selected-4-16@2x.png</LogicalName>
    </EmbeddedResource>
    <EmbeddedResource Include="icons\spinner-selected-5-16.png">
      <LogicalName>spinner-selected-5-16.png</LogicalName>
    </EmbeddedResource>
    <EmbeddedResource Include="icons\spinner-selected-5-16%402x.png">
      <LogicalName>spinner-selected-5-16@2x.png</LogicalName>
    </EmbeddedResource>
    <EmbeddedResource Include="icons\done-24.png">
      <LogicalName>done-24.png</LogicalName>
    </EmbeddedResource>
    <EmbeddedResource Include="icons\done-24%402x.png">
      <LogicalName>done-24@2x.png</LogicalName>
    </EmbeddedResource>
    <EmbeddedResource Include="icons\done-32.png">
      <LogicalName>done-32.png</LogicalName>
    </EmbeddedResource>
    <EmbeddedResource Include="icons\done-32%402x.png">
      <LogicalName>done-32@2x.png</LogicalName>
    </EmbeddedResource>
    <EmbeddedResource Include="icons\done-48.png">
      <LogicalName>done-48.png</LogicalName>
    </EmbeddedResource>
    <EmbeddedResource Include="icons\done-48%402x.png">
      <LogicalName>done-48@2x.png</LogicalName>
    </EmbeddedResource>
    <EmbeddedResource Include="icons\project-nunit-overlay-32.png">
      <LogicalName>project-nunit-overlay-32.png</LogicalName>
    </EmbeddedResource>
    <EmbeddedResource Include="icons\project-nunit-overlay-32%402x.png">
      <LogicalName>project-nunit-overlay-32@2x.png</LogicalName>
    </EmbeddedResource>
  </ItemGroup>
  <ItemGroup Condition=" '$(Configuration)' != 'DebugMac' AND '$(Configuration)' != 'ReleaseMac' ">
    <EmbeddedResource Include="icons\status-building-1-14.png">
      <LogicalName>status-building-1-14.png</LogicalName>
    </EmbeddedResource>
    <EmbeddedResource Include="icons\status-building-1-14%402x.png">
      <LogicalName>status-building-1-14@2x.png</LogicalName>
    </EmbeddedResource>
    <EmbeddedResource Include="icons\status-building-2-14.png">
      <LogicalName>status-building-2-14.png</LogicalName>
    </EmbeddedResource>
    <EmbeddedResource Include="icons\status-building-2-14%402x.png">
      <LogicalName>status-building-2-14@2x.png</LogicalName>
    </EmbeddedResource>
    <EmbeddedResource Include="icons\status-building-3-14.png">
      <LogicalName>status-building-3-14.png</LogicalName>
    </EmbeddedResource>
    <EmbeddedResource Include="icons\status-building-3-14%402x.png">
      <LogicalName>status-building-3-14@2x.png</LogicalName>
    </EmbeddedResource>
    <EmbeddedResource Include="icons\status-building-4-14.png">
      <LogicalName>status-building-4-14.png</LogicalName>
    </EmbeddedResource>
    <EmbeddedResource Include="icons\status-building-4-14%402x.png">
      <LogicalName>status-building-4-14@2x.png</LogicalName>
    </EmbeddedResource>
    <EmbeddedResource Include="icons\status-building-5-14.png">
      <LogicalName>status-building-5-14.png</LogicalName>
    </EmbeddedResource>
    <EmbeddedResource Include="icons\status-building-5-14%402x.png">
      <LogicalName>status-building-5-14@2x.png</LogicalName>
    </EmbeddedResource>
    <EmbeddedResource Include="icons\status-searching-1-14.png">
      <LogicalName>status-searching-1-14.png</LogicalName>
    </EmbeddedResource>
    <EmbeddedResource Include="icons\status-searching-1-14%402x.png">
      <LogicalName>status-searching-1-14@2x.png</LogicalName>
    </EmbeddedResource>
    <EmbeddedResource Include="icons\status-searching-2-14.png">
      <LogicalName>status-searching-2-14.png</LogicalName>
    </EmbeddedResource>
    <EmbeddedResource Include="icons\status-searching-2-14%402x.png">
      <LogicalName>status-searching-2-14@2x.png</LogicalName>
    </EmbeddedResource>
    <EmbeddedResource Include="icons\status-searching-3-14.png">
      <LogicalName>status-searching-3-14.png</LogicalName>
    </EmbeddedResource>
    <EmbeddedResource Include="icons\status-searching-3-14%402x.png">
      <LogicalName>status-searching-3-14@2x.png</LogicalName>
    </EmbeddedResource>
    <EmbeddedResource Include="icons\status-searching-4-14.png">
      <LogicalName>status-searching-4-14.png</LogicalName>
    </EmbeddedResource>
    <EmbeddedResource Include="icons\status-searching-4-14%402x.png">
      <LogicalName>status-searching-4-14@2x.png</LogicalName>
    </EmbeddedResource>
    <EmbeddedResource Include="icons\status-pushing-1-14.png">
      <LogicalName>status-pushing-1-14.png</LogicalName>
    </EmbeddedResource>
    <EmbeddedResource Include="icons\status-pushing-1-14%402x.png">
      <LogicalName>status-pushing-1-14@2x.png</LogicalName>
    </EmbeddedResource>
    <EmbeddedResource Include="icons\status-pushing-2-14.png">
      <LogicalName>status-pushing-2-14.png</LogicalName>
    </EmbeddedResource>
    <EmbeddedResource Include="icons\status-pushing-2-14%402x.png">
      <LogicalName>status-pushing-2-14@2x.png</LogicalName>
    </EmbeddedResource>
    <EmbeddedResource Include="icons\status-pushing-3-14.png">
      <LogicalName>status-pushing-3-14.png</LogicalName>
    </EmbeddedResource>
    <EmbeddedResource Include="icons\status-pushing-3-14%402x.png">
      <LogicalName>status-pushing-3-14@2x.png</LogicalName>
    </EmbeddedResource>
    <EmbeddedResource Include="icons\status-pushing-4-14.png">
      <LogicalName>status-pushing-4-14.png</LogicalName>
    </EmbeddedResource>
    <EmbeddedResource Include="icons\status-pushing-4-14%402x.png">
      <LogicalName>status-pushing-4-14@2x.png</LogicalName>
    </EmbeddedResource>
    <EmbeddedResource Include="icons\status-pushing-5-14.png">
      <LogicalName>status-pushing-5-14.png</LogicalName>
    </EmbeddedResource>
    <EmbeddedResource Include="icons\status-pushing-5-14%402x.png">
      <LogicalName>status-pushing-5-14@2x.png</LogicalName>
    </EmbeddedResource>
    <EmbeddedResource Include="icons\status-pushing-6-14.png">
      <LogicalName>status-pushing-6-14.png</LogicalName>
    </EmbeddedResource>
    <EmbeddedResource Include="icons\status-pushing-6-14%402x.png">
      <LogicalName>status-pushing-6-14@2x.png</LogicalName>
    </EmbeddedResource>
    <EmbeddedResource Include="icons\status-pulling-1-14.png">
      <LogicalName>status-pulling-1-14.png</LogicalName>
    </EmbeddedResource>
    <EmbeddedResource Include="icons\status-pulling-1-14%402x.png">
      <LogicalName>status-pulling-1-14@2x.png</LogicalName>
    </EmbeddedResource>
    <EmbeddedResource Include="icons\status-pulling-2-14.png">
      <LogicalName>status-pulling-2-14.png</LogicalName>
    </EmbeddedResource>
    <EmbeddedResource Include="icons\status-pulling-2-14%402x.png">
      <LogicalName>status-pulling-2-14@2x.png</LogicalName>
    </EmbeddedResource>
    <EmbeddedResource Include="icons\status-pulling-3-14.png">
      <LogicalName>status-pulling-3-14.png</LogicalName>
    </EmbeddedResource>
    <EmbeddedResource Include="icons\status-pulling-3-14%402x.png">
      <LogicalName>status-pulling-3-14@2x.png</LogicalName>
    </EmbeddedResource>
    <EmbeddedResource Include="icons\status-pulling-4-14.png">
      <LogicalName>status-pulling-4-14.png</LogicalName>
    </EmbeddedResource>
    <EmbeddedResource Include="icons\status-pulling-4-14%402x.png">
      <LogicalName>status-pulling-4-14@2x.png</LogicalName>
    </EmbeddedResource>
    <EmbeddedResource Include="icons\status-pulling-5-14.png">
      <LogicalName>status-pulling-5-14.png</LogicalName>
    </EmbeddedResource>
    <EmbeddedResource Include="icons\status-pulling-5-14%402x.png">
      <LogicalName>status-pulling-5-14@2x.png</LogicalName>
    </EmbeddedResource>
    <EmbeddedResource Include="icons\status-pulling-6-14.png">
      <LogicalName>status-pulling-6-14.png</LogicalName>
    </EmbeddedResource>
    <EmbeddedResource Include="icons\status-pulling-6-14%402x.png">
      <LogicalName>status-pulling-6-14@2x.png</LogicalName>
    </EmbeddedResource>
    <EmbeddedResource Include="icons\status-opening-1-14.png">
      <LogicalName>status-opening-1-14.png</LogicalName>
    </EmbeddedResource>
    <EmbeddedResource Include="icons\status-opening-1-14%402x.png">
      <LogicalName>status-opening-1-14@2x.png</LogicalName>
    </EmbeddedResource>
    <EmbeddedResource Include="icons\status-opening-2-14.png">
      <LogicalName>status-opening-2-14.png</LogicalName>
    </EmbeddedResource>
    <EmbeddedResource Include="icons\status-opening-2-14%402x.png">
      <LogicalName>status-opening-2-14@2x.png</LogicalName>
    </EmbeddedResource>
    <EmbeddedResource Include="icons\status-opening-3-14.png">
      <LogicalName>status-opening-3-14.png</LogicalName>
    </EmbeddedResource>
    <EmbeddedResource Include="icons\status-opening-3-14%402x.png">
      <LogicalName>status-opening-3-14@2x.png</LogicalName>
    </EmbeddedResource>
    <EmbeddedResource Include="icons\status-opening-4-14.png">
      <LogicalName>status-opening-4-14.png</LogicalName>
    </EmbeddedResource>
    <EmbeddedResource Include="icons\status-opening-4-14%402x.png">
      <LogicalName>status-opening-4-14@2x.png</LogicalName>
    </EmbeddedResource>
    <EmbeddedResource Include="icons\status-opening-5-14.png">
      <LogicalName>status-opening-5-14.png</LogicalName>
    </EmbeddedResource>
    <EmbeddedResource Include="icons\status-opening-5-14%402x.png">
      <LogicalName>status-opening-5-14@2x.png</LogicalName>
    </EmbeddedResource>
    <EmbeddedResource Include="icons\status-opening-6-14.png">
      <LogicalName>status-opening-6-14.png</LogicalName>
    </EmbeddedResource>
    <EmbeddedResource Include="icons\status-opening-6-14%402x.png">
      <LogicalName>status-opening-6-14@2x.png</LogicalName>
    </EmbeddedResource>
    <EmbeddedResource Include="icons\status-ready-14.png">
      <LogicalName>status-ready-14.png</LogicalName>
    </EmbeddedResource>
    <EmbeddedResource Include="icons\status-ready-14%402x.png">
      <LogicalName>status-ready-14@2x.png</LogicalName>
    </EmbeddedResource>
    <EmbeddedResource Include="icons\status-success-14.png">
      <LogicalName>status-success-14.png</LogicalName>
    </EmbeddedResource>
    <EmbeddedResource Include="icons\status-success-14%402x.png">
      <LogicalName>status-success-14@2x.png</LogicalName>
    </EmbeddedResource>
    <EmbeddedResource Include="icons\status-warning-14.png">
      <LogicalName>status-warning-14.png</LogicalName>
    </EmbeddedResource>
    <EmbeddedResource Include="icons\status-warning-14%402x.png">
      <LogicalName>status-warning-14@2x.png</LogicalName>
    </EmbeddedResource>
    <EmbeddedResource Include="icons\status-failure-14.png">
      <LogicalName>status-failure-14.png</LogicalName>
    </EmbeddedResource>
    <EmbeddedResource Include="icons\status-failure-14%402x.png">
      <LogicalName>status-failure-14@2x.png</LogicalName>
    </EmbeddedResource>
    <EmbeddedResource Include="icons\status-connecting-1-14.png">
      <LogicalName>status-connecting-1-14.png</LogicalName>
    </EmbeddedResource>
    <EmbeddedResource Include="icons\status-connecting-1-14%402x.png">
      <LogicalName>status-connecting-1-14@2x.png</LogicalName>
    </EmbeddedResource>
    <EmbeddedResource Include="icons\status-connecting-2-14.png">
      <LogicalName>status-connecting-2-14.png</LogicalName>
    </EmbeddedResource>
    <EmbeddedResource Include="icons\status-connecting-2-14%402x.png">
      <LogicalName>status-connecting-2-14@2x.png</LogicalName>
    </EmbeddedResource>
    <EmbeddedResource Include="icons\status-connecting-3-14.png">
      <LogicalName>status-connecting-3-14.png</LogicalName>
    </EmbeddedResource>
    <EmbeddedResource Include="icons\status-connecting-3-14%402x.png">
      <LogicalName>status-connecting-3-14@2x.png</LogicalName>
    </EmbeddedResource>
    <EmbeddedResource Include="icons\status-connecting-4-14.png">
      <LogicalName>status-connecting-4-14.png</LogicalName>
    </EmbeddedResource>
    <EmbeddedResource Include="icons\status-connecting-4-14%402x.png">
      <LogicalName>status-connecting-4-14@2x.png</LogicalName>
    </EmbeddedResource>
    <EmbeddedResource Include="icons\status-connecting-5-14.png">
      <LogicalName>status-connecting-5-14.png</LogicalName>
    </EmbeddedResource>
    <EmbeddedResource Include="icons\status-connecting-5-14%402x.png">
      <LogicalName>status-connecting-5-14@2x.png</LogicalName>
    </EmbeddedResource>
    <EmbeddedResource Include="icons\status-connecting-6-14.png">
      <LogicalName>status-connecting-6-14.png</LogicalName>
    </EmbeddedResource>
    <EmbeddedResource Include="icons\status-connecting-6-14%402x.png">
      <LogicalName>status-connecting-6-14@2x.png</LogicalName>
    </EmbeddedResource>
    <EmbeddedResource Include="icons\status-waiting-1-14.png">
      <LogicalName>status-waiting-1-14.png</LogicalName>
    </EmbeddedResource>
    <EmbeddedResource Include="icons\status-waiting-1-14%402x.png">
      <LogicalName>status-waiting-1-14@2x.png</LogicalName>
    </EmbeddedResource>
    <EmbeddedResource Include="icons\status-waiting-2-14.png">
      <LogicalName>status-waiting-2-14.png</LogicalName>
    </EmbeddedResource>
    <EmbeddedResource Include="icons\status-waiting-2-14%402x.png">
      <LogicalName>status-waiting-2-14@2x.png</LogicalName>
    </EmbeddedResource>
    <EmbeddedResource Include="icons\status-waiting-3-14.png">
      <LogicalName>status-waiting-3-14.png</LogicalName>
    </EmbeddedResource>
    <EmbeddedResource Include="icons\status-waiting-3-14%402x.png">
      <LogicalName>status-waiting-3-14@2x.png</LogicalName>
    </EmbeddedResource>
    <EmbeddedResource Include="icons\status-waiting-4-14.png">
      <LogicalName>status-waiting-4-14.png</LogicalName>
    </EmbeddedResource>
    <EmbeddedResource Include="icons\status-waiting-4-14%402x.png">
      <LogicalName>status-waiting-4-14@2x.png</LogicalName>
    </EmbeddedResource>
    <EmbeddedResource Include="icons\status-waiting-5-14.png">
      <LogicalName>status-waiting-5-14.png</LogicalName>
    </EmbeddedResource>
    <EmbeddedResource Include="icons\status-waiting-5-14%402x.png">
      <LogicalName>status-waiting-5-14@2x.png</LogicalName>
    </EmbeddedResource>
    <EmbeddedResource Include="icons\parser-16.png">
      <LogicalName>parser-16.png</LogicalName>
    </EmbeddedResource>
    <EmbeddedResource Include="icons\parser-16%402x.png">
      <LogicalName>parser-16@2x.png</LogicalName>
    </EmbeddedResource>
  </ItemGroup>
  <ItemGroup Condition=" '$(Configuration)' == 'DebugMac' OR '$(Configuration)' == 'ReleaseMac' ">
    <EmbeddedResource Include="icons\mac\status-building-1-16.png">
      <LogicalName>status-building-1-16.png</LogicalName>
    </EmbeddedResource>
    <EmbeddedResource Include="icons\mac\status-building-1-16%402x.png">
      <LogicalName>status-building-1-16@2x.png</LogicalName>
    </EmbeddedResource>
    <EmbeddedResource Include="icons\mac\status-building-2-16.png">
      <LogicalName>status-building-2-16.png</LogicalName>
    </EmbeddedResource>
    <EmbeddedResource Include="icons\mac\status-building-2-16%402x.png">
      <LogicalName>status-building-2-16@2x.png</LogicalName>
    </EmbeddedResource>
    <EmbeddedResource Include="icons\mac\status-building-3-16.png">
      <LogicalName>status-building-3-16.png</LogicalName>
    </EmbeddedResource>
    <EmbeddedResource Include="icons\mac\status-building-3-16%402x.png">
      <LogicalName>status-building-3-16@2x.png</LogicalName>
    </EmbeddedResource>
    <EmbeddedResource Include="icons\mac\status-building-4-16.png">
      <LogicalName>status-building-4-16.png</LogicalName>
    </EmbeddedResource>
    <EmbeddedResource Include="icons\mac\status-building-4-16%402x.png">
      <LogicalName>status-building-4-16@2x.png</LogicalName>
    </EmbeddedResource>
    <EmbeddedResource Include="icons\mac\status-building-5-16.png">
      <LogicalName>status-building-5-16.png</LogicalName>
    </EmbeddedResource>
    <EmbeddedResource Include="icons\mac\status-building-5-16%402x.png">
      <LogicalName>status-building-5-16@2x.png</LogicalName>
    </EmbeddedResource>
    <EmbeddedResource Include="icons\mac\status-connecting-1-16.png">
      <LogicalName>status-connecting-1-16.png</LogicalName>
    </EmbeddedResource>
    <EmbeddedResource Include="icons\mac\status-connecting-1-16%402x.png">
      <LogicalName>status-connecting-1-16@2x.png</LogicalName>
    </EmbeddedResource>
    <EmbeddedResource Include="icons\mac\status-connecting-2-16.png">
      <LogicalName>status-connecting-2-16.png</LogicalName>
    </EmbeddedResource>
    <EmbeddedResource Include="icons\mac\status-connecting-2-16%402x.png">
      <LogicalName>status-connecting-2-16@2x.png</LogicalName>
    </EmbeddedResource>
    <EmbeddedResource Include="icons\mac\status-connecting-3-16.png">
      <LogicalName>status-connecting-3-16.png</LogicalName>
    </EmbeddedResource>
    <EmbeddedResource Include="icons\mac\status-connecting-3-16%402x.png">
      <LogicalName>status-connecting-3-16@2x.png</LogicalName>
    </EmbeddedResource>
    <EmbeddedResource Include="icons\mac\status-connecting-4-16.png">
      <LogicalName>status-connecting-4-16.png</LogicalName>
    </EmbeddedResource>
    <EmbeddedResource Include="icons\mac\status-connecting-4-16%402x.png">
      <LogicalName>status-connecting-4-16@2x.png</LogicalName>
    </EmbeddedResource>
    <EmbeddedResource Include="icons\mac\status-connecting-5-16.png">
      <LogicalName>status-connecting-5-16.png</LogicalName>
    </EmbeddedResource>
    <EmbeddedResource Include="icons\mac\status-connecting-5-16%402x.png">
      <LogicalName>status-connecting-5-16@2x.png</LogicalName>
    </EmbeddedResource>
    <EmbeddedResource Include="icons\mac\status-connecting-6-16.png">
      <LogicalName>status-connecting-6-16.png</LogicalName>
    </EmbeddedResource>
    <EmbeddedResource Include="icons\mac\status-connecting-6-16%402x.png">
      <LogicalName>status-connecting-6-16@2x.png</LogicalName>
    </EmbeddedResource>
    <EmbeddedResource Include="icons\mac\status-updates-paused-16.png">
      <LogicalName>status-updates-paused-16.png</LogicalName>
    </EmbeddedResource>
    <EmbeddedResource Include="icons\mac\status-updates-paused-16%402x.png">
      <LogicalName>status-updates-paused-16@2x.png</LogicalName>
    </EmbeddedResource>
    <EmbeddedResource Include="icons\mac\status-updates-ready-16.png">
      <LogicalName>status-updates-ready-16.png</LogicalName>
    </EmbeddedResource>
    <EmbeddedResource Include="icons\mac\status-updates-ready-16%402x.png">
      <LogicalName>status-updates-ready-16@2x.png</LogicalName>
    </EmbeddedResource>
    <EmbeddedResource Include="icons\mac\status-error-16.png">
      <LogicalName>status-error-16.png</LogicalName>
    </EmbeddedResource>
    <EmbeddedResource Include="icons\mac\status-error-16%402x.png">
      <LogicalName>status-error-16@2x.png</LogicalName>
    </EmbeddedResource>
    <EmbeddedResource Include="icons\mac\status-error-count-16.png">
      <LogicalName>status-error-count-16.png</LogicalName>
    </EmbeddedResource>
    <EmbeddedResource Include="icons\mac\status-error-count-16%402x.png">
      <LogicalName>status-error-count-16@2x.png</LogicalName>
    </EmbeddedResource>
    <EmbeddedResource Include="icons\mac\status-opening-1-16.png">
      <LogicalName>status-opening-1-16.png</LogicalName>
    </EmbeddedResource>
    <EmbeddedResource Include="icons\mac\status-opening-1-16%402x.png">
      <LogicalName>status-opening-1-16@2x.png</LogicalName>
    </EmbeddedResource>
    <EmbeddedResource Include="icons\mac\status-opening-2-16.png">
      <LogicalName>status-opening-2-16.png</LogicalName>
    </EmbeddedResource>
    <EmbeddedResource Include="icons\mac\status-opening-2-16%402x.png">
      <LogicalName>status-opening-2-16@2x.png</LogicalName>
    </EmbeddedResource>
    <EmbeddedResource Include="icons\mac\status-opening-3-16.png">
      <LogicalName>status-opening-3-16.png</LogicalName>
    </EmbeddedResource>
    <EmbeddedResource Include="icons\mac\status-opening-3-16%402x.png">
      <LogicalName>status-opening-3-16@2x.png</LogicalName>
    </EmbeddedResource>
    <EmbeddedResource Include="icons\mac\status-opening-4-16.png">
      <LogicalName>status-opening-4-16.png</LogicalName>
    </EmbeddedResource>
    <EmbeddedResource Include="icons\mac\status-opening-4-16%402x.png">
      <LogicalName>status-opening-4-16@2x.png</LogicalName>
    </EmbeddedResource>
    <EmbeddedResource Include="icons\mac\status-opening-5-16.png">
      <LogicalName>status-opening-5-16.png</LogicalName>
    </EmbeddedResource>
    <EmbeddedResource Include="icons\mac\status-opening-5-16%402x.png">
      <LogicalName>status-opening-5-16@2x.png</LogicalName>
    </EmbeddedResource>
    <EmbeddedResource Include="icons\mac\status-opening-6-16.png">
      <LogicalName>status-opening-6-16.png</LogicalName>
    </EmbeddedResource>
    <EmbeddedResource Include="icons\mac\status-opening-6-16%402x.png">
      <LogicalName>status-opening-6-16@2x.png</LogicalName>
    </EmbeddedResource>
    <EmbeddedResource Include="icons\mac\status-parsing-16.png">
      <LogicalName>status-parsing-16.png</LogicalName>
    </EmbeddedResource>
    <EmbeddedResource Include="icons\mac\status-parsing-16%402x.png">
      <LogicalName>status-parsing-16@2x.png</LogicalName>
    </EmbeddedResource>
    <EmbeddedResource Include="icons\mac\status-pulling-1-16.png">
      <LogicalName>status-pulling-1-16.png</LogicalName>
    </EmbeddedResource>
    <EmbeddedResource Include="icons\mac\status-pulling-1-16%402x.png">
      <LogicalName>status-pulling-1-16@2x.png</LogicalName>
    </EmbeddedResource>
    <EmbeddedResource Include="icons\mac\status-pulling-2-16.png">
      <LogicalName>status-pulling-2-16.png</LogicalName>
    </EmbeddedResource>
    <EmbeddedResource Include="icons\mac\status-pulling-2-16%402x.png">
      <LogicalName>status-pulling-2-16@2x.png</LogicalName>
    </EmbeddedResource>
    <EmbeddedResource Include="icons\mac\status-pulling-3-16.png">
      <LogicalName>status-pulling-3-16.png</LogicalName>
    </EmbeddedResource>
    <EmbeddedResource Include="icons\mac\status-pulling-3-16%402x.png">
      <LogicalName>status-pulling-3-16@2x.png</LogicalName>
    </EmbeddedResource>
    <EmbeddedResource Include="icons\mac\status-pulling-4-16.png">
      <LogicalName>status-pulling-4-16.png</LogicalName>
    </EmbeddedResource>
    <EmbeddedResource Include="icons\mac\status-pulling-4-16%402x.png">
      <LogicalName>status-pulling-4-16@2x.png</LogicalName>
    </EmbeddedResource>
    <EmbeddedResource Include="icons\mac\status-pulling-5-16.png">
      <LogicalName>status-pulling-5-16.png</LogicalName>
    </EmbeddedResource>
    <EmbeddedResource Include="icons\mac\status-pulling-5-16%402x.png">
      <LogicalName>status-pulling-5-16@2x.png</LogicalName>
    </EmbeddedResource>
    <EmbeddedResource Include="icons\mac\status-pulling-6-16.png">
      <LogicalName>status-pulling-6-16.png</LogicalName>
    </EmbeddedResource>
    <EmbeddedResource Include="icons\mac\status-pulling-6-16%402x.png">
      <LogicalName>status-pulling-6-16@2x.png</LogicalName>
    </EmbeddedResource>
    <EmbeddedResource Include="icons\mac\status-pushing-1-16.png">
      <LogicalName>status-pushing-1-16.png</LogicalName>
    </EmbeddedResource>
    <EmbeddedResource Include="icons\mac\status-pushing-1-16%402x.png">
      <LogicalName>status-pushing-1-16@2x.png</LogicalName>
    </EmbeddedResource>
    <EmbeddedResource Include="icons\mac\status-pushing-2-16.png">
      <LogicalName>status-pushing-2-16.png</LogicalName>
    </EmbeddedResource>
    <EmbeddedResource Include="icons\mac\status-pushing-2-16%402x.png">
      <LogicalName>status-pushing-2-16@2x.png</LogicalName>
    </EmbeddedResource>
    <EmbeddedResource Include="icons\mac\status-pushing-3-16.png">
      <LogicalName>status-pushing-3-16.png</LogicalName>
    </EmbeddedResource>
    <EmbeddedResource Include="icons\mac\status-pushing-3-16%402x.png">
      <LogicalName>status-pushing-3-16@2x.png</LogicalName>
    </EmbeddedResource>
    <EmbeddedResource Include="icons\mac\status-pushing-4-16.png">
      <LogicalName>status-pushing-4-16.png</LogicalName>
    </EmbeddedResource>
    <EmbeddedResource Include="icons\mac\status-pushing-4-16%402x.png">
      <LogicalName>status-pushing-4-16@2x.png</LogicalName>
    </EmbeddedResource>
    <EmbeddedResource Include="icons\mac\status-pushing-5-16.png">
      <LogicalName>status-pushing-5-16.png</LogicalName>
    </EmbeddedResource>
    <EmbeddedResource Include="icons\mac\status-pushing-5-16%402x.png">
      <LogicalName>status-pushing-5-16@2x.png</LogicalName>
    </EmbeddedResource>
    <EmbeddedResource Include="icons\mac\status-pushing-6-16.png">
      <LogicalName>status-pushing-6-16.png</LogicalName>
    </EmbeddedResource>
    <EmbeddedResource Include="icons\mac\status-pushing-6-16%402x.png">
      <LogicalName>status-pushing-6-16@2x.png</LogicalName>
    </EmbeddedResource>
    <EmbeddedResource Include="icons\mac\status-ready-16.png">
      <LogicalName>status-ready-16.png</LogicalName>
    </EmbeddedResource>
    <EmbeddedResource Include="icons\mac\status-ready-16%402x.png">
      <LogicalName>status-ready-16@2x.png</LogicalName>
    </EmbeddedResource>
    <EmbeddedResource Include="icons\mac\status-searching-1-16.png">
      <LogicalName>status-searching-1-16.png</LogicalName>
    </EmbeddedResource>
    <EmbeddedResource Include="icons\mac\status-searching-1-16%402x.png">
      <LogicalName>status-searching-1-16@2x.png</LogicalName>
    </EmbeddedResource>
    <EmbeddedResource Include="icons\mac\status-searching-2-16.png">
      <LogicalName>status-searching-2-16.png</LogicalName>
    </EmbeddedResource>
    <EmbeddedResource Include="icons\mac\status-searching-2-16%402x.png">
      <LogicalName>status-searching-2-16@2x.png</LogicalName>
    </EmbeddedResource>
    <EmbeddedResource Include="icons\mac\status-searching-3-16.png">
      <LogicalName>status-searching-3-16.png</LogicalName>
    </EmbeddedResource>
    <EmbeddedResource Include="icons\mac\status-searching-3-16%402x.png">
      <LogicalName>status-searching-3-16@2x.png</LogicalName>
    </EmbeddedResource>
    <EmbeddedResource Include="icons\mac\status-searching-4-16.png">
      <LogicalName>status-searching-4-16.png</LogicalName>
    </EmbeddedResource>
    <EmbeddedResource Include="icons\mac\status-searching-4-16%402x.png">
      <LogicalName>status-searching-4-16@2x.png</LogicalName>
    </EmbeddedResource>
    <EmbeddedResource Include="icons\mac\status-success-16.png">
      <LogicalName>status-success-16.png</LogicalName>
    </EmbeddedResource>
    <EmbeddedResource Include="icons\mac\status-success-16%402x.png">
      <LogicalName>status-success-16@2x.png</LogicalName>
    </EmbeddedResource>
    <EmbeddedResource Include="icons\mac\status-updates-downloading-1-16.png">
      <LogicalName>status-updates-downloading-1-16.png</LogicalName>
    </EmbeddedResource>
    <EmbeddedResource Include="icons\mac\status-updates-downloading-1-16%402x.png">
      <LogicalName>status-updates-downloading-1-16@2x.png</LogicalName>
    </EmbeddedResource>
    <EmbeddedResource Include="icons\mac\status-updates-downloading-2-16.png">
      <LogicalName>status-updates-downloading-2-16.png</LogicalName>
    </EmbeddedResource>
    <EmbeddedResource Include="icons\mac\status-updates-downloading-2-16%402x.png">
      <LogicalName>status-updates-downloading-2-16@2x.png</LogicalName>
    </EmbeddedResource>
    <EmbeddedResource Include="icons\mac\status-updates-downloading-3-16.png">
      <LogicalName>status-updates-downloading-3-16.png</LogicalName>
    </EmbeddedResource>
    <EmbeddedResource Include="icons\mac\status-updates-downloading-3-16%402x.png">
      <LogicalName>status-updates-downloading-3-16@2x.png</LogicalName>
    </EmbeddedResource>
    <EmbeddedResource Include="icons\mac\status-updates-downloading-4-16.png">
      <LogicalName>status-updates-downloading-4-16.png</LogicalName>
    </EmbeddedResource>
    <EmbeddedResource Include="icons\mac\status-updates-downloading-4-16%402x.png">
      <LogicalName>status-updates-downloading-4-16@2x.png</LogicalName>
    </EmbeddedResource>
    <EmbeddedResource Include="icons\mac\status-updates-downloading-5-16.png">
      <LogicalName>status-updates-downloading-5-16.png</LogicalName>
    </EmbeddedResource>
    <EmbeddedResource Include="icons\mac\status-updates-downloading-5-16%402x.png">
      <LogicalName>status-updates-downloading-5-16@2x.png</LogicalName>
    </EmbeddedResource>
    <EmbeddedResource Include="icons\mac\status-updates-downloading-6-16.png">
      <LogicalName>status-updates-downloading-6-16.png</LogicalName>
    </EmbeddedResource>
    <EmbeddedResource Include="icons\mac\status-updates-downloading-6-16%402x.png">
      <LogicalName>status-updates-downloading-6-16@2x.png</LogicalName>
    </EmbeddedResource>
    <EmbeddedResource Include="icons\mac\status-waiting-1-16.png">
      <LogicalName>status-waiting-1-16.png</LogicalName>
    </EmbeddedResource>
    <EmbeddedResource Include="icons\mac\status-waiting-1-16%402x.png">
      <LogicalName>status-waiting-1-16@2x.png</LogicalName>
    </EmbeddedResource>
    <EmbeddedResource Include="icons\mac\status-waiting-2-16.png">
      <LogicalName>status-waiting-2-16.png</LogicalName>
    </EmbeddedResource>
    <EmbeddedResource Include="icons\mac\status-waiting-2-16%402x.png">
      <LogicalName>status-waiting-2-16@2x.png</LogicalName>
    </EmbeddedResource>
    <EmbeddedResource Include="icons\mac\status-waiting-3-16.png">
      <LogicalName>status-waiting-3-16.png</LogicalName>
    </EmbeddedResource>
    <EmbeddedResource Include="icons\mac\status-waiting-3-16%402x.png">
      <LogicalName>status-waiting-3-16@2x.png</LogicalName>
    </EmbeddedResource>
    <EmbeddedResource Include="icons\mac\status-waiting-4-16.png">
      <LogicalName>status-waiting-4-16.png</LogicalName>
    </EmbeddedResource>
    <EmbeddedResource Include="icons\mac\status-waiting-4-16%402x.png">
      <LogicalName>status-waiting-4-16@2x.png</LogicalName>
    </EmbeddedResource>
    <EmbeddedResource Include="icons\mac\status-waiting-5-16.png">
      <LogicalName>status-waiting-5-16.png</LogicalName>
    </EmbeddedResource>
    <EmbeddedResource Include="icons\mac\status-waiting-5-16%402x.png">
      <LogicalName>status-waiting-5-16@2x.png</LogicalName>
    </EmbeddedResource>
    <EmbeddedResource Include="icons\mac\status-warning-16.png">
      <LogicalName>status-warning-16.png</LogicalName>
    </EmbeddedResource>
    <EmbeddedResource Include="icons\mac\status-warning-16%402x.png">
      <LogicalName>status-warning-16@2x.png</LogicalName>
    </EmbeddedResource>
    <EmbeddedResource Include="icons\mac\status-warning-count-16.png">
      <LogicalName>status-warning-count-16.png</LogicalName>
    </EmbeddedResource>
    <EmbeddedResource Include="icons\mac\status-warning-count-16%402x.png">
      <LogicalName>status-warning-count-16@2x.png</LogicalName>
    </EmbeddedResource>
  </ItemGroup>
  <ItemGroup>
    <Compile Include="MonoDevelop.Ide.Commands\CustomStringTagProvider.cs" />
    <Compile Include="MonoDevelop.Ide.Commands\EditCommands.cs" />
    <Compile Include="MonoDevelop.Ide.Commands\FileCommands.cs" />
    <Compile Include="MonoDevelop.Ide.Commands\HelpCommands.cs" />
    <Compile Include="MonoDevelop.Ide.Commands\ProjectCommands.cs" />
    <Compile Include="MonoDevelop.Ide.Commands\SearchCommands.cs" />
    <Compile Include="MonoDevelop.Ide.Commands\ToolsCommands.cs" />
    <Compile Include="MonoDevelop.Ide.Commands\ViewCommands.cs" />
    <Compile Include="MonoDevelop.Ide.Commands\WindowCommands.cs" />
    <Compile Include="MonoDevelop.Ide.Gui\DisplayBindingService.cs" />
    <Compile Include="MonoDevelop.Ide.Gui\BackgroundProgressMonitor.cs" />
    <Compile Include="MonoDevelop.Ide.Gui\StatusProgressMonitor.cs" />
    <Compile Include="MonoDevelop.Ide.Tasks\TaskService.cs" />
    <Compile Include="MonoDevelop.Ide.Codons\ContextPadCodon.cs" />
    <Compile Include="MonoDevelop.Ide.Codons\WorkbenchContextCodon.cs" />
    <Compile Include="MonoDevelop.Ide.Codons\CombineOpenCondition.cs" />
    <Compile Include="MonoDevelop.Ide.Codons\LanguageActiveCondition.cs" />
    <Compile Include="MonoDevelop.Ide.Codons\ProjectActiveCondition.cs" />
    <Compile Include="MonoDevelop.Ide.ExternalTools\ExternalTool.cs" />
    <Compile Include="MonoDevelop.Ide.CodeTemplates\CodeTemplate.cs" />
    <Compile Include="MonoDevelop.Ide.CodeTemplates\CodeTemplateService.cs" />
    <Compile Include="MonoDevelop.Ide.Templates\FileDescriptionTemplate.cs" />
    <Compile Include="MonoDevelop.Ide.Templates\FileTemplate.cs" />
    <Compile Include="MonoDevelop.Ide.Templates\ICustomProjectCIEntry.cs" />
    <Compile Include="MonoDevelop.Ide.Templates\INewFileCreator.cs" />
    <Compile Include="MonoDevelop.Ide.Templates\ProjectDescriptor.cs" />
    <Compile Include="MonoDevelop.Ide.Templates\ProjectTemplate.cs" />
    <Compile Include="MonoDevelop.Ide.Templates\TextFileDescriptionTemplate.cs" />
    <Compile Include="MonoDevelop.Ide.Templates\CodeDomFileDescriptionTemplate.cs" />
    <Compile Include="MonoDevelop.Ide.Templates\SingleFileDescriptionTemplate.cs" />
    <Compile Include="MonoDevelop.Ide.Templates\SolutionDescriptor.cs" />
    <Compile Include="MonoDevelop.Ide.Templates\ResourceFileDescriptionTemplate.cs" />
    <Compile Include="MonoDevelop.Ide.Gui\AbstractBaseViewContent.cs" />
    <Compile Include="MonoDevelop.Ide.Gui\AbstractViewContent.cs" />
    <Compile Include="MonoDevelop.Ide.Gui\IBaseViewContent.cs" />
    <Compile Include="MonoDevelop.Ide.Gui\PadContent.cs" />
    <Compile Include="MonoDevelop.Ide.Gui\IViewContent.cs" />
    <Compile Include="MonoDevelop.Ide.Gui\IWorkbenchWindow.cs" />
    <Compile Include="MonoDevelop.Ide.Gui\ViewCommandHandlers.cs" />
    <Compile Include="MonoDevelop.Ide.Gui.Content\IBookmarkBuffer.cs" />
    <Compile Include="MonoDevelop.Ide.Gui.Content\IClipboardHandler.cs" />
    <Compile Include="MonoDevelop.Ide.Gui.Content\IPrintable.cs" />
    <Compile Include="MonoDevelop.Ide.Gui.Dialogs\CommonAboutDialog.cs" />
    <Compile Include="MonoDevelop.Ide.Gui.Dialogs\DirtyFilesDialog.cs" />
    <Compile Include="MonoDevelop.Ide.Gui.Dialogs\NewLayoutDialog.cs" />
    <Compile Include="MonoDevelop.Ide.Gui.Dialogs\AboutMonoDevelopTabPage.cs" />
    <Compile Include="MonoDevelop.Ide.Gui.Dialogs\VersionInformationTabPage.cs" />
    <Compile Include="MonoDevelop.Ide.Gui.Dialogs\TipOfTheDay.cs" />
    <Compile Include="MonoDevelop.Ide.Gui.Dialogs\AddinLoadErrorDialog.cs" />
    <Compile Include="MonoDevelop.Ide.Gui.OptionPanels\BuildPanel.cs" />
    <Compile Include="MonoDevelop.Ide.Gui.OptionPanels\LoadSavePanel.cs" />
    <Compile Include="MonoDevelop.Ide.Gui.OptionPanels\AddInsOptionsPanel.cs" />
    <Compile Include="MonoDevelop.Ide.Gui.Pads\DefaultMonitorPad.cs" />
    <Compile Include="MonoDevelop.Ide.Gui.Pads\MonodocTreePad.cs" />
    <Compile Include="MonoDevelop.Ide.Gui.Pads.ProjectPad\SolutionFolderNodeBuilder.cs" />
    <Compile Include="MonoDevelop.Ide.Gui.Pads.ProjectPad\FolderNodeBuilder.cs" />
    <Compile Include="MonoDevelop.Ide.Gui.Pads.ProjectPad\ProjectFileNodeBuilder.cs" />
    <Compile Include="MonoDevelop.Ide.Gui.Pads.ProjectPad\ProjectFolder.cs" />
    <Compile Include="MonoDevelop.Ide.Gui.Pads.ProjectPad\ProjectFolderNodeBuilder.cs" />
    <Compile Include="MonoDevelop.Ide.Gui.Pads.ProjectPad\ProjectNodeBuilder.cs" />
    <Compile Include="MonoDevelop.Ide.Gui.Pads.ProjectPad\ProjectReferenceFolderNodeBuilder.cs" />
    <Compile Include="MonoDevelop.Ide.Gui.Pads.ProjectPad\ProjectReferenceNodeBuilder.cs" />
    <Compile Include="MonoDevelop.Ide.Gui.Pads.ProjectPad\ProjectSolutionPad.cs" />
    <Compile Include="MonoDevelop.Ide.Gui.Pads.ProjectPad\ShowAllFilesBuilderExtension.cs" />
    <Compile Include="MonoDevelop.Ide.Gui.Pads.ProjectPad\SystemFile.cs" />
    <Compile Include="MonoDevelop.Ide.Gui.Pads.ProjectPad\SystemFileNodeBuilder.cs" />
    <Compile Include="MonoDevelop.Ide.Gui.Pads\SolutionPad.cs" />
    <Compile Include="MonoDevelop.Ide.Gui.Pads\TreeViewPad.cs" />
    <Compile Include="MonoDevelop.Ide.Gui\DefaultWorkbench.cs" />
    <Compile Include="MonoDevelop.Ide.Gui\WorkbenchMemento.cs" />
    <Compile Include="MonoDevelop.Ide.Gui\SdiWorkspaceWindow.cs" />
    <Compile Include="MonoDevelop.Ide.Codons\DisplayBindingCodon.cs" />
    <Compile Include="MonoDevelop.Ide.Codons\FileTemplateTypeCodon.cs" />
    <Compile Include="MonoDevelop.Ide.Codons\ProjectTemplateCodon.cs" />
    <Compile Include="MonoDevelop.Ide.Codons\NodeBuilderCodon.cs" />
    <Compile Include="MonoDevelop.Ide.Codons\PadCodon.cs" />
    <Compile Include="MonoDevelop.Ide.Codons\PadOptionCodon.cs" />
    <Compile Include="MonoDevelop.Ide.Codons\SolutionPadCodon.cs" />
    <Compile Include="MonoDevelop.Ide.Templates\ISolutionItemDescriptor.cs" />
    <Compile Include="MonoDevelop.Ide.Templates\SolutionItemDescriptor.cs" />
    <Compile Include="MonoDevelop.Ide.Gui\ConfigurationComboBox.cs" />
    <Compile Include="MonoDevelop.Ide.Gui\IPadContainer.cs" />
    <Compile Include="MonoDevelop.Ide.Gui\Document.cs" />
    <Compile Include="MonoDevelop.Ide.Gui\Pad.cs" />
    <Compile Include="MonoDevelop.Ide.Gui\Workbench.cs" />
    <Compile Include="MonoDevelop.Ide.Gui\StartupInfo.cs" />
    <Compile Include="MonoDevelop.Ide.Gui\ProgressMonitors.cs" />
    <Compile Include="MonoDevelop.Ide\Services.cs" />
    <Compile Include="MonoDevelop.Ide.Gui.OptionPanels\TasksOptionsPanel.cs" />
    <Compile Include="MonoDevelop.Ide.Gui\FileViewer.cs" />
    <Compile Include="MonoDevelop.Ide.Gui.Pads\TaskListPad.cs" />
    <Compile Include="MonoDevelop.Ide.Templates\CodeTranslationFileDescriptionTemplate.cs" />
    <Compile Include="MonoDevelop.Ide.Gui.Dialogs\SelectEncodingsDialog.cs" />
    <Compile Include="MonoDevelop.Ide.Gui.Dialogs\FileSelectorDialog.cs" />
    <Compile Include="MonoDevelop.Ide.Tasks\TaskPriority.cs" />
    <Compile Include="MonoDevelop.Ide.Gui.Pads\ErrorListPad.cs" />
    <Compile Include="gtk-gui\generated.cs" />
    <Compile Include="MonoDevelop.Ide.Tasks\ITaskListView.cs" />
    <Compile Include="MonoDevelop.Ide.Codons\TaskListViewCodon.cs" />
    <Compile Include="MonoDevelop.Ide.Tasks\CommentTasksView.cs" />
    <Compile Include="MonoDevelop.Ide.Tasks\UserTasksView.cs" />
    <Compile Include="MonoDevelop.Ide.Gui\LayoutComboBox.cs" />
    <Compile Include="MonoDevelop.Ide.Gui.Pads.ProjectPad\UnknownEntryNodeBuilder.cs" />
    <Compile Include="MonoDevelop.Ide.Commands\NavigationCommands.cs" />
    <Compile Include="MonoDevelop.Ide.StandardHeader\StandardHeaderService.cs" />
    <Compile Include="MonoDevelop.Ide.Gui.OptionPanels\KeyBindingsPanel.cs" />
    <Compile Include="gtk-gui\MonoDevelop.Ide.Gui.OptionPanels.KeyBindingsPanel.cs" />
    <Compile Include="MonoDevelop.Ide.Commands\TextEditorCommands.cs" />
    <Compile Include="MonoDevelop.Ide.Commands\FileTabCommands.cs" />
    <Compile Include="gtk-gui\MonoDevelop.Ide.Gui.OptionPanels.BuildPanelWidget.cs" />
    <Compile Include="gtk-gui\MonoDevelop.Ide.Gui.OptionPanels.LoadSavePanelWidget.cs" />
    <Compile Include="gtk-gui\MonoDevelop.Ide.Gui.Dialogs.NewLayoutDialog.cs" />
    <Compile Include="gtk-gui\MonoDevelop.Ide.SelectEncodingsDialog.cs" />
    <Compile Include="gtk-gui\MonoDevelop.Ide.Gui.OptionPanels.TasksPanelWidget.cs" />
    <Compile Include="gtk-gui\MonoDevelop.Ide.Gui.Dialogs.TipOfTheDayWindow.cs" />
    <Compile Include="gtk-gui\MonoDevelop.Ide.Gui.OptionPanels.AddInsPanelWidget.cs" />
    <Compile Include="gtk-gui\MonoDevelop.Ide.Gui.Dialogs.AddinLoadErrorDialog.cs" />
    <Compile Include="MonoDevelop.Ide.Codons\FileFilterCodon.cs" />
    <Compile Include="MonoDevelop.Ide.ExternalTools\ExternalToolService.cs" />
    <Compile Include="MonoDevelop.Ide.Templates\FileTemplateReference.cs" />
    <Compile Include="MonoDevelop.Ide.Codons\FileTemplateConditionTypeCodon.cs" />
    <Compile Include="MonoDevelop.Ide.Templates\ClrVersionFileTemplateCondition.cs" />
    <Compile Include="MonoDevelop.Ide.Templates\FileTemplateCondition.cs" />
    <Compile Include="MonoDevelop.Ide.Templates\PartialTypeFileTemplateCondition.cs" />
    <Compile Include="MonoDevelop.Ide.Templates\ParentProjectFileTemplateCondition.cs" />
    <Compile Include="MonoDevelop.Ide.Gui\ToolbarComboBox.cs" />
    <Compile Include="MonoDevelop.Ide.Gui.Content\ISplittable.cs" />
    <Compile Include="MonoDevelop.Ide.Gui.Content\IFoldable.cs" />
    <Compile Include="MonoDevelop.Ide.ExternalTools\ExternalToolPanel.cs" />
    <Compile Include="gtk-gui\MonoDevelop.Ide.ExternalTools.ExternalToolPanelWidget.cs" />
    <Compile Include="MonoDevelop.Ide.Gui\MonoDevelopStatusBar.cs" />
    <Compile Include="MonoDevelop.Ide.Gui\DocumentSwitcher.cs" />
    <Compile Include="MonoDevelop.Ide.Gui.OptionPanels\IDEStyleOptionsPanel.cs" />
    <Compile Include="gtk-gui\MonoDevelop.Ide.Gui.OptionPanels.IDEStyleOptionsPanelWidget.cs" />
    <Compile Include="MonoDevelop.Ide.Gui.Content\IZoomable.cs" />
    <Compile Include="MonoDevelop.Ide.Gui.Pads.ProjectPad\SolutionNodeBuilder.cs" />
    <Compile Include="MonoDevelop.Ide.Gui.Pads.ProjectPad\WorkspaceNodeBuilder.cs" />
    <Compile Include="MonoDevelop.Ide.Gui.Content\DocumentStateTracker.cs" />
    <Compile Include="MonoDevelop.Ide.Gui.Content\IPathedDocument.cs" />
    <Compile Include="MonoDevelop.Ide.Codons\CategoryNode.cs" />
    <Compile Include="MonoDevelop.Ide.Gui.Components\ExtensibleTreeView.cs" />
    <Compile Include="MonoDevelop.Ide.Gui.Components\ITreeBuilder.cs" />
    <Compile Include="MonoDevelop.Ide.Gui.Components\ITreeBuilderContext.cs" />
    <Compile Include="MonoDevelop.Ide.Gui.Components\ITreeNavigator.cs" />
    <Compile Include="MonoDevelop.Ide.Gui.Components\ITreeOptions.cs" />
    <Compile Include="MonoDevelop.Ide.Gui.Components\NodeAttributes.cs" />
    <Compile Include="MonoDevelop.Ide.Gui.Components\NodeBuilder.cs" />
    <Compile Include="MonoDevelop.Ide.Gui.Components\NodeBuilderExtension.cs" />
    <Compile Include="MonoDevelop.Ide.Gui.Components\NodeCommandHandler.cs" />
    <Compile Include="MonoDevelop.Ide.Gui.Components\NodeState.cs" />
    <Compile Include="MonoDevelop.Ide.Gui.Components\DragOperation.cs" />
    <Compile Include="MonoDevelop.Ide.Gui.Components\TreePadOption.cs" />
    <Compile Include="MonoDevelop.Ide.Gui.Components\TypeNodeBuilder.cs" />
    <Compile Include="MonoDevelop.Ide.Gui.Components\TreeViewItem.cs" />
    <Compile Include="MonoDevelop.Ide.Gui.Components\TreeNodeNavigator.cs" />
    <Compile Include="MonoDevelop.Ide.Gui.Components\TreeBuilder.cs" />
    <Compile Include="MonoDevelop.Ide.Gui.Components\TreeOptions.cs" />
    <Compile Include="MonoDevelop.Ide.Gui.Components\TransactedTreeBuilder.cs" />
    <Compile Include="MonoDevelop.Ide.Gui.Content\INavigable.cs" />
    <Compile Include="MonoDevelop.Ide.Gui.Content\IOpenNamedElementHandler.cs" />
    <Compile Include="AssemblyInfo.cs" />
    <Compile Include="MonoDevelop.Ide.Gui.Content\ITextEditorResolver.cs" />
    <Compile Include="MonoDevelop.Ide.Gui.OptionPanels\AuthorInformationPanel.cs" />
    <Compile Include="MonoDevelop.Ide.Gui.OptionPanels\GlobalAuthorInformationPanel.cs" />
    <Compile Include="MonoDevelop.Ide.StandardHeader\StandardHeaderPolicyPanel.cs" />
    <Compile Include="gtk-gui\MonoDevelop.Ide.Gui.OptionPanels.AuthorInformationPanelWidget.cs" />
    <Compile Include="gtk-gui\MonoDevelop.Ide.Gui.OptionPanels.GlobalAuthorInformationPanelWidget.cs" />
    <Compile Include="gtk-gui\MonoDevelop.Ide.StandardHeader.StandardHeaderPolicyPanelWidget.cs" />
    <Compile Include="MonoDevelop.Ide.Gui.OptionPanels\TextStylePolicyPanel.cs" />
    <Compile Include="gtk-gui\MonoDevelop.Ide.Gui.OptionPanels.TextStylePolicyPanelWidget.cs" />
    <Compile Include="MonoDevelop.Ide.Gui.Content\TextStylePolicy.cs" />
    <Compile Include="MonoDevelop.Ide.Gui\PadFontChanger.cs" />
    <Compile Include="MonoDevelop.Ide.Gui.Components\PadTreeView.cs" />
    <Compile Include="MonoDevelop.Ide.Codons\PadContextMenuExtensionNode.cs" />
    <Compile Include="MonoDevelop.Ide.Gui.Pads.ProjectPad\FileOperationsBuilderExtension.cs" />
    <Compile Include="MonoDevelop.Ide.Templates\DirectoryTemplate.cs" />
    <Compile Include="MonoDevelop.Ide.Gui.Content\IUndoHandler.cs" />
    <Compile Include="MonoDevelop.Ide.CodeFormatting\CodeFormatterService.cs" />
    <Compile Include="MonoDevelop.Ide.CodeTemplates\CodeTemplatePanel.cs" />
    <Compile Include="gtk-gui\MonoDevelop.Ide.CodeTemplates.CodeTemplatePanelWidget.cs" />
    <Compile Include="MonoDevelop.Ide.CodeTemplates\EditTemplateDialog.cs" />
    <Compile Include="gtk-gui\MonoDevelop.Ide.CodeTemplates.EditTemplateDialog.cs" />
    <Compile Include="MonoDevelop.Ide.CodeTemplates\CodeTemplateVariable.cs" />
    <Compile Include="MonoDevelop.Ide.CodeTemplates\ExpansionObject.cs" />
    <Compile Include="MonoDevelop.Ide.CodeTemplates\CodeTemplateCompletionData.cs" />
    <Compile Include="MonoDevelop.Ide.CodeTemplates\CodeTemplateListDataProvider.cs" />
    <Compile Include="MonoDevelop.Ide.Gui.OptionPanels\MonoRuntimePanel.cs" />
    <Compile Include="gtk-gui\MonoDevelop.Ide.Gui.OptionPanels.MonoRuntimePanelWidget.cs" />
    <Compile Include="MonoDevelop.Ide.FindInFiles\SearchResult.cs" />
    <Compile Include="MonoDevelop.Ide.FindInFiles\SearchResultPad.cs" />
    <Compile Include="MonoDevelop.Ide.FindInFiles\FindInFilesDialog.cs" />
    <Compile Include="gtk-gui\MonoDevelop.Ide.FindInFiles.FindInFilesDialog.cs" />
    <Compile Include="MonoDevelop.Ide.FindInFiles\Commands.cs" />
    <Compile Include="MonoDevelop.Ide.FindInFiles\Scope.cs" />
    <Compile Include="MonoDevelop.Ide.FindInFiles\FileProvider.cs" />
    <Compile Include="MonoDevelop.Ide.FindInFiles\FilterOptions.cs" />
    <Compile Include="MonoDevelop.Ide.FindInFiles\FindReplace.cs" />
    <Compile Include="MonoDevelop.Ide.FindInFiles\SearchResultWidget.cs" />
    <Compile Include="MonoDevelop.Ide.FindInFiles\ISearchProgressMonitor.cs" />
    <Compile Include="MonoDevelop.Ide.FindInFiles\SearchProgressMonitor.cs" />
    <Compile Include="MonoDevelop.Ide.Gui\IAttachableViewContent.cs" />
    <Compile Include="MonoDevelop.Ide.Gui\AbstractAttachableViewContent.cs" />
    <Compile Include="MonoDevelop.Ide.CodeFormatting\CodeFormattingCommands.cs" />
    <Compile Include="MonoDevelop.Ide.Execution\ParameterizedExecutionHandler.cs" />
    <Compile Include="MonoDevelop.Ide.Execution\ExecutionModeCommandService.cs" />
    <Compile Include="MonoDevelop.Ide.Execution\CustomArgsCustomizer.cs" />
    <Compile Include="MonoDevelop.Ide.Execution\CommandExecutionContext.cs" />
    <Compile Include="MonoDevelop.Ide.Execution\IExecutionConfigurationEditor.cs" />
    <Compile Include="MonoDevelop.Ide.Gui.Components\ExecutionModeComboBox.cs" />
    <Compile Include="gtk-gui\MonoDevelop.Ide.Gui.Components.ExecutionModeComboBox.cs" />
    <Compile Include="MonoDevelop.Ide.Execution\IExecutionCommandCustomizer.cs" />
    <Compile Include="MonoDevelop.Ide.Execution\CustomExecutionMode.cs" />
    <Compile Include="MonoDevelop.Ide.Execution\MonoExecutionParameters.cs" />
    <Compile Include="MonoDevelop.Ide.Execution\MonoExecutionCustomizer.cs" />
    <Compile Include="MonoDevelop.Ide.Gui.Dialogs\SelectFileFormatDialog.cs" />
    <Compile Include="gtk-gui\MonoDevelop.Ide.Gui.Dialogs.SelectFileFormatDialog.cs" />
    <Compile Include="MonoDevelop.Ide.Gui.OptionPanels\MaintenanceOptionsPanel.cs" />
    <Compile Include="gtk-gui\MonoDevelop.Ide.Gui.OptionPanels.MaintenanceOptionsPanelWidget.cs" />
    <Compile Include="MonoDevelop.Ide.Tasks\TaskStore.cs" />
    <Compile Include="MonoDevelop.Ide.Gui.OptionPanels\AssemblyFoldersPanel.cs" />
    <Compile Include="gtk-gui\MonoDevelop.Ide.Gui.OptionPanels.AssemblyFoldersPanelWidget.cs" />
    <Compile Include="MonoDevelop.Ide.Gui.Content\ISupportsProjectReload.cs" />
    <Compile Include="MonoDevelop.Ide.Gui.OptionPanels\BuildMessagePanel.cs" />
    <Compile Include="gtk-gui\MonoDevelop.Ide.Gui.OptionPanels.BuildMessagePanelWidget.cs" />
    <Compile Include="MonoDevelop.Ide.Gui\HiddenWorkbenchWindow.cs" />
    <Compile Include="MonoDevelop.Ide.Gui\HiddenTextEditorViewContent.cs" />
    <Compile Include="MonoDevelop.Ide.Gui\WorkbenchWindow.cs" />
    <Compile Include="MonoDevelop.Ide.CodeTemplates\CodeTemplateCodon.cs" />
    <Compile Include="MonoDevelop.Ide.Gui.Content\ILocationList.cs" />
    <Compile Include="MonoDevelop.Ide.Gui.Dialogs\OpenFileDialog.cs" />
    <Compile Include="MonoDevelop.Ide.Extensions\IOpenFileDialogHandler.cs" />
    <Compile Include="MonoDevelop.Ide.Extensions\IAddFileDialogHandler.cs" />
    <Compile Include="MonoDevelop.Ide.Extensions\TextEditorExtensionNode.cs" />
    <Compile Include="MonoDevelop.Ide.Gui\DockItemToolbarLoader.cs" />
    <Compile Include="MonoDevelop.Ide.Gui.Components\LogView.cs" />
    <Compile Include="MonoDevelop.Ide.Gui\WorkbenchContext.cs" />
    <Compile Include="MonoDevelop.Ide.Extensions\LayoutExtensionNode.cs" />
    <Compile Include="MonoDevelop.Ide.Extensions\CustomToolExtensionNode.cs" />
    <Compile Include="MonoDevelop.Ide.CustomTools\CustomTool.cs" />
    <Compile Include="MonoDevelop.Ide.CustomTools\CustomToolService.cs" />
    <Compile Include="MonoDevelop.Components\FileSelector.cs" />
    <Compile Include="MonoDevelop.Components\BaseFileEntry.cs" />
    <Compile Include="MonoDevelop.Components\FileEntry.cs" />
    <Compile Include="MonoDevelop.Components\FolderDialog.cs" />
    <Compile Include="MonoDevelop.Components\FolderEntry.cs" />
    <Compile Include="MonoDevelop.Components\TabLabel.cs" />
    <Compile Include="MonoDevelop.Components\CellRendererComboBox.cs" />
    <Compile Include="MonoDevelop.Components\TreeViewCellContainer.cs" />
    <Compile Include="MonoDevelop.Components\TreeViewState.cs" />
    <Compile Include="MonoDevelop.Components\MenuButton.cs" />
    <Compile Include="MonoDevelop.Components\FixedWidthWrapLabel.cs" />
    <Compile Include="MonoDevelop.Components\TooltipWindow.cs" />
    <Compile Include="MonoDevelop.Components\ConsoleView.cs" />
    <Compile Include="MonoDevelop.Components\FolderListSelector.cs" />
    <Compile Include="MonoDevelop.Components\InfoBar.cs" />
    <Compile Include="MonoDevelop.Components\GtkUtil.cs" />
    <Compile Include="MonoDevelop.Components\MiniButton.cs" />
    <Compile Include="MonoDevelop.Components\SearchEntry.cs" />
    <Compile Include="MonoDevelop.Components\HoverImageButton.cs" />
    <Compile Include="MonoDevelop.Components\PathBar.cs" />
    <Compile Include="MonoDevelop.Components\SelectFileDialog.cs" />
    <Compile Include="MonoDevelop.Components\SelectFolderDialog.cs" />
    <Compile Include="MonoDevelop.Components\RoundedFrame.cs" />
    <Compile Include="MonoDevelop.Components\CairoExtensions.cs" />
    <Compile Include="MonoDevelop.Components.Chart\Axis.cs" />
    <Compile Include="MonoDevelop.Components.Chart\AxisDimension.cs" />
    <Compile Include="MonoDevelop.Components.Chart\AxisPosition.cs" />
    <Compile Include="MonoDevelop.Components.Chart\BasicChart.cs" />
    <Compile Include="MonoDevelop.Components.Chart\ChartCursor.cs" />
    <Compile Include="MonoDevelop.Components.Chart\DateTimeAxis.cs" />
    <Compile Include="MonoDevelop.Components.Chart\IntegerAxis.cs" />
    <Compile Include="MonoDevelop.Components.Chart\Serie.cs" />
    <Compile Include="MonoDevelop.Components.Chart\TickEnumerator.cs" />
    <Compile Include="MonoDevelop.Components.Commands\ActionCommand.cs" />
    <Compile Include="MonoDevelop.Components.Commands\ActionType.cs" />
    <Compile Include="MonoDevelop.Components.Commands\Command.cs" />
    <Compile Include="MonoDevelop.Components.Commands\CommandArrayInfo.cs" />
    <Compile Include="MonoDevelop.Components.Commands\CommandCheckMenuItem.cs" />
    <Compile Include="MonoDevelop.Components.Commands\CommandEntry.cs" />
    <Compile Include="MonoDevelop.Components.Commands\CommandEntrySet.cs" />
    <Compile Include="MonoDevelop.Components.Commands\CommandErrorHandler.cs" />
    <Compile Include="MonoDevelop.Components.Commands\CommandFrame.cs" />
    <Compile Include="MonoDevelop.Components.Commands\CommandHandler.cs" />
    <Compile Include="MonoDevelop.Components.Commands\CommandHandlerAttribute.cs" />
    <Compile Include="MonoDevelop.Components.Commands\CommandInfo.cs" />
    <Compile Include="MonoDevelop.Components.Commands\CommandInfoSet.cs" />
    <Compile Include="MonoDevelop.Components.Commands\CommandManager.cs" />
    <Compile Include="MonoDevelop.Components.Commands\CommandMenu.cs" />
    <Compile Include="MonoDevelop.Components.Commands\CommandMenuBar.cs" />
    <Compile Include="MonoDevelop.Components.Commands\CommandMenuItem.cs" />
    <Compile Include="MonoDevelop.Components.Commands\CommandSystemCommands.cs" />
    <Compile Include="MonoDevelop.Components.Commands\CommandToggleToolButton.cs" />
    <Compile Include="MonoDevelop.Components.Commands\CommandToolButton.cs" />
    <Compile Include="MonoDevelop.Components.Commands\CustomCommand.cs" />
    <Compile Include="MonoDevelop.Components.Commands\CustomMenuItem.cs" />
    <Compile Include="MonoDevelop.Components.Commands\ICommandMenuItem.cs" />
    <Compile Include="MonoDevelop.Components.Commands\ICommandRouter.cs" />
    <Compile Include="MonoDevelop.Components.Commands\ICommandUserItem.cs" />
    <Compile Include="MonoDevelop.Components.Commands\LinkCommandEntry.cs" />
    <Compile Include="MonoDevelop.Components.Commands\MenuToolButton.cs" />
    <Compile Include="MonoDevelop.Components.Commands\ICommandDelegatorRouter.cs" />
    <Compile Include="MonoDevelop.Components.Commands\CommandRouterContainer.cs" />
    <Compile Include="MonoDevelop.Components.Commands\ICommandTargetVisitor.cs" />
    <Compile Include="MonoDevelop.Components.Commands\KeyBindingManager.cs" />
    <Compile Include="MonoDevelop.Components.Commands\KeyBindingService.cs" />
    <Compile Include="MonoDevelop.Components.Commands\CustomItem.cs" />
    <Compile Include="MonoDevelop.Components.Commands\CommandSelectedEventArgs.cs" />
    <Compile Include="MonoDevelop.Components.Commands\IMultiCastCommandRouter.cs" />
    <Compile Include="MonoDevelop.Components.Commands\ICommandUpdateHandler.cs" />
    <Compile Include="MonoDevelop.Components.Commands\CustomCommandUpdaterAttribute.cs" />
    <Compile Include="MonoDevelop.Components.Commands\KeyBindingScheme.cs" />
    <Compile Include="MonoDevelop.Components.Commands\KeyBindingSet.cs" />
    <Compile Include="MonoDevelop.Components.Commands\ICommandBar.cs" />
    <Compile Include="MonoDevelop.Components.Commands.ExtensionNodes\CommandCategoryCodon.cs" />
    <Compile Include="MonoDevelop.Components.Commands.ExtensionNodes\CommandCodon.cs" />
    <Compile Include="MonoDevelop.Components.Commands.ExtensionNodes\CommandItemCodon.cs" />
    <Compile Include="MonoDevelop.Components.Commands.ExtensionNodes\ItemSetCodon.cs" />
    <Compile Include="MonoDevelop.Components.Commands.ExtensionNodes\LinkItemCodon.cs" />
    <Compile Include="MonoDevelop.Components.Commands.ExtensionNodes\SeparatorItemCodon.cs" />
    <Compile Include="MonoDevelop.Components.Commands.ExtensionNodes\LocalCommandItemCodon.cs" />
    <Compile Include="MonoDevelop.Components.Commands.ExtensionNodes\SchemeExtensionNode.cs" />
    <Compile Include="MonoDevelop.Components.Extensions\PlatformDialog.cs" />
    <Compile Include="MonoDevelop.Components.Extensions\ISelectFileDialog.cs" />
    <Compile Include="MonoDevelop.Components.PropertyGrid\DefaultPropertyTab.cs" />
    <Compile Include="MonoDevelop.Components.PropertyGrid\EditorManager.cs" />
    <Compile Include="MonoDevelop.Components.PropertyGrid\EventPropertyTab.cs" />
    <Compile Include="MonoDevelop.Components.PropertyGrid\PropertyEditorCell.cs" />
    <Compile Include="MonoDevelop.Components.PropertyGrid\PropertyEditorTypeAttribute.cs" />
    <Compile Include="MonoDevelop.Components.PropertyGrid\PropertyGrid.cs" />
    <Compile Include="MonoDevelop.Components.PropertyGrid\PropertyValueChangedEventArgs.cs" />
    <Compile Include="MonoDevelop.Components.PropertyGrid\PropertyValueChangedEventHandler.cs" />
    <Compile Include="MonoDevelop.Components.PropertyGrid\SurrogateUITypeEditorAttribute.cs" />
    <Compile Include="MonoDevelop.Components.PropertyGrid.Editors\CharPropertyEditor.cs" />
    <Compile Include="MonoDevelop.Components.PropertyGrid.Editors\CollectionEditor.cs" />
    <Compile Include="MonoDevelop.Components.PropertyGrid.Editors\ColorEditorCell.cs" />
    <Compile Include="MonoDevelop.Components.PropertyGrid.Editors\DateTimeEditor.cs" />
    <Compile Include="MonoDevelop.Components.PropertyGrid.Editors\DefaultEditor.cs" />
    <Compile Include="MonoDevelop.Components.PropertyGrid.Editors\EnumerationEditorCell.cs" />
    <Compile Include="MonoDevelop.Components.PropertyGrid.Editors\EventEditor.cs" />
    <Compile Include="MonoDevelop.Components.PropertyGrid.Editors\FlagsEditorCell.cs" />
    <Compile Include="MonoDevelop.Components.PropertyGrid.Editors\FlagsSelectorDialog.cs" />
    <Compile Include="MonoDevelop.Components.PropertyGrid.Editors\FloatRange.cs" />
    <Compile Include="MonoDevelop.Components.PropertyGrid.Editors\IntRange.cs" />
    <Compile Include="MonoDevelop.Components.PropertyGrid.Editors\TextEditorDialog.cs" />
    <Compile Include="MonoDevelop.Components.PropertyGrid.Editors\TimeSpanEditor.cs" />
    <Compile Include="MonoDevelop.Components.PropertyGrid.Editors\BooleanEditorCell.cs" />
    <Compile Include="MonoDevelop.Components.Theming\GtkColors.cs" />
    <Compile Include="MonoDevelop.Components.Theming\GtkTheme.cs" />
    <Compile Include="MonoDevelop.Components.Theming\Theme.cs" />
    <Compile Include="MonoDevelop.Components.Theming\ThemeContext.cs" />
    <Compile Include="MonoDevelop.Components.Theming\ThemeEngine.cs" />
    <Compile Include="gtk-gui\MonoDevelop.Components.FolderListSelector.cs" />
    <Compile Include="MonoDevelop.Components.Docking\AutoHideBox.cs" />
    <Compile Include="MonoDevelop.Components.Docking\DockBar.cs" />
    <Compile Include="MonoDevelop.Components.Docking\DockBarItem.cs" />
    <Compile Include="MonoDevelop.Components.Docking\DockContainer.cs" />
    <Compile Include="MonoDevelop.Components.Docking\DockFrame.cs" />
    <Compile Include="MonoDevelop.Components.Docking\DockFrameTopLevel.cs" />
    <Compile Include="MonoDevelop.Components.Docking\DockGroup.cs" />
    <Compile Include="MonoDevelop.Components.Docking\DockGroupItem.cs" />
    <Compile Include="MonoDevelop.Components.Docking\DockGroupType.cs" />
    <Compile Include="MonoDevelop.Components.Docking\DockItem.cs" />
    <Compile Include="MonoDevelop.Components.Docking\DockItemBehavior.cs" />
    <Compile Include="MonoDevelop.Components.Docking\DockItemContainer.cs" />
    <Compile Include="MonoDevelop.Components.Docking\DockItemStatus.cs" />
    <Compile Include="MonoDevelop.Components.Docking\DockItemToolbar.cs" />
    <Compile Include="MonoDevelop.Components.Docking\DockLayout.cs" />
    <Compile Include="MonoDevelop.Components.Docking\DockObject.cs" />
    <Compile Include="MonoDevelop.Components.Docking\DockPosition.cs" />
    <Compile Include="MonoDevelop.Components.Docking\PlaceholderWindow.cs" />
    <Compile Include="MonoDevelop.Components.Docking\TabStrip.cs" />
    <Compile Include="MonoDevelop.Components\MenuButtonEntry.cs" />
    <Compile Include="MonoDevelop.Ide.Gui.Dialogs\IOptionsPanel.cs" />
    <Compile Include="MonoDevelop.Ide.Gui.Dialogs\MultiMessageDialog.cs" />
    <Compile Include="MonoDevelop.Ide.Gui.Dialogs\MultiTaskProgressDialog.cs" />
    <Compile Include="MonoDevelop.Ide.Gui.Dialogs\OptionsDialog.cs" />
    <Compile Include="MonoDevelop.Ide.Gui.Dialogs\OptionsPanel.cs" />
    <Compile Include="MonoDevelop.Ide.Gui.Dialogs\ProgressDialog.cs" />
    <Compile Include="MonoDevelop.Ide.Gui.Dialogs\SetupApp.cs" />
    <Compile Include="MonoDevelop.Ide.ProgressMonitoring\BaseProgressMonitor.cs" />
    <Compile Include="MonoDevelop.Ide.ProgressMonitoring\MessageDialogProgressMonitor.cs" />
    <Compile Include="MonoDevelop.Ide.ProgressMonitoring\MultiTaskDialogProgressMonitor.cs" />
    <Compile Include="MonoDevelop.Ide.WebBrowser\IWebBrowser.cs" />
    <Compile Include="MonoDevelop.Ide.WebBrowser\LocationChangedEventArgs.cs" />
    <Compile Include="MonoDevelop.Ide.WebBrowser\TitleChangedEventArgs.cs" />
    <Compile Include="MonoDevelop.Ide.WebBrowser\StatusMessageChangedEventArgs.cs" />
    <Compile Include="MonoDevelop.Ide.WebBrowser\LoadingProgressChangedEventArgs.cs" />
    <Compile Include="MonoDevelop.Ide.WebBrowser\LocationChangingEventArgs.cs" />
    <Compile Include="MonoDevelop.Ide.WebBrowser\IWebBrowserLoader.cs" />
    <Compile Include="MonoDevelop.Ide.CodeCompletion\CompletionListWindow.cs" />
    <Compile Include="MonoDevelop.Ide.CodeCompletion\ICompletionWidget.cs" />
    <Compile Include="MonoDevelop.Ide.CodeCompletion\ListWindow.cs" />
    <Compile Include="MonoDevelop.Ide.CodeCompletion\ParameterInformationWindowManager.cs" />
    <Compile Include="MonoDevelop.Ide.CodeCompletion\ParameterInformationWindow.cs" />
    <Compile Include="MonoDevelop.Ide.CodeCompletion\CompletionData.cs" />
    <Compile Include="MonoDevelop.Ide.CodeCompletion\CompletionDataList.cs" />
    <Compile Include="MonoDevelop.Ide.CodeCompletion\MutableCompletionDataList.cs" />
    <Compile Include="MonoDevelop.Ide.CodeCompletion\CompletionWindowManager.cs" />
    <Compile Include="MonoDevelop.Ide.CodeCompletion\ListWidget.cs" />
    <Compile Include="MonoDevelop.Ide.CodeCompletion\CodeCompletionContext.cs" />
    <Compile Include="MonoDevelop.Ide.CodeCompletion\CodeCompletionContextEventArgs.cs" />
    <Compile Include="gtk-gui\MonoDevelop.Ide.Gui.Dialogs.MultiMessageDialog.cs" />
    <Compile Include="gtk-gui\MonoDevelop.Ide.Gui.Dialogs.MultiTaskProgressDialog.cs" />
    <Compile Include="gtk-gui\MonoDevelop.Ide.Gui.Dialogs.ProgressDialog.cs" />
    <Compile Include="MonoDevelop.Ide\DesktopService.cs" />
    <Compile Include="MonoDevelop.Ide\DispatchService.cs" />
    <Compile Include="MonoDevelop.Ide\Ide.cs" />
    <Compile Include="MonoDevelop.Ide\IdePreferences.cs" />
    <Compile Include="MonoDevelop.Ide\RootWorkspace.cs" />
    <Compile Include="MonoDevelop.Ide.Desktop\DefaultPlatformService.cs" />
    <Compile Include="MonoDevelop.Ide.Desktop\DesktopApplication.cs" />
    <Compile Include="MonoDevelop.Ide.Desktop\RecentFileStorage.cs" />
    <Compile Include="MonoDevelop.Ide.Desktop\RecentItem.cs" />
    <Compile Include="MonoDevelop.Ide.Desktop\RecentOpen.cs" />
    <Compile Include="MonoDevelop.Ide\GLibLogging.cs" />
    <Compile Include="MonoDevelop.Ide\ImageService.cs" />
    <Compile Include="MonoDevelop.Ide.Desktop\PlatformService.cs" />
    <Compile Include="MonoDevelop.Ide\MessageService.cs" />
    <Compile Include="MonoDevelop.Ide\WebBrowserService.cs" />
    <Compile Include="MonoDevelop.Ide.Gui\AsyncDispatchAttribute.cs" />
    <Compile Include="MonoDevelop.Ide.Gui\FreeDispatchAttribute.cs" />
    <Compile Include="MonoDevelop.Ide.Gui\GuiSyncContext.cs" />
    <Compile Include="MonoDevelop.Ide.Gui\GuiSyncObject.cs" />
    <Compile Include="MonoDevelop.Ide.Gui\IMementoCapable.cs" />
    <Compile Include="MonoDevelop.Ide.Gui\StockIcons.cs" />
    <Compile Include="MonoDevelop.Ide.Gui\SyncContext.cs" />
    <Compile Include="MonoDevelop.Ide.Gui\SyncContextAttribute.cs" />
    <Compile Include="MonoDevelop.Ide.Gui\SyncObject.cs" />
    <Compile Include="MonoDevelop.Ide.Gui.Components\ProjectFileEntry.cs" />
    <Compile Include="MonoDevelop.Ide.Gui.Dialogs\ItemOptionsDialog.cs" />
    <Compile Include="MonoDevelop.Ide.Gui.Dialogs\ItemOptionsPanel.cs" />
    <Compile Include="MonoDevelop.Ide.Gui.Dialogs\MimeTypePolicyOptionsPanel.cs" />
    <Compile Include="MonoDevelop.Ide.Gui.Dialogs\MimeTypePolicyOptionsSection.cs" />
    <Compile Include="MonoDevelop.Ide.Gui.Dialogs\MultiConfigItemOptionsDialog.cs" />
    <Compile Include="MonoDevelop.Ide.Gui.Dialogs\MultiConfigItemOptionsPanel.cs" />
    <Compile Include="MonoDevelop.Ide.Projects\ProjectOptionsDialog.cs" />
    <Compile Include="MonoDevelop.Ide.Projects\RenameConfigDialog.cs" />
    <Compile Include="MonoDevelop.Ide.Projects\NewFileDialog.cs" />
    <Compile Include="MonoDevelop.Ide.Projects\AddFileDialog.cs" />
    <Compile Include="MonoDevelop.Ide.Projects\AddMimeTypeDialog.cs" />
    <Compile Include="MonoDevelop.Ide.Projects\AssemblyReferencePanel.cs" />
    <Compile Include="MonoDevelop.Ide.Projects\CombineOptionsDialog.cs" />
    <Compile Include="MonoDevelop.Ide.Projects\ConfirmProjectDeleteDialog.cs" />
    <Compile Include="MonoDevelop.Ide.Projects\DefaultPolicyOptionsDialog.cs" />
    <Compile Include="MonoDevelop.Ide.Projects\DeleteConfigDialog.cs" />
    <Compile Include="MonoDevelop.Ide.Projects\NewConfigurationDialog.cs" />
    <Compile Include="MonoDevelop.Ide.Projects\ProjectFileSelectorDialog.cs" />
    <Compile Include="MonoDevelop.Ide\ProjectOperations.cs" />
    <Compile Include="MonoDevelop.Ide.Projects\IncludeNewFilesDialog.cs" />
    <Compile Include="MonoDevelop.Ide.Execution\CustomExecutionModeDialog.cs" />
    <Compile Include="MonoDevelop.Ide.Execution\CustomExecutionModeManagerDialog.cs" />
    <Compile Include="MonoDevelop.Ide.Execution\CustomExecutionModeWidget.cs" />
    <Compile Include="MonoDevelop.Ide.Execution\MonoExecutionParametersPreview.cs" />
    <Compile Include="MonoDevelop.Ide.Execution\MonoExecutionParametersWidget.cs" />
    <Compile Include="MonoDevelop.Ide.Projects\ProjectReferencePanel.cs" />
    <Compile Include="MonoDevelop.Ide.Projects\SelectReferenceDialog.cs" />
    <Compile Include="gtk-gui\MonoDevelop.Ide.Projects.OptionPanels.BaseDirectoryPanelWidget.cs" />
    <Compile Include="gtk-gui\MonoDevelop.Ide.Projects.OptionPanels.CodeFormattingPanelWidget.cs" />
    <Compile Include="gtk-gui\MonoDevelop.Ide.Projects.OptionPanels.CombineBuildOptionsWidget.cs" />
    <Compile Include="gtk-gui\MonoDevelop.Ide.Projects.OptionPanels.CombineConfigurationPanelWidget.cs" />
    <Compile Include="gtk-gui\MonoDevelop.Ide.Projects.OptionPanels.CombineInformationWidget.cs" />
    <Compile Include="gtk-gui\MonoDevelop.Ide.Projects.OptionPanels.CommonAssemblySigningPreferences.cs" />
    <Compile Include="gtk-gui\MonoDevelop.Ide.Projects.OptionPanels.CustomCommandPanelWidget.cs" />
    <Compile Include="gtk-gui\MonoDevelop.Ide.Projects.OptionPanels.CustomCommandWidget.cs" />
    <Compile Include="gtk-gui\MonoDevelop.Ide.Projects.OptionPanels.GeneralProjectOptionsWidget.cs" />
    <Compile Include="gtk-gui\MonoDevelop.Ide.Projects.OptionPanels.NamespaceSynchronisationPanelWidget.cs" />
    <Compile Include="gtk-gui\MonoDevelop.Ide.Projects.OptionPanels.OutputOptionsPanelWidget.cs" />
    <Compile Include="gtk-gui\MonoDevelop.Ide.Projects.OptionPanels.RunOptionsPanelWidget.cs" />
    <Compile Include="gtk-gui\MonoDevelop.Ide.Projects.OptionPanels.RuntimeOptionsPanelWidget.cs" />
    <Compile Include="gtk-gui\MonoDevelop.Ide.Projects.OptionPanels.CombineEntryConfigurationsPanelWidget.cs" />
    <Compile Include="gtk-gui\MonoDevelop.Ide.Projects.OptionPanels.StartupOptionsPanelWidget.cs" />
    <Compile Include="MonoDevelop.Ide.Projects.OptionPanels\BaseDirectoryPanel.cs" />
    <Compile Include="MonoDevelop.Ide.Projects.OptionPanels\BaseDirectoryPanelWidget.cs" />
    <Compile Include="MonoDevelop.Ide.Projects.OptionPanels\CodeFormattingPanel.cs" />
    <Compile Include="MonoDevelop.Ide.Projects.OptionPanels\CombineBuildOptions.cs" />
    <Compile Include="MonoDevelop.Ide.Projects.OptionPanels\CombineConfigurationPanel.cs" />
    <Compile Include="MonoDevelop.Ide.Projects.OptionPanels\CombineInformationPanel.cs" />
    <Compile Include="MonoDevelop.Ide.Projects.OptionPanels\CommonAssemblySigningPreferences.cs" />
    <Compile Include="MonoDevelop.Ide.Projects.OptionPanels\CustomCommandPanel.cs" />
    <Compile Include="MonoDevelop.Ide.Projects.OptionPanels\CustomCommandPanelWidget.cs" />
    <Compile Include="MonoDevelop.Ide.Projects.OptionPanels\CustomCommandWidget.cs" />
    <Compile Include="MonoDevelop.Ide.Projects.OptionPanels\GeneralProjectOptions.cs" />
    <Compile Include="MonoDevelop.Ide.Projects.OptionPanels\NamespaceSynchronisationPanel.cs" />
    <Compile Include="MonoDevelop.Ide.Projects.OptionPanels\OutputOptionsPanel.cs" />
    <Compile Include="MonoDevelop.Ide.Projects.OptionPanels\RunOptionsPanel.cs" />
    <Compile Include="MonoDevelop.Ide.Projects.OptionPanels\RuntimeOptionsPanel.cs" />
    <Compile Include="MonoDevelop.Ide.Projects.OptionPanels\SolutionItemConfigurationsPanel.cs" />
    <Compile Include="MonoDevelop.Ide.Projects.OptionPanels\StartupOptionsPanel.cs" />
    <Compile Include="gtk-gui\MonoDevelop.Ide.Projects.AddMimeTypeDialog.cs" />
    <Compile Include="gtk-gui\MonoDevelop.Ide.Projects.ConfirmProjectDeleteDialog.cs" />
    <Compile Include="gtk-gui\MonoDevelop.Ide.Projects.DeleteConfigDialog.cs" />
    <Compile Include="gtk-gui\MonoDevelop.Ide.Projects.IncludeNewFilesDialog.cs" />
    <Compile Include="gtk-gui\MonoDevelop.Ide.Projects.NewConfigurationDialog.cs" />
    <Compile Include="gtk-gui\MonoDevelop.Ide.Projects.NewFileDialog.cs" />
    <Compile Include="MonoDevelop.Ide.Gui.Dialogs\PolicyOptionsPanel.cs" />
    <Compile Include="gtk-gui\MonoDevelop.Ide.Projects.ProjectFileSelectorDialog.cs" />
    <Compile Include="gtk-gui\MonoDevelop.Ide.Projects.RenameConfigDialog.cs" />
    <Compile Include="gtk-gui\MonoDevelop.Ide.Projects.SelectReferenceDialog.cs" />
    <Compile Include="gtk-gui\MonoDevelop.Ide.Execution.CustomExecutionModeDialog.cs" />
    <Compile Include="gtk-gui\MonoDevelop.Ide.Execution.CustomExecutionModeManagerDialog.cs" />
    <Compile Include="gtk-gui\MonoDevelop.Ide.Execution.CustomExecutionModeWidget.cs" />
    <Compile Include="gtk-gui\MonoDevelop.Ide.Execution.MonoExecutionParametersPreview.cs" />
    <Compile Include="gtk-gui\MonoDevelop.Ide.Execution.MonoExecutionParametersWidget.cs" />
    <Compile Include="MonoDevelop.Ide.Gui.Components\EnvVarList.cs" />
    <Compile Include="MonoDevelop.Ide\HelpOperations.cs" />
    <Compile Include="MonoDevelop.Ide\ExitEventHandler.cs" />
    <Compile Include="MonoDevelop.Ide\AddEntryEventHandler.cs" />
    <Compile Include="MonoDevelop.Ide\IdeStartup.cs" />
    <Compile Include="MonoDevelop.Ide.Extensions\MimeTypeNode.cs" />
    <Compile Include="MonoDevelop.Ide.Extensions\MimeTypeOptionsPanelNode.cs" />
    <Compile Include="MonoDevelop.Ide.Extensions\OptionsDialogSection.cs" />
    <Compile Include="MonoDevelop.Ide.Extensions\OptionsPanelNode.cs" />
    <Compile Include="MonoDevelop.Ide.Extensions\StockIconCodon.cs" />
    <Compile Include="MonoDevelop.Ide.Gui.Components\StringTagSelectorButton.cs" />
    <Compile Include="gtk-gui\MonoDevelop.Ide.Gui.Components.StringTagSelectorButton.cs" />
    <Compile Include="MonoDevelop.Ide.Gui.Pads.ProjectPad\SolutionFolderFileNodeBuilder.cs" />
    <Compile Include="MonoDevelop.Components\CompactScrolledWindow.cs" />
    <Compile Include="MonoDevelop.Ide.CodeCompletion\MemberCompletionData.cs" />
    <Compile Include="MonoDevelop.Ide.Navigation\DocumentNavigationPoint.cs" />
    <Compile Include="MonoDevelop.Ide.Navigation\NavigationHistoryService.cs" />
    <Compile Include="MonoDevelop.Ide.Navigation\TextFileNavigationPoint.cs" />
    <Compile Include="MonoDevelop.Ide.Navigation\NavigationHistoryItem.cs" />
    <Compile Include="MonoDevelop.Ide.Navigation\NavigationPoint.cs" />
    <Compile Include="MonoDevelop.Ide.Navigation\HistoryList.cs" />
    <Compile Include="MonoDevelop.Components.AutoTest\AutoTestService.cs" />
    <Compile Include="MonoDevelop.Components.AutoTest\AutoTestSession.cs" />
    <Compile Include="MonoDevelop.Components.AutoTest\AutoTestClientSession.cs" />
    <Compile Include="MonoDevelop.Components\DropDownBoxListWindow.cs" />
    <Compile Include="MonoDevelop.Ide.CodeCompletion\CompletionMatcher.cs" />
    <Compile Include="MonoDevelop.Components\Tabstrip.cs" />
    <Compile Include="MonoDevelop.Ide.Fonts\FontChooserPanelWidget.cs" />
    <Compile Include="gtk-gui\MonoDevelop.Ide.Fonts.FontChooserPanelWidget.cs" />
    <Compile Include="MonoDevelop.Ide.Fonts\FontChooserPanel.cs" />
    <Compile Include="MonoDevelop.Ide.Fonts\FontService.cs" />
    <Compile Include="MonoDevelop.Ide.Fonts\FontDescriptionCodon.cs" />
    <Compile Include="MonoDevelop.Components.Extensions\AlertDialog.cs" />
    <Compile Include="MonoDevelop.Ide.Gui.Dialogs\GtkAlertDialog.cs" />
    <Compile Include="MonoDevelop.Components.Extensions\TextQuestionDialog.cs" />
    <Compile Include="MonoDevelop.Components.Extensions\ErrorDialog.cs" />
    <Compile Include="MonoDevelop.Ide.Gui.Dialogs\GtkErrorDialog.cs" />
    <Compile Include="MonoDevelop.Ide.CodeFormatting\DefaultCodeFormatter.cs" />
    <Compile Include="MonoDevelop.Ide.CodeFormatting\CodeFormatterExtensionNode.cs" />
    <Compile Include="MonoDevelop.Ide.Gui\GtkSynchronizationContext.cs" />
    <Compile Include="MonoDevelop.Ide.Projects\NewPolicySetDialog.cs" />
    <Compile Include="gtk-gui\MonoDevelop.Ide.Projects.NewPolicySetDialog.cs" />
    <Compile Include="MonoDevelop.Components\HeaderBox.cs" />
    <Compile Include="MonoDevelop.Ide.Extensions\StartupHandlerExtensionAttribute.cs" />
    <Compile Include="MonoDevelop.Components\SectionList.cs" />
    <Compile Include="MonoDevelop.Ide.Projects\TemplatePickerWidget.cs" />
    <Compile Include="MonoDevelop.Ide.Projects\NewProjectOptionsWidget.cs" />
    <Compile Include="MonoDevelop.Ide.Extensions\FileTypeCondition.cs" />
    <Compile Include="MonoDevelop.Ide.Gui\IDisplayBinding.cs" />
    <Compile Include="MonoDevelop.Ide.Projects\ExportProjectPolicyDialog.cs" />
    <Compile Include="gtk-gui\MonoDevelop.Ide.Projects.ExportProjectPolicyDialog.cs" />
    <Compile Include="MonoDevelop.Ide.Projects\ApplyPolicyDialog.cs" />
    <Compile Include="gtk-gui\MonoDevelop.Ide.Projects.ApplyPolicyDialog.cs" />
    <Compile Include="MonoDevelop.Ide.Gui.Components\ProjectSelectorWidget.cs" />
    <Compile Include="gtk-gui\MonoDevelop.Ide.Gui.Components.ProjectSelectorWidget.cs" />
    <Compile Include="MonoDevelop.Ide.Projects\ProjectSelectorDialog.cs" />
    <Compile Include="gtk-gui\MonoDevelop.Ide.Projects.ProjectSelectorDialog.cs" />
    <Compile Include="MonoDevelop.Ide.Projects\ImportProjectPolicyDialog.cs" />
    <Compile Include="gtk-gui\MonoDevelop.Ide.Projects.ImportProjectPolicyDialog.cs" />
    <Compile Include="MonoDevelop.Ide.Projects\AddExternalFileDialog.cs" />
    <Compile Include="gtk-gui\MonoDevelop.Ide.Projects.AddExternalFileDialog.cs" />
    <Compile Include="MonoDevelop.Ide.Gui.Components\PriorityList.cs" />
    <Compile Include="gtk-gui\MonoDevelop.Ide.Gui.Components.PriorityList.cs" />
    <Compile Include="MonoDevelop.Components.PropertyGrid.Editors\FilePathEditor.cs" />
    <Compile Include="MonoDevelop.Ide.Tasks\CommentTag.cs" />
    <Compile Include="MonoDevelop.Ide.Tasks\CommentTasksChangedEventHandler.cs" />
    <Compile Include="MonoDevelop.Ide.FindInFiles\MemberReference.cs" />
    <Compile Include="MonoDevelop.Ide.Templates\XmlCodeDomReader.cs" />
    <Compile Include="MonoDevelop.Ide.Gui.Pads.ClassPad\ClassData.cs" />
    <Compile Include="MonoDevelop.Ide.Gui.Pads.ClassPad\ClassNodeBuilder.cs" />
    <Compile Include="MonoDevelop.Ide.Gui.Pads.ClassPad\ClassBrowserPad.cs" />
    <Compile Include="MonoDevelop.Ide.Gui.Pads.ClassPad\ClassBrowserPadWidget.cs" />
    <Compile Include="MonoDevelop.Ide.Gui.Pads.ClassPad\CombineNodeBuilder.cs" />
    <Compile Include="MonoDevelop.Ide.Gui.Pads.ClassPad\EventNodeBuilder.cs" />
    <Compile Include="MonoDevelop.Ide.Gui.Pads.ClassPad\FieldNodeBuilder.cs" />
    <Compile Include="MonoDevelop.Ide.Gui.Pads.ClassPad\MemberNodeBuilder.cs" />
    <Compile Include="MonoDevelop.Ide.Gui.Pads.ClassPad\MemberNodeCommandHandler.cs" />
    <Compile Include="MonoDevelop.Ide.Gui.Pads.ClassPad\MethodNodeBuilder.cs" />
    <Compile Include="MonoDevelop.Ide.Gui.Pads.ClassPad\NamespaceData.cs" />
    <Compile Include="MonoDevelop.Ide.Gui.Pads.ClassPad\NamespaceNodeBuilder.cs" />
    <Compile Include="MonoDevelop.Ide.Gui.Pads.ClassPad\ProjectNodeBuilder.cs" />
    <Compile Include="MonoDevelop.Ide.Gui.Pads.ClassPad\PropertyNodeBuilder.cs" />
    <Compile Include="MonoDevelop.Ide.Gui.Pads.ClassPad\SolutionNodeBuilder.cs" />
    <Compile Include="MonoDevelop.Ide.Gui.Pads.ClassPad\ReferenceNodeBuilder.cs" />
    <Compile Include="MonoDevelop.Ide.Gui.Dialogs\FeedbackDialog.cs" />
    <Compile Include="MonoDevelop.Ide\FeedbackService.cs" />
    <Compile Include="MonoDevelop.Ide.Updater\UpdateService.cs" />
    <Compile Include="MonoDevelop.Ide.Updater\IUpdateHandler.cs" />
    <Compile Include="MonoDevelop.Ide.Updater\AddinsUpdateHandler.cs" />
    <Compile Include="MonoDevelop.Ide.Updater\UpdateCheckHandler.cs" />
    <Compile Include="MonoDevelop.Ide.Gui.OptionPanels\SdkLocationPanel.cs" />
    <Compile Include="MonoDevelop.Ide.Projects\PackageReferencePanel.cs" />
    <Compile Include="MonoDevelop.Ide.WelcomePage\WelcomePageCommands.cs" />
    <Compile Include="MonoDevelop.Ide.WelcomePage\WelcomePageOptionPanel.cs" />
    <Compile Include="MonoDevelop.Ide.WelcomePage\WelcomePageWidget.cs" />
    <Compile Include="MonoDevelop.Ide.WelcomePage\WelcomePageOptions.cs" />
    <Compile Include="MonoDevelop.Ide.WelcomePage\WelcomePageLinkButton.cs" />
    <Compile Include="MonoDevelop.Ide.WelcomePage\WelcomePageNewsFeed.cs" />
    <Compile Include="MonoDevelop.Ide.WelcomePage\WelcomePageRecentProjectsList.cs" />
    <Compile Include="MonoDevelop.Ide.WelcomePage\WelcomePageLinksList.cs" />
    <Compile Include="MonoDevelop.Ide.Gui\ProjectLoadProgressMonitor.cs" />
    <Compile Include="MonoDevelop.Components\FileFilterSet.cs" />
    <Compile Include="MonoDevelop.Ide\IdeVersionInfo.cs" />
    <Compile Include="MonoDevelop.Components\ContextMenuTreeView.cs" />
    <Compile Include="MonoDevelop.Ide.Gui.OptionPanels\LogAgentOptionsPanel.cs" />
    <Compile Include="MonoDevelop.Ide\LogReportingStartup.cs" />
    <Compile Include="MonoDevelop.Ide.Projects\ExportSolutionDialog.cs" />
    <Compile Include="gtk-gui\MonoDevelop.Ide.Projects.ExportSolutionDialog.cs" />
    <Compile Include="MonoDevelop.Components.Commands\CustomCommandTargetAttribute.cs" />
    <Compile Include="MonoDevelop.Ide.Extensions\ServiceUrlExtensionNode.cs" />
    <Compile Include="MonoDevelop.Ide\ProjectCreatedEventArgs.cs" />
    <Compile Include="MonoDevelop.Ide.TypeSystem\TypeSystemService.cs" />
    <Compile Include="MonoDevelop.Ide.TypeSystem\Ambience.cs" />
    <Compile Include="MonoDevelop.Ide.TypeSystem\StockIcons.cs" />
    <Compile Include="MonoDevelop.Ide.TypeSystem\FoldingRegion.cs" />
    <Compile Include="MonoDevelop.Ide.TypeSystem\ParsedDocument.cs" />
    <Compile Include="MonoDevelop.Ide.TypeSystem\Comment.cs" />
    <Compile Include="MonoDevelop.Ide.TypeSystem\Tag.cs" />
    <Compile Include="MonoDevelop.Ide.TypeSystem\MarkupUtilities.cs" />
    <Compile Include="MonoDevelop.Ide.TypeSystem\CodeGenerator.cs" />
    <Compile Include="MonoDevelop.Ide.TypeSystem\TypeSystemParserNode.cs" />
    <Compile Include="MonoDevelop.Ide.TypeSystem\MonoDocDocumentationProvider.cs" />
    <Compile Include="MonoDevelop.Ide.Projects.OptionPanels\PortableRuntimeOptionsPanel.cs" />
    <Compile Include="gtk-gui\MonoDevelop.Ide.Projects.OptionPanels.PortableRuntimeOptionsPanelWidget.cs" />
    <Compile Include="MonoDevelop.Ide.Gui\Styles.cs" />
    <Compile Include="MonoDevelop.Ide.Gui\DocumentToolbar.cs" />
    <Compile Include="MonoDevelop.Components.MainToolbar\MainToolbar.cs" />
    <Compile Include="MonoDevelop.Components.MainToolbar\StatusArea.cs" />
    <Compile Include="MonoDevelop.Components.MainToolbar\RoundButton.cs" />
    <Compile Include="MonoDevelop.Components.MainToolbar\ButtonBar.cs" />
    <Compile Include="MonoDevelop.Components.MainToolbar\SearchCategory.cs" />
    <Compile Include="MonoDevelop.Components.MainToolbar\ISearchDataSource.cs" />
    <Compile Include="MonoDevelop.Components.MainToolbar\FileSearchCategory.cs" />
    <Compile Include="MonoDevelop.Components.PropertyGrid\PropertyGridTable.cs" />
    <Compile Include="MonoDevelop.Components\CompactDialog.cs" />
    <Compile Include="MonoDevelop.Components.Docking\DockVisualStyle.cs" />
    <Compile Include="MonoDevelop.Components.MainToolbar\StyledProgressBar.cs" />
    <Compile Include="MonoDevelop.Components.MainToolbar\SearchPopupWindow.cs" />
    <Compile Include="MonoDevelop.Components\PopoverWindow.cs" />
    <Compile Include="MonoDevelop.Components\TooltipPopoverWindow.cs" />
    <Compile Include="MonoDevelop.Ide.Gui.Components\AnimatedIcon.cs" />
    <Compile Include="MonoDevelop.Ide\DefaultWebCertificateProvider.cs" />
    <Compile Include="MonoDevelop.Ide.Extensions\MimeTypeExtensionNode.cs" />
    <Compile Include="MonoDevelop.Ide.Gui\DocumentView.cs" />
    <Compile Include="MonoDevelop.Components\VPanedThin.cs" />
    <Compile Include="MonoDevelop.Components\HPanedThin.cs" />
    <Compile Include="MonoDevelop.Components.MainToolbar\CommandSearchCategory.cs" />
    <Compile Include="MonoDevelop.Components\ExtendedLabel.cs" />
    <Compile Include="MonoDevelop.Ide.CodeCompletion\TooltipInformation.cs" />
    <Compile Include="MonoDevelop.Ide.CodeCompletion\TooltipInformationWindow.cs" />
    <Compile Include="MonoDevelop.Ide.TypeSystem\TypeSystemParser.cs" />
    <Compile Include="MonoDevelop.Ide.WelcomePage\WelcomePageSection.cs" />
    <Compile Include="MonoDevelop.Ide.WelcomePage\Style.cs" />
    <Compile Include="MonoDevelop.Ide.WelcomePage\WelcomePageFeedItem.cs" />
    <Compile Include="MonoDevelop.Ide.WelcomePage\WelcomePageListButton.cs" />
    <Compile Include="MonoDevelop.Ide.WelcomePage\WelcomePageButtonBar.cs" />
    <Compile Include="MonoDevelop.Ide.WelcomePage\WelcomePageBarButton.cs" />
    <Compile Include="MonoDevelop.Components\MouseTracker.cs" />
    <Compile Include="MonoDevelop.Components.MainToolbar\SearchPopupSearchPattern.cs" />
    <Compile Include="MonoDevelop.Components\PopoverWindowTheme.cs" />
    <Compile Include="MonoDevelop.Ide.WelcomePage\WelcomePageYoutubeFeed.cs" />
    <Compile Include="MonoDevelop.Ide\EditReferencesEventArgs.cs" />
    <Compile Include="MonoDevelop.Components.MainToolbar\StatusAreaTheme.cs" />
    <Compile Include="MonoDevelop.Components\PopoverWidget.cs" />
    <Compile Include="MonoDevelop.Ide.TextEditing\TextEditorService.cs" />
    <Compile Include="MonoDevelop.Ide.TextEditing\FileLineExtension.cs" />
    <Compile Include="MonoDevelop.Ide.TextEditing\TopLevelWidgetExtension.cs" />
    <Compile Include="MonoDevelop.Ide.TextEditing\VerticalAlignment.cs" />
    <Compile Include="MonoDevelop.Ide.TextEditing\HorizontalAlignment.cs" />
    <Compile Include="MonoDevelop.Ide.TextEditing\TextFileEventArgs.cs" />
    <Compile Include="MonoDevelop.Ide.TextEditing\LineCountEventArgs.cs" />
    <Compile Include="MonoDevelop.Ide.TextEditing\FileExtension.cs" />
    <Compile Include="MonoDevelop.Ide.TextEditing\FileExtensionEventArgs.cs" />
    <Compile Include="MonoDevelop.Components.MainToolbar\StatusAreaBuildTheme.cs" />
    <Compile Include="MonoDevelop.Components\ThreadedRenderer.cs" />
    <Compile Include="MonoDevelop.Components.MainToolbar\ConfigurationMerger.cs" />
    <Compile Include="MonoDevelop.Components.MainToolbar\NavigateToCommand.cs" />
    <Compile Include="MonoDevelop.Components.MainToolbar\ResultsDataSource.cs" />
    <Compile Include="MonoDevelop.Components.MainToolbar\SearchResult.cs" />
    <Compile Include="MonoDevelop.Components\ImageButton.cs" />
    <Compile Include="MonoDevelop.Ide.WelcomePage\DefaultWelcomePage.cs" />
    <Compile Include="MonoDevelop.Ide.WelcomePage\WelcomePageService.cs" />
    <Compile Include="MonoDevelop.Ide.WelcomePage\WelcomePageFrame.cs" />
    <Compile Include="MonoDevelop.Ide.WelcomePage\WelcomePageRow.cs" />
    <Compile Include="MonoDevelop.Ide.WelcomePage\WelcomePageColumn.cs" />
    <Compile Include="MonoDevelop.Ide.WelcomePage\IWelcomePageProvider.cs" />
    <Compile Include="MonoDevelop.Ide.WelcomePage\WelcomePageTipOfTheDaySection.cs" />
    <Compile Include="MonoDevelop.Components.Docking\DockItemTitleTab.cs" />
    <Compile Include="MonoDevelop.Ide.WelcomePage\WelcomePageFirstRun.cs" />
    <Compile Include="MonoDevelop.Ide.Gui\StatusBar.cs" />
    <Compile Include="MonoDevelop.Ide.Gui\StatusBarContextBase.cs" />
    <Compile Include="MonoDevelop.Ide.Gui\StatusBarContext.cs" />
    <Compile Include="MonoDevelop.Ide.Gui\StatusBarIcon.cs" />
    <Compile Include="MonoDevelop.Ide.Gui\StatusBarContextImpl.cs" />
    <Compile Include="MonoDevelop.Components.MainToolbar\MainStatusBarContextImpl.cs" />
    <Compile Include="MonoDevelop.Components.Commands\ICommandDelegator.cs" />
    <Compile Include="MonoDevelop.Ide.CustomTools\ResXFileCodeGenerator.cs" />
    <Compile Include="MonoDevelop.Components\CellRendererImage.cs" />
    <Compile Include="MonoDevelop.Components\ImageView.cs" />
    <Compile Include="MonoDevelop.Ide.Projects\IdeFileSystemExtensionExtension.cs" />
    <Compile Include="AddinInfo.cs" />
    <Compile Include="MonoDevelop.Ide.CodeCompletion\CompletionCharacters.cs" />
    <Compile Include="MonoDevelop.Ide.CodeCompletion\CompletionCharacterCodon.cs" />
    <Compile Include="MonoDevelop.Ide.Gui.Pads.ProjectPad\ImplicitFrameworkAssemblyReferenceNodeBuilder.cs" />
    <Compile Include="MonoDevelop.Ide.Gui.Pads.ProjectPad\PortableFrameworkSubsetNodeBuilder.cs" />
    <Compile Include="MonoDevelop.Components.MainToolbar\SearchInSolutionSearchCategory.cs" />
    <Compile Include="MonoDevelop.Ide.Projects.OptionPanels\CombineMSBuildOptions.cs" />
    <Compile Include="MonoDevelop.Ide.Gui\PadCollection.cs" />
    <Compile Include="MonoDevelop.Ide.Extensions\IdeCustomizer.cs" />
    <Compile Include="MonoDevelop.Components\ExtendedTitleBarWindow.cs" />
    <Compile Include="MonoDevelop.Components.Extensions\IExtendedTitleBarWindowBackend.cs" />
    <Compile Include="MonoDevelop.Components\DropDownBox.cs" />
    <Compile Include="MonoDevelop.Components.Extensions\IExtendedTitleBarDialogBackend.cs" />
    <Compile Include="MonoDevelop.Components\ExtendedTitleBarDialog.cs" />
    <Compile Include="MonoDevelop.Ide.Templates\ProjectTemplatePackageReference.cs" />
    <Compile Include="MonoDevelop.Ide.Templates\PackageRepositoryNode.cs" />
    <Compile Include="MonoDevelop.Ide.Templates\WorkspaceItemCreatedInformation.cs" />
    <Compile Include="MonoDevelop.Ide.Templates\PackageReferencesForCreatedProject.cs" />
    <Compile Include="MonoDevelop.Ide.Templates\ProjectTemplatePackageInstaller.cs" />
    <Compile Include="MonoDevelop.Ide.TypeSystem\MonoDevelopTextLoader.cs" />
    <Compile Include="MonoDevelop.Ide.TypeSystem\MonoDevelopSourceTextContainer.cs" />
    <Compile Include="MonoDevelop.Ide.CustomTools\PublicResXFileCodeGenerator.cs" />
    <Compile Include="MonoDevelop.Components\ImageLoader.cs" />
    <Compile Include="MonoDevelop.Ide.CodeCompletion\ParameterHintingData.cs" />
    <Compile Include="MonoDevelop.Ide.TypeSystem\MonoDevelopWorkspace.cs" />
    <Compile Include="MonoDevelop.Ide.Editor\IDocumentLine.cs" />
    <Compile Include="MonoDevelop.Ide.CodeTemplates\IListDataProvider.cs" />
    <Compile Include="MonoDevelop.Ide.Editor\ITextEditorOptions.cs" />
    <Compile Include="MonoDevelop.Ide.Editor\WordFindStrategy.cs" />
    <Compile Include="MonoDevelop.Ide.Editor\InsertionPoint.cs" />
    <Compile Include="MonoDevelop.Ide.Editor\TextLink.cs">
      <DependentUpon>TextLinkModeEventArgs.cs</DependentUpon>
    </Compile>
    <Compile Include="MonoDevelop.Components\WindowTransparencyDecorator.cs" />
    <Compile Include="MonoDevelop.Components\GtkWorkarounds.cs" />
    <Compile Include="MonoDevelop.Components\PangoUtil.cs" />
    <Compile Include="MonoDevelop.Components\HslColor.cs" />
    <Compile Include="MonoDevelop.Components\HelperMethods.cs" />
    <Compile Include="MonoDevelop.Ide.Editor\SelectionMode.cs" />
    <Compile Include="MonoDevelop.Components\GtkGestures.cs" />
    <Compile Include="MonoDevelop.Ide.Editor\FileSettingsStore.cs" />
    <Compile Include="MonoDevelop.Ide.Editor\InsertionCursorEventArgs.cs" />
    <Compile Include="MonoDevelop.Ide.Editor\IFoldSegment.cs" />
    <Compile Include="MonoDevelop.Ide.TextEditing\TextLineMarkerExtension.cs" />
    <Compile Include="MonoDevelop.Ide.Editor\ITextLineMarker.cs" />
    <Compile Include="MonoDevelop.Ide.Editor\TooltipProvider.cs" />
    <Compile Include="MonoDevelop.Ide.Editor\ITextSegmentMarker.cs" />
    <Compile Include="MonoDevelop.Ide.Editor\DocumentRegion.cs" />
    <Compile Include="MonoDevelop.Ide.Editor\TextMarkerMouseEventArgs.cs" />
    <Compile Include="MonoDevelop.Ide.Editor\DefaultSourceEditorOptions.cs" />
    <Compile Include="MonoDevelop.Ide.Editor\TextEditor.cs" />
    <Compile Include="MonoDevelop.Ide.Editor\ITextDocument.cs" />
    <Compile Include="MonoDevelop.Ide.Editor\TextEditorDisplayBinding.cs" />
    <Compile Include="MonoDevelop.Ide.Editor.Extension\AbstractUsagesExtension.cs" />
    <Compile Include="MonoDevelop.Ide.Editor\TextEditorViewContent.cs" />
    <Compile Include="MonoDevelop.Ide.Editor.Extension\IndentationTracker.cs" />
    <Compile Include="MonoDevelop.Ide.Editor.Extension\SelectionSurroundingProvider.cs" />
    <Compile Include="MonoDevelop.Ide.Editor.Extension\TextPasteHandler.cs" />
    <Compile Include="MonoDevelop.Ide.Editor\DocumentLocation.cs" />
    <Compile Include="MonoDevelop.Ide.Editor.Highlighting\SyntaxModeService.cs" />
    <Compile Include="MonoDevelop.Ide.Editor.Highlighting\AmbientColor.cs" />
    <Compile Include="MonoDevelop.Ide.Editor.Highlighting\ColorScheme.cs" />
    <Compile Include="MonoDevelop.Ide.Editor.Highlighting\ColorDescriptionAttribute.cs" />
    <Compile Include="MonoDevelop.Ide.Editor.Highlighting\TemplateCodon.cs" />
    <Compile Include="MonoDevelop.Ide.Editor.Highlighting\IStreamProvider.cs" />
    <Compile Include="MonoDevelop.Ide.Editor.Highlighting\TemplateExtensionNodeLoader.cs" />
    <Compile Include="MonoDevelop.Ide.Editor\TextLinkModeEventArgs.cs" />
    <Compile Include="MonoDevelop.Ide.Editor\InsertionModeOptions.cs" />
    <Compile Include="MonoDevelop.Ide.Editor\TextLinkModeOptions.cs" />
    <Compile Include="MonoDevelop.Ide.Editor.Extension\CompletionTextEditorExtension.cs" />
    <Compile Include="MonoDevelop.Components.DockNotebook\DockNotebook.cs" />
    <Compile Include="MonoDevelop.Components.DockNotebook\PlaceholderWindow.cs" />
    <Compile Include="MonoDevelop.Components.DockNotebook\TabStrip.cs" />
    <Compile Include="MonoDevelop.Components.DockNotebook\TabEventArgs.cs" />
    <Compile Include="MonoDevelop.Components.DockNotebook\DockNotebookTab.cs" />
    <Compile Include="MonoDevelop.Components.DockNotebook\DockNotebookContainer.cs" />
    <Compile Include="MonoDevelop.Components\CheckBoxContextMenuItem.cs" />
    <Compile Include="MonoDevelop.Components\ContextMenu.cs" />
    <Compile Include="MonoDevelop.Components\ContextMenuItem.cs" />
    <Compile Include="MonoDevelop.Components\ContextMenuItemCollection.cs" />
    <Compile Include="MonoDevelop.Components\RadioButtonContextMenuItem.cs" />
    <Compile Include="MonoDevelop.Components\RadioButtonContextMenuItemGroup.cs" />
    <Compile Include="MonoDevelop.Components\SeparatorContextMenuItem.cs" />
    <Compile Include="MonoDevelop.Components\ContextMenuExtensionsMac.cs" />
    <Compile Include="MonoDevelop.Components\ContextMenuExtensionsGtk.cs" />
    <Compile Include="MonoDevelop.Ide.Gui\Split.cs" />
    <Compile Include="MonoDevelop.Components.DockNotebook\DockWindow.cs" />
    <Compile Include="MonoDevelop.Ide.CustomTools\MSBuildCustomTool.cs" />
    <Compile Include="MonoDevelop.Components\Mac\GtkMacInterop.cs" />
    <Compile Include="MonoDevelop.Components\Control.cs" />
    <Compile Include="MonoDevelop.Ide.Editor.Extension\TextEditorExtension.cs" />
    <Compile Include="MonoDevelop.Ide.Editor\IUnitTestMarker.cs" />
    <Compile Include="MonoDevelop.Ide.Editor.Highlighting\ChunkStyle.cs" />
    <Compile Include="MonoDevelop.Ide.Editor\TextMarkerFactory.cs" />
    <Compile Include="MonoDevelop.Ide.Editor\InternalExtensionAPI\ITextEditorImpl.cs" />
    <Compile Include="MonoDevelop.Ide.Editor\InternalExtensionAPI\ITextMarkerFactory.cs" />
    <Compile Include="MonoDevelop.Ide.Editor\InternalExtensionAPI\IEditorActionHost.cs" />
    <Compile Include="MonoDevelop.Ide.Editor\EditActions.cs" />
    <Compile Include="MonoDevelop.Ide.Editor\DocumentContext.cs" />
    <Compile Include="MonoDevelop.Ide.Editor\InternalExtensionAPI\ITextEditorFactory.cs" />
    <Compile Include="MonoDevelop.Ide.Editor\FoldSegmentFactory.cs" />
    <Compile Include="MonoDevelop.Ide.Editor\IReadonlyTextDocument.cs" />
    <Compile Include="MonoDevelop.Ide.Editor.Extension\Usage.cs" />
    <Compile Include="MonoDevelop.Ide.Editor\TextEditorFactory.cs" />
    <Compile Include="MonoDevelop.Ide.Editor\AutoSave.cs" />
    <Compile Include="MonoDevelop.Ide.Templates\SolutionTemplate.cs" />
    <Compile Include="MonoDevelop.Ide.Templates\TemplateCategory.cs" />
    <Compile Include="MonoDevelop.Ide.Templates\TemplateWizard.cs" />
    <Compile Include="MonoDevelop.Ide.Templates\WizardPage.cs" />
    <Compile Include="MonoDevelop.Ide.Projects\INewProjectController.cs" />
    <Compile Include="MonoDevelop.Ide.Projects\NewProjectController.cs" />
    <Compile Include="MonoDevelop.Ide.Projects\GtkNewProjectDialogBackend.cs" />
    <Compile Include="MonoDevelop.Ide.Projects\INewProjectDialogBackend.cs" />
    <Compile Include="MonoDevelop.Ide.Projects\GtkNewProjectDialogBackend.UI.cs">
      <DependentUpon>GtkNewProjectDialogBackend.cs</DependentUpon>
    </Compile>
    <Compile Include="MonoDevelop.Ide.Projects\GtkProjectFolderPreviewWidget.cs" />
    <Compile Include="gtk-gui\MonoDevelop.Ide.Projects.GtkProjectFolderPreviewWidget.cs" />
    <Compile Include="MonoDevelop.Ide.Projects\GtkProjectConfigurationWidget.cs" />
    <Compile Include="gtk-gui\MonoDevelop.Ide.Projects.GtkProjectConfigurationWidget.cs" />
    <Compile Include="MonoDevelop.Ide.Templates\TemplatingService.cs" />
    <Compile Include="MonoDevelop.Ide.Codons\TemplateCategoryCodon.cs" />
    <Compile Include="MonoDevelop.Ide.Templates\ProjectTemplateCategorizer.cs" />
    <Compile Include="MonoDevelop.Ide.Templates\DefaultSolutionTemplate.cs" />
    <Compile Include="MonoDevelop.Ide.Templates\IProjectTemplatingProvider.cs" />
    <Compile Include="MonoDevelop.Ide.Templates\ProjectTemplatingProvider.cs" />
    <Compile Include="MonoDevelop.Ide.Templates\TemplateCategoryPath.cs" />
    <Compile Include="MonoDevelop.Ide.Templates\ProcessedTemplateResult.cs" />
    <Compile Include="MonoDevelop.Ide.Templates\DefaultProcessedTemplateResult.cs" />
    <Compile Include="MonoDevelop.Ide.Projects\FinalProjectConfigurationPage.cs" />
    <Compile Include="MonoDevelop.Ide.Projects\GtkTemplateCategoryCellRenderer.cs" />
    <Compile Include="MonoDevelop.Ide.Projects\GtkTemplateCellRenderer.cs" />
    <Compile Include="MonoDevelop.Ide.Templates\TemplateWizardProvider.cs" />
    <Compile Include="MonoDevelop.Ide.Templates\TemplateCondition.cs" />
    <Compile Include="MonoDevelop.Ide.Templates\TemplateParameter.cs" />
    <Compile Include="MonoDevelop.Ide.Templates\IVersionControlProjectTemplateHandler.cs" />
    <Compile Include="MonoDevelop.Ide.Templates\TemplateImageProvider.cs" />
    <Compile Include="MonoDevelop.Ide.Codons\ImageCodon.cs" />
    <Compile Include="MonoDevelop.Components\Mac\MDLinkMenuItem.cs" />
    <Compile Include="MonoDevelop.Components\Mac\MDMenu.cs" />
    <Compile Include="MonoDevelop.Components\Mac\MDMenuItem.cs" />
    <Compile Include="MonoDevelop.Components\Mac\MDServicesMenuItem.cs" />
    <Compile Include="MonoDevelop.Components\Mac\MDSubMenuItem.cs" />
    <Compile Include="MonoDevelop.Components\Mac\Messaging.cs" />
    <Compile Include="MonoDevelop.Components\Mac\ObjcHelper.cs" />
    <Compile Include="MonoDevelop.Components\Mac\Util.cs" />
    <Compile Include="MonoDevelop.Components\Mac\NSViewContainer.cs" />
    <Compile Include="MonoDevelop.Components\Mac\GtkEmbed.cs" />
    <Compile Include="MonoDevelop.Components\Mac\WidgetWithNativeWindow.cs" />
    <Compile Include="MonoDevelop.Ide.Editor.Extension\IQuickTaskProvider.cs" />
    <Compile Include="MonoDevelop.Ide.Editor.Extension\QuickTask.cs" />
    <Compile Include="MonoDevelop.Ide.Editor.Highlighting\SemanticHighlighting.cs" />
    <Compile Include="MonoDevelop.Ide.Editor.Highlighting\ColoredSegment.cs" />
    <Compile Include="MonoDevelop.Ide.Editor\SegmentTree.cs" />
    <Compile Include="MonoDevelop.Ide.Editor.Util\Diff.cs" />
    <Compile Include="MonoDevelop.Ide.Editor.Util\SimpleBracketMatcher.cs" />
    <Compile Include="MonoDevelop.Ide.Editor.Util\SimpleReadonlyDocument.cs" />
    <Compile Include="MonoDevelop.Ide.Editor\Commands\DynamicAbbrevHandler.cs" />
    <Compile Include="MonoDevelop.Ide.Editor.Extension\ModifierKeys.cs" />
    <Compile Include="MonoDevelop.Ide.Editor.Extension\SpecialKey.cs" />
    <Compile Include="MonoDevelop.Ide.Editor.Extension\KeyDescriptor.cs" />
    <Compile Include="MonoDevelop.Ide.Editor\MessageBubbles\MessageBubbleCommands.cs" />
    <Compile Include="MonoDevelop.Ide.Editor\LineEventArgs.cs" />
    <Compile Include="MonoDevelop.Ide.TypeSystem\Error.cs" />
    <Compile Include="MonoDevelop.Ide.TypeSystem\MetadataReferenceCache.cs" />
    <Compile Include="MonoDevelop.Ide.TypeSystem\IFoldingParser.cs" />
    <Compile Include="MonoDevelop.Ide.TypeSystem\TypeSystemService_WorkspaceHandling.cs" />
    <Compile Include="MonoDevelop.Ide.Editor\Projection\ProjectedSegment.cs" />
    <Compile Include="MonoDevelop.Ide.Editor\Projection\Projection.cs" />
    <Compile Include="MonoDevelop.Ide.Editor\Projection\ProjectedSemanticHighlighting.cs" />
    <Compile Include="MonoDevelop.Ide.Editor\Projection\ProjectedTooltipProvider.cs" />
    <Compile Include="MonoDevelop.Ide.Editor\Projection\ProjectedCompletionExtension.cs" />
    <Compile Include="MonoDevelop.Ide.Editor\Projection\ProjectedDocumentContext.cs" />
    <Compile Include="MonoDevelop.Ide.CodeCompletion\CompletionCategory.cs" />
    <Compile Include="MonoDevelop.Ide.CodeCompletion\DisplayFlags.cs" />
    <Compile Include="MonoDevelop.Ide.CodeCompletion\ParameterHintingResult.cs" />
    <Compile Include="MonoDevelop.Ide.Tasks\TaskListEntry.cs" />
    <Compile Include="MonoDevelop.Ide.TypeSystem\AmbienceTooltipProvider.cs" />
    <Compile Include="MonoDevelop.Components.PropertyGrid.Editors\PropertyTextEditor.cs" />
    <Compile Include="MonoDevelop.Ide.Tasks\ProjectCommentTags.cs" />
    <Compile Include="MonoDevelop.Ide.Editor\CustomEditorOptions.cs" />
    <Compile Include="MonoDevelop.Ide.Projects\NewProjectConfiguration.cs" />
    <Compile Include="MonoDevelop.Components\EventBoxTooltip.cs" />
    <Compile Include="MonoDevelop.Ide.Templates\ProjectTemplateCreateInformation.cs" />
    <Compile Include="MonoDevelop.Ide.Templates\SolutionTemplateVisibility.cs" />
    <Compile Include="MonoDevelop.Ide.Templates\FileTemplateParser.cs" />
    <Compile Include="MonoDevelop.Ide.Execution\TargetedExecutionHandler.cs" />
    <Compile Include="MonoDevelop.Components.MainToolbar\IMainToolbarView.cs" />
    <Compile Include="MonoDevelop.Components.MainToolbar\MainToolbarController.cs" />
    <Compile Include="MonoDevelop.Components.MainToolbar\MainToolbarCommandHandlers.cs" />
    <Compile Include="MonoDevelop.Components.MainToolbar\StatusBarContextHandler.cs" />
    <Compile Include="MonoDevelop.Components.MainToolbar\IButtonBarButton.cs" />
    <Compile Include="MonoDevelop.Components.MainToolbar\MainToolbarModels.cs" />
    <Compile Include="MonoDevelop.Ide.CodeCompletion\MruCache.cs" />
    <Compile Include="MonoDevelop.Ide.Editor\TooltipExtensionNode.cs" />
    <Compile Include="MonoDevelop.Ide.Editor\Projection\IProjectionExtension.cs" />
    <Compile Include="MonoDevelop.Ide.Editor\Projection\ProjectedFilterCompletionTextEditorExtension.cs" />
    <Compile Include="MonoDevelop.Components.AutoTest\AppQuery.cs" />
    <Compile Include="MonoDevelop.Components.AutoTest\AppResult.cs" />
    <Compile Include="MonoDevelop.Components.AutoTest\IAutoTestSessionDebug.cs" />
    <Compile Include="MonoDevelop.Components.AutoTest\AutoTestSessionDebug.cs" />
    <Compile Include="MonoDevelop.Components.AutoTest\SemanticModelAttribute.cs" />
    <Compile Include="MonoDevelop.Components.AutoTest.Operations\IndexOperation.cs" />
    <Compile Include="MonoDevelop.Components.AutoTest.Operations\MarkedOperation.cs" />
    <Compile Include="MonoDevelop.Components.AutoTest.Operations\ModelOperation.cs" />
    <Compile Include="MonoDevelop.Components.AutoTest.Operations\NextSiblingsOperation.cs" />
    <Compile Include="MonoDevelop.Components.AutoTest.Operations\Operation.cs" />
    <Compile Include="MonoDevelop.Components.AutoTest.Operations\PropertyOperation.cs" />
    <Compile Include="MonoDevelop.Components.AutoTest.Operations\TextOperation.cs" />
    <Compile Include="MonoDevelop.Components.AutoTest.Operations\TypeOperation.cs" />
    <Compile Include="MonoDevelop.Components.AutoTest.Results\GtkTreeModelResult.cs" />
    <Compile Include="MonoDevelop.Components.AutoTest.Results\GtkWidgetResult.cs" />
    <Compile Include="MonoDevelop.Ide.CodeFormatting\AbstractCodeFormatter.cs" />
    <Compile Include="MonoDevelop.Ide.CodeFormatting\CodeFormatter.cs" />
    <Compile Include="MonoDevelop.Ide.TypeSystem\TypeSystemOutputTrackingNode.cs" />
    <Compile Include="MonoDevelop.Ide.Editor\TextEditorType.cs" />
    <Compile Include="MonoDevelop.Ide.Editor.Extension\AbstractBraceMatcher.cs" />
    <Compile Include="MonoDevelop.Ide.Editor.Extension\BraceMatcherTextEditorExtension.cs" />
    <Compile Include="MonoDevelop.Ide.Editor.Extension\BraceMatchingResult.cs" />
    <Compile Include="MonoDevelop.Components.AutoTest.Operations\ChildrenOperation.cs" />
    <Compile Include="MonoDevelop.Components.AutoTest.Results\NSObjectResult.cs" />
    <Compile Include="MonoDevelop.Ide.TypeSystem\MonoDevelopTemporaryStorageServiceFactory.cs" />
    <Compile Include="MonoDevelop.Ide.TypeSystem\WorkspaceId.cs" />
    <Compile Include="MonoDevelop.Ide.TypeSystem\MonoDevelopPersistentStorageServiceFactory.cs" />
    <Compile Include="MonoDevelop.Ide.TypeSystem\SolutionSizeTracker.cs" />
    <Compile Include="MonoDevelop.Components.AutoTest.Results\GtkNotebookResult.cs" />
    <Compile Include="MonoDevelop.Ide\TaskUtil.cs" />
    <Compile Include="MonoDevelop.Ide.Projects.OptionPanels\CodeAnalysisPanel.cs" />
    <Compile Include="MonoDevelop.Ide.CodeCompletion\ICompletionKeyHandler.cs" />
    <Compile Include="MonoDevelop.Components.MainToolbar\FirstCategory.cs" />
    <Compile Include="MonoDevelop.Ide.TypeSystem\NR5CompatibiltyExtensions.cs" />
    <Compile Include="MonoDevelop.Ide.Projects\ProjectConfigurationControl.cs" />
    <Compile Include="MonoDevelop.Ide.TypeSystem\MonoDevelopProjectCacheHostServiceFactory.cs" />
    <Compile Include="MonoDevelop.Ide.TypeSystem\ProjectCacheService.cs">
      <DependentUpon>MonoDevelopProjectCacheHostServiceFactory.cs</DependentUpon>
    </Compile>
    <Compile Include="MonoDevelop.Ide.TypeSystem\DocumentTrackingService.cs">
      <DependentUpon>MonoDevelopProjectCacheHostServiceFactory.cs</DependentUpon>
    </Compile>
    <Compile Include="MonoDevelop.Components.AutoTest.Results\ObjectResult.cs" />
    <Compile Include="MonoDevelop.Components.AutoTest\PropertyMetadata.cs" />
    <Compile Include="MonoDevelop.Components.AutoTest\ObjectProperties.cs" />
    <Compile Include="MonoDevelop.Components.MainToolbar\ISearchResultCallback.cs" />
    <Compile Include="MonoDevelop.Components.AutoTest.Operations\SelectedOperation.cs" />
    <Compile Include="MonoDevelop.Components\Windows\GtkWPFWidget.cs" />
    <Compile Include="MonoDevelop.Components\Windows\GtkWin32Interop.cs" />
<<<<<<< HEAD
    <Compile Include="MonoDevelop.Components.Docking\DockPositionType.cs" />
    <Compile Include="MonoDevelop.Components\FileChooserAction.cs" />
    <Compile Include="MonoDevelop.Components\ButtonEvent.cs" />
    <Compile Include="MonoDevelop.Components\Window.cs" />
    <Compile Include="MonoDevelop.Components\Dialog.cs" />
=======
    <Compile Include="MonoDevelop.Components\FileChooserAction.cs" />
>>>>>>> a05bc0f6
  </ItemGroup>
  <ItemGroup>
    <None Include="Makefile.am" />
    <Data Include="options\DefaultEditingLayout.xml" />
    <Data Include="options\MonoDevelopProperties.xml" />
    <Data Include="options\MonoDevelop-templates.xml" />
    <Data Include="options\MonoDevelop-tools.xml" />
    <Data Include="options\TipsOfTheDay.xml" />
    <None Include="MonoDevelop.Ide.dll.config">
      <CopyToOutputDirectory>PreserveNewest</CopyToOutputDirectory>
    </None>
  </ItemGroup>
  <Import Project="$(MSBuildBinPath)\Microsoft.CSharp.targets" />
  <Target Name="AfterBuild">
    <Copy SourceFiles="@(Data)" DestinationFolder="..\..\..\build\data\%(Data.RelativeDir)" />
  </Target>
  <ItemGroup>
    <Folder Include="MonoDevelop.Ide.CodeFormatting\" />
    <Folder Include="MonoDevelop.Ide.Execution\" />
    <Folder Include="MonoDevelop.Ide.Extensions\" />
    <Folder Include="MonoDevelop.Ide.CustomTools\" />
    <Folder Include="MonoDevelop.Components.Extensions\" />
    <Folder Include="MonoDevelop.Components.Theming\" />
    <Folder Include="MonoDevelop.Components.Docking\" />
    <Folder Include="MonoDevelop.Ide.Gui\" />
    <Folder Include="MonoDevelop.Ide.Desktop\" />
    <Folder Include="MonoDevelop.Ide.Projects\" />
    <Folder Include="MonoDevelop.Ide\" />
    <Folder Include="MonoDevelop.Ide.Gui.Dialogs\" />
    <Folder Include="MonoDevelop.Ide.Projects.OptionPanels\" />
    <Folder Include="MonoDevelop.Ide.Navigation\" />
    <Folder Include="MonoDevelop.Components.AutoTest\" />
    <Folder Include="MonoDevelop.Ide.Fonts\" />
    <Folder Include="MonoDevelop.Ide.Codons\" />
    <Folder Include="ExtensionModel\" />
    <Folder Include="icons\" />
    <Folder Include="MonoDevelop.Ide.WelcomePage\" />
    <Folder Include="branding\" />
    <Folder Include="MonoDevelop.Components.MainToolbar\" />
    <Folder Include="MonoDevelop.Components.MainToolbar\Theme\" />
    <Folder Include="MonoDevelop.Ide.WelcomePage\icons\" />
    <Folder Include="MonoDevelop.Ide.TextEditing\" />
    <Folder Include="MonoDevelop.Components.DockNotebook\" />
    <Folder Include="MonoDevelop.Ide.Editor.Util\" />
    <Folder Include="MonoDevelop.Ide.Editor\Commands\" />
    <Folder Include="MonoDevelop.Ide.Editor\MessageBubbles\" />
    <Folder Include="MonoDevelop.Ide.Editor\Projection\" />
    <Folder Include="icons\mac\" />
    <Folder Include="MonoDevelop.Components\Windows\" />
  </ItemGroup>
  <ItemGroup>
    <Content Include="gtkrc.win32">
      <CopyToOutputDirectory>PreserveNewest</CopyToOutputDirectory>
    </Content>
    <Content Include="gtkrc.mac">
      <CopyToOutputDirectory>PreserveNewest</CopyToOutputDirectory>
    </Content>
    <Content Include="gtkrc.mac-yosemite">
      <CopyToOutputDirectory>PreserveNewest</CopyToOutputDirectory>
    </Content>
    <Content Include="gtkrc">
      <CopyToOutputDirectory>PreserveNewest</CopyToOutputDirectory>
    </Content>
    <Content Include="gtkrc.win32-vista">
      <CopyToOutputDirectory>PreserveNewest</CopyToOutputDirectory>
    </Content>
  </ItemGroup>
</Project><|MERGE_RESOLUTION|>--- conflicted
+++ resolved
@@ -3507,15 +3507,11 @@
     <Compile Include="MonoDevelop.Components.AutoTest.Operations\SelectedOperation.cs" />
     <Compile Include="MonoDevelop.Components\Windows\GtkWPFWidget.cs" />
     <Compile Include="MonoDevelop.Components\Windows\GtkWin32Interop.cs" />
-<<<<<<< HEAD
+    <Compile Include="MonoDevelop.Components\FileChooserAction.cs" />
     <Compile Include="MonoDevelop.Components.Docking\DockPositionType.cs" />
-    <Compile Include="MonoDevelop.Components\FileChooserAction.cs" />
     <Compile Include="MonoDevelop.Components\ButtonEvent.cs" />
     <Compile Include="MonoDevelop.Components\Window.cs" />
     <Compile Include="MonoDevelop.Components\Dialog.cs" />
-=======
-    <Compile Include="MonoDevelop.Components\FileChooserAction.cs" />
->>>>>>> a05bc0f6
   </ItemGroup>
   <ItemGroup>
     <None Include="Makefile.am" />
