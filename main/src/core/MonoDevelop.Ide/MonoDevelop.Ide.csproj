--- conflicted
+++ resolved
@@ -5280,13 +5280,10 @@
     <Compile Include="MonoDevelop.Components.AutoTest.Results\ObjectResult.cs" />
     <Compile Include="MonoDevelop.Components.AutoTest\PropertyMetadata.cs" />
     <Compile Include="MonoDevelop.Components.AutoTest\ObjectProperties.cs" />
-<<<<<<< HEAD
     <Compile Include="MonoDevelop.Components\IdeDialog.cs" />
     <Compile Include="MonoDevelop.Components\IdeWindow.cs" />
     <Compile Include="MonoDevelop.Components\IdeTheme.cs" />
-=======
     <Compile Include="MonoDevelop.Components.AutoTest.Operations\SelectedOperation.cs" />
->>>>>>> 14311694
   </ItemGroup>
   <ItemGroup>
     <None Include="Makefile.am" />
