﻿//
// ITextEditorImpl.cs
//
// Author:
//       Mike Krüger <mkrueger@xamarin.com>
//
// Copyright (c) 2014 Xamarin Inc. (http://xamarin.com)
//
// Permission is hereby granted, free of charge, to any person obtaining a copy
// of this software and associated documentation files (the "Software"), to deal
// in the Software without restriction, including without limitation the rights
// to use, copy, modify, merge, publish, distribute, sublicense, and/or sell
// copies of the Software, and to permit persons to whom the Software is
// furnished to do so, subject to the following conditions:
//
// The above copyright notice and this permission notice shall be included in
// all copies or substantial portions of the Software.
//
// THE SOFTWARE IS PROVIDED "AS IS", WITHOUT WARRANTY OF ANY KIND, EXPRESS OR
// IMPLIED, INCLUDING BUT NOT LIMITED TO THE WARRANTIES OF MERCHANTABILITY,
// FITNESS FOR A PARTICULAR PURPOSE AND NONINFRINGEMENT. IN NO EVENT SHALL THE
// AUTHORS OR COPYRIGHT HOLDERS BE LIABLE FOR ANY CLAIM, DAMAGES OR OTHER
// LIABILITY, WHETHER IN AN ACTION OF CONTRACT, TORT OR OTHERWISE, ARISING FROM,
// OUT OF OR IN CONNECTION WITH THE SOFTWARE OR THE USE OR OTHER DEALINGS IN
// THE SOFTWARE.
using System;
using MonoDevelop.Core.Text;
using System.Collections.Generic;
using MonoDevelop.Ide.Gui;
using MonoDevelop.Ide.Editor.Extension;
using MonoDevelop.Ide.Editor.Highlighting;
using MonoDevelop.Components;
using Xwt;
using System.Collections.Immutable;

namespace MonoDevelop.Ide.Editor
{
	public enum EditMode
	{
		Edit,
		TextLink,
		CursorInsertion
	}

	interface ITextEditorImpl : IDisposable
	{
		ViewContent ViewContent { get; }

		string ContentName { get; set; }

		string ContextMenuPath { get; set; }

		EditMode EditMode { get; }

		ITextEditorOptions Options { get; set; }

		IReadonlyTextDocument Document { get; }

		SemanticHighlighting SemanticHighlighting { get; set; }

<<<<<<< HEAD
=======
		ISyntaxHighlighting SyntaxHighlighting { get; set; }
	
		int CaretOffset { get; set; }

>>>>>>> d420c316
		bool IsSomethingSelected { get; }

		IEnumerable<Selection> Selections { get; }

		SelectionMode SelectionMode { get; }

		ISegment SelectionRange { get; set; }
		int SelectionAnchorOffset { get; set; }
		int SelectionLeadOffset { get; set; }

		DocumentRegion SelectionRegion { get; set; }

		void SetSelection (int anchorOffset, int leadOffset);

		event EventHandler SelectionChanged;

		event EventHandler CaretPositionChanged;

		event EventHandler<MouseMovedEventArgs> MouseMoved;

		event EventHandler VAdjustmentChanged;

		event EventHandler HAdjustmentChanged;

		void ClearSelection ();

		void CenterToCaret ();

		void StartCaretPulseAnimation ();

		int EnsureCaretIsNotVirtual ();

		void FixVirtualIndentation ();

		IEditorActionHost Actions { get; }

		ITextMarkerFactory TextMarkerFactory { get; }

		event EventHandler BeginAtomicUndoOperation;

		event EventHandler EndAtomicUndoOperation;

		object CreateNativeControl ();

		void RunWhenLoaded (Action action);

		string FormatString (int offset, string code);

		void StartInsertionMode (InsertionModeOptions insertionModeOptions);

		void StartTextLinkMode (TextLinkModeOptions textLinkModeOptions);

		double LineHeight { get; }

		DocumentLocation PointToLocation (double xp, double yp, bool endAtEol = false);

		Xwt.Point LocationToPoint (int line, int column);

		void AddMarker (IDocumentLine line, ITextLineMarker lineMarker);

		void RemoveMarker (ITextLineMarker lineMarker);

		void ScrollTo (int offset);

		void CenterTo (int offset);

		EditSession CurrentSession {
			get;
		}

		void StartSession (EditSession session);

		void EndSession ();

		string GetVirtualIndentationString (int lineNumber);

		IEnumerable<ITextLineMarker> GetLineMarkers (IDocumentLine line);

		#region Text segment markers

		IEnumerable<ITextSegmentMarker> GetTextSegmentMarkersAt (ISegment segment);

		IEnumerable<ITextSegmentMarker> GetTextSegmentMarkersAt (int offset);

		/// <summary>
		/// Adds a marker to the document.
		/// </summary>
		void AddMarker (ITextSegmentMarker marker);

		/// <summary>
		/// Removes a marker from the document.
		/// </summary>
		/// <returns><c>true</c>, if marker was removed, <c>false</c> otherwise.</returns>
		/// <param name="marker">Marker.</param>
		bool RemoveMarker (ITextSegmentMarker marker);

		#endregion

		IFoldSegment CreateFoldSegment (int offset, int length, bool isFolded = false);

		void SetFoldings (IEnumerable<IFoldSegment> foldings);

		IEnumerable<IFoldSegment> GetFoldingsContaining (int offset);

		IEnumerable<IFoldSegment> GetFoldingsIn (int offset, int length);

		string GetPangoMarkup (int offset, int length, bool fitIdeStyle = false);

		void SetIndentationTracker (IndentationTracker indentationTracker);
		void SetSelectionSurroundingProvider (SelectionSurroundingProvider surroundingProvider);
		void SetTextPasteHandler (TextPasteHandler textPasteHandler);

		event EventHandler<LineEventArgs> LineChanged;
		event EventHandler<LineEventArgs> LineInserted;
		event EventHandler<LineEventArgs> LineRemoved;

		#region Internal use only API (do not mirror in TextEditor)

		TextEditorExtension EditorExtension {
			get;
			set;
		}

		IEnumerable<TooltipProvider> TooltipProvider {
			get;
		}

		void ClearTooltipProviders ();

		void AddTooltipProvider (TooltipProvider provider);

		void RemoveTooltipProvider (TooltipProvider provider);

		Xwt.Point GetEditorWindowOrigin ();

		Xwt.Rectangle GetEditorAllocation ();

		void InformLoadComplete ();

		void SetUsageTaskProviders (IEnumerable<UsageProviderEditorExtension> providers);

		void SetQuickTaskProviders (IEnumerable<IQuickTaskProvider> providers);
		#endregion

		double ZoomLevel { get; set; }
		bool SuppressTooltips { get; set; }

		event EventHandler ZoomLevelChanged;

		void AddOverlay (Control messageOverlayContent, Func<int> sizeFunc);
		void RemoveOverlay (Control messageOverlayContent);
		void UpdateBraceMatchingResult (BraceMatchingResult? result);

		IEnumerable<IDocumentLine> VisibleLines { get; }
		IReadOnlyList<Caret> Carets { get; }

		void GrabFocus ();

		event EventHandler<LineEventArgs> LineShown;
		event EventHandler FocusLost;

}
}<|MERGE_RESOLUTION|>--- conflicted
+++ resolved
@@ -58,13 +58,10 @@
 
 		SemanticHighlighting SemanticHighlighting { get; set; }
 
-<<<<<<< HEAD
-=======
 		ISyntaxHighlighting SyntaxHighlighting { get; set; }
 	
 		int CaretOffset { get; set; }
 
->>>>>>> d420c316
 		bool IsSomethingSelected { get; }
 
 		IEnumerable<Selection> Selections { get; }
