//
// TextEditorViewContent.cs
//
// Author:
//       Mike Krüger <mkrueger@xamarin.com>
//
// Copyright (c) 2014 Xamarin Inc. (http://xamarin.com)
//
// Permission is hereby granted, free of charge, to any person obtaining a copy
// of this software and associated documentation files (the "Software"), to deal
// in the Software without restriction, including without limitation the rights
// to use, copy, modify, merge, publish, distribute, sublicense, and/or sell
// copies of the Software, and to permit persons to whom the Software is
// furnished to do so, subject to the following conditions:
//
// The above copyright notice and this permission notice shall be included in
// all copies or substantial portions of the Software.
//
// THE SOFTWARE IS PROVIDED "AS IS", WITHOUT WARRANTY OF ANY KIND, EXPRESS OR
// IMPLIED, INCLUDING BUT NOT LIMITED TO THE WARRANTIES OF MERCHANTABILITY,
// FITNESS FOR A PARTICULAR PURPOSE AND NONINFRINGEMENT. IN NO EVENT SHALL THE
// AUTHORS OR COPYRIGHT HOLDERS BE LIABLE FOR ANY CLAIM, DAMAGES OR OTHER
// LIABILITY, WHETHER IN AN ACTION OF CONTRACT, TORT OR OTHERWISE, ARISING FROM,
// OUT OF OR IN CONNECTION WITH THE SOFTWARE OR THE USE OR OTHER DEALINGS IN
// THE SOFTWARE.
using System;
using System.Collections.Generic;
using System.IO;
using System.Threading;
using System.Threading.Tasks;
using MonoDevelop.Components;
using MonoDevelop.Components.Commands;
using MonoDevelop.Core;
<<<<<<< HEAD
using MonoDevelop.Core.Text;
using MonoDevelop.Ide.Editor.Extension;
using MonoDevelop.Ide.Gui;
using MonoDevelop.Ide.Gui.Content;
using MonoDevelop.Ide.TypeSystem;
using MonoDevelop.Ide.Gui.Documents;
using MonoDevelop.Projects;
using MonoDevelop.Projects.Policies;
=======
using System.Threading.Tasks;
using System.Threading;
using Microsoft.CodeAnalysis;
using Gdk;
using MonoDevelop.Ide.CodeFormatting;
using System.Collections.Immutable;
using Microsoft.VisualStudio.CodingConventions;
using Microsoft.VisualStudio.Text;
using Microsoft.VisualStudio.Text.Editor;
>>>>>>> 228695e2

namespace MonoDevelop.Ide.Editor
{
	/// <summary>
	/// The TextEditor object needs to be available through BaseViewContent.GetContent therefore we need to insert a 
	/// decorator in between.
	/// </summary>
<<<<<<< HEAD
	class TextEditorViewContent : FileDocumentController, ICommandRouter
=======
	[Obsolete]
	class TextEditorViewContent : ViewContent, ICommandRouter
>>>>>>> 228695e2
	{
		TextEditor textEditor;
		ITextEditorImpl textEditorImpl;
		DocumentContext documentContext;
		FileDescriptor fileDescriptor;

		MonoDevelop.Projects.Policies.PolicyContainer policyContainer;

		protected override Type FileModelType => typeof (TextBufferFileModel);

		public TextEditorViewContent ()
		{
		}

		protected override async Task OnInitialize (ModelDescriptor modelDescriptor, Properties status)
		{
			fileDescriptor = modelDescriptor as FileDescriptor;
			await base.OnInitialize (modelDescriptor, status);
		}

		protected override async Task<Control> OnGetViewControlAsync (CancellationToken token, DocumentViewContent view)
		{
			if (textEditor == null) {
				await Model.Load (); 
				var editor = TextEditorFactory.CreateNewEditor ((TextBufferFileModel)Model);
				var impl = editor.Implementation;

				await Init (editor, impl);
				HasUnsavedChanges = impl.IsDirty;

				// Editor extensions can provide additional content
				NotifyContentChanged ();
			}
			return textEditor;
		}

		Task Init (TextEditor editor, ITextEditorImpl editorImpl)
		{
			this.textEditor = editor;
			textEditor.FileName = FilePath;
			this.textEditorImpl = editorImpl;
			editorImpl.DocumentController = this;
			this.textEditor.MimeTypeChanged += UpdateTextEditorOptions;
			DefaultSourceEditorOptions.Instance.Changed += UpdateTextEditorOptions;
			editorImpl.DirtyChanged += ViewContent_DirtyChanged;
			editor.Options = DefaultSourceEditorOptions.Instance.Create ();
			this.TabPageLabel = GettextCatalog.GetString ("Source");

			if (documentContext != null)
				textEditor.InitializeExtensionChain (documentContext);

			if (IsNewDocument)
				return LoadNew ();
			else
				return Load (false);
		}

		protected override void OnModelChanged (DocumentModel oldModel, DocumentModel newModel)
		{
			// Don't call base since we are not interested in binding the HasUnsavedChanges change event from the model
			if (Model != null)
				IsNewDocument = Model.IsNew;
		}

		protected override void OnContentChanged ()
		{
			if (documentContext == null) {
				var context = GetContent<DocumentContext> ();
				if (context != null) {
					documentContext = context;
					if (textEditor != null)
						textEditor.InitializeExtensionChain (documentContext);
				}
			}
			// Calling base class after initializing the editor extension chain
			// so that it picks additional content from the extension
			base.OnContentChanged ();
		}

		protected override void OnFileNameChanged ()
		{
			base.OnFileNameChanged ();
			if (textEditor != null) {
				if (FilePath != textEditorImpl.ContentName && !string.IsNullOrEmpty (textEditorImpl.ContentName))
					AutoSave.RemoveAutoSaveFile (textEditorImpl.ContentName);
				textEditor.FileName = FilePath; // TOTEST: VSTS #770920
				if (documentContext != null)
					textEditor.InitializeExtensionChain (documentContext);
				UpdateTextEditorOptions (null, null);
			}
		}

		void ViewContent_DirtyChanged (object sender, EventArgs e)
		{
			HasUnsavedChanges = textEditorImpl.IsDirty;
		}

		void HandleDirtyChanged (object sender, EventArgs e)
		{
			HasUnsavedChanges = textEditorImpl.IsDirty;
			InformAutoSave ();
		}

		void HandleTextChanged (object sender, TextChangeEventArgs e)
		{
			InformAutoSave ();
		}

		CancellationTokenSource editorOptionsUpdateCancellationSource;
		void UpdateTextEditorOptions (object sender, EventArgs e)
		{
			editorOptionsUpdateCancellationSource?.Cancel ();
			editorOptionsUpdateCancellationSource = new CancellationTokenSource ();
			UpdateStyleParent (Owner, textEditor.MimeType, editorOptionsUpdateCancellationSource.Token).Ignore ();
		}

		uint autoSaveTimer = 0;
		Task autoSaveTask;
		void InformAutoSave ()
		{
			if (isDisposed)
				return;
			RemoveAutoSaveTimer ();
			autoSaveTimer = GLib.Timeout.Add (500, delegate {
				autoSaveTimer = 0;
				if (autoSaveTask != null && !autoSaveTask.IsCompleted)
					return false;

				autoSaveTask = AutoSave.InformAutoSaveThread (textEditor.CreateSnapshot (), textEditor.FileName, HasUnsavedChanges);
				return false;
			});
		}


		void RemoveAutoSaveTimer ()
		{
			if (autoSaveTimer == 0)
				return;
			GLib.Source.Remove (autoSaveTimer);
			autoSaveTimer = 0;
		}

		void RemovePolicyChangeHandler ()
		{
			if (policyContainer != null)
				policyContainer.PolicyChanged -= HandlePolicyChanged;
		}

		async Task UpdateStyleParent (WorkspaceObject owner, string mimeType, CancellationToken token)
		{
			var styleParent = owner as IPolicyProvider;
			RemovePolicyChangeHandler ();

			if (string.IsNullOrEmpty (mimeType))
				mimeType = "text/plain";

			var mimeTypes = IdeServices.DesktopService.GetMimeTypeInheritanceChain (mimeType);

			if (styleParent != null)
				policyContainer = styleParent.Policies;
			else
				policyContainer = MonoDevelop.Projects.Policies.PolicyService.DefaultPolicies;
			var currentPolicy = policyContainer.Get<TextStylePolicy> (mimeTypes);
			policyContainer.PolicyChanged += HandlePolicyChanged;
			((DefaultSourceEditorOptions)textEditor.Options).UpdateStylePolicy (currentPolicy);

			var context = await EditorConfigService.GetEditorConfigContext (textEditor.FileName, token);
			if (context == null)
				return;
			((DefaultSourceEditorOptions)textEditor.Options).SetContext (context);
		}

		void HandlePolicyChanged (object sender, MonoDevelop.Projects.Policies.PolicyChangedEventArgs args)
		{
			var mimeTypes = IdeServices.DesktopService.GetMimeTypeInheritanceChain (textEditor.MimeType);
			var currentPolicy = policyContainer.Get<TextStylePolicy> (mimeTypes);
			((DefaultSourceEditorOptions)textEditor.Options).UpdateStylePolicy (currentPolicy);
		}

		void CancelDocumentParsedUpdate ()
		{
			src.Cancel ();
			src = new CancellationTokenSource ();
		}

		CancellationTokenSource src = new CancellationTokenSource ();

		async Task RunFirstTimeFoldUpdate (string text)
		{
			if (string.IsNullOrEmpty (text)) 
				return;

			try {
				ParsedDocument parsedDocument = null;

				var foldingParser = IdeApp.TypeSystemService.GetFoldingParser (textEditor.MimeType);
				if (foldingParser != null) {
					parsedDocument = foldingParser.Parse (textEditor.FileName, text);
				} else {
					var normalParser = IdeApp.TypeSystemService.GetParser (textEditor.MimeType);
					if (normalParser != null) {
						parsedDocument = await normalParser.Parse(
							new TypeSystem.ParseOptions {
								FileName = textEditor.FileName,
								Content = new StringTextSource(text),
								Project = Owner as Project
							});
					}
				}
				if (parsedDocument != null) {
					await FoldingTextEditorExtension.UpdateFoldings (textEditor, parsedDocument, textEditor.CaretLocation, true);
				}
			} catch (Exception e) {
				LoggingService.LogError ("Error running first time fold update", e);
			}
		}

		async Task Load (bool reloading)
		{
			textEditorImpl.DirtyChanged -= HandleDirtyChanged;
			textEditor.TextChanged -= HandleTextChanged;
			await textEditorImpl.Load (FilePath, Encoding, reloading);
			await RunFirstTimeFoldUpdate (textEditor.Text);
			textEditorImpl.InformLoadComplete ();
			textEditor.TextChanged += HandleTextChanged;
			textEditorImpl.DirtyChanged += HandleDirtyChanged;
		}

		async Task LoadNew ()
		{
			textEditor.MimeType = MimeType;
			string text = null;
			var res = await TextFileUtility.GetTextAsync (FileModel.GetContent ());
			text = textEditor.Text = res.Text;
			textEditor.Encoding = res.Encoding;
			await RunFirstTimeFoldUpdate (text);
			textEditorImpl.InformLoadComplete ();
		}

		protected override Task OnSave ()
		{
			if (!string.IsNullOrEmpty (textEditorImpl.ContentName))
				AutoSave.RemoveAutoSaveFile (textEditorImpl.ContentName);
			return textEditorImpl.Save (new FileSaveInformation (FilePath, Encoding));
		}

		protected override void OnOwnerChanged ()
		{
			base.OnOwnerChanged ();
			if (textEditorImpl != null) {
				textEditorImpl.Project = Owner as Project;
				UpdateTextEditorOptions (null, null);
			}
		}

		internal protected override ProjectReloadCapability OnGetProjectReloadCapability ()
		{
			return textEditorImpl.ProjectReloadCapability;
		}

		protected override IEnumerable<object> OnGetContents (Type type)
		{
			foreach (var r in base.OnGetContents (type))
				yield return r;
<<<<<<< HEAD

			if (textEditorImpl != null) {
				if (type.IsAssignableFrom (typeof (TextEditor))) {
					yield return textEditor;
					yield break;
				}
=======

			if (type == typeof(ITextBuffer)) {
				yield return textEditor.TextView.TextBuffer;
				yield break;
			}
			if (type == typeof (ITextView)) {
				yield return textEditor.TextView;
				yield break;
			}

			if (type.IsAssignableFrom (typeof (TextEditor))) {
				yield return textEditor;
				yield break;
			}

			var ext = textEditorImpl.EditorExtension;
			while (ext != null) {
				foreach (var r in ext.OnGetContents (type))
					yield return r;
				ext = ext.Next;
			}

			foreach (var r in textEditorImpl.ViewContent.GetContents (type))
				yield return r;
		}

		protected override void OnWorkbenchWindowChanged ()
		{
			base.OnWorkbenchWindowChanged ();
			textEditorImpl.ViewContent.WorkbenchWindow = WorkbenchWindow;
		}
>>>>>>> 228695e2

				var ext = textEditorImpl.EditorExtension;
				while (ext != null) {
					foreach (var r in ext.OnGetContents (type))
						yield return r;
					ext = ext.Next;
				}

				foreach (var r in textEditorImpl.GetContents (type))
					yield return r;
			}
		}

		public string TabAccessibilityDescription {
			get {
				return GettextCatalog.GetString ("The main source editor");
			}
		}

		#region IDisposable implementation
		bool isDisposed;

		protected override void OnDispose ()
		{
			if (isDisposed)
				return;

			isDisposed = true;

			if (textEditorImpl != null) {

				if (autoSaveTask != null)
					autoSaveTask.Wait (TimeSpan.FromSeconds (5));
				RemoveAutoSaveTimer ();
				if (!string.IsNullOrEmpty (textEditorImpl.ContentName))
					AutoSave.RemoveAutoSaveFile (textEditorImpl.ContentName);

				EditorConfigService.RemoveEditConfigContext (textEditor.FileName).Ignore ();
				CancelDocumentParsedUpdate ();
				textEditorImpl.DirtyChanged -= HandleDirtyChanged;
				textEditor.MimeTypeChanged -= UpdateTextEditorOptions;
				textEditor.TextChanged -= HandleTextChanged;
				textEditorImpl.DirtyChanged -= ViewContent_DirtyChanged; ;

				DefaultSourceEditorOptions.Instance.Changed -= UpdateTextEditorOptions;
				RemovePolicyChangeHandler ();
				textEditor.Dispose ();
			}

			editorOptionsUpdateCancellationSource?.Cancel ();

			base.OnDispose ();
		}

		#endregion

		#region ICommandRouter implementation

		object ICommandRouter.GetNextCommandTarget ()
		{
			return textEditor;
		}

		#endregion

		protected void OnGrabFocus ()
		{
			// TOTEST
			textEditor.GrabFocus ();
			DefaultSourceEditorOptions.SetUseAsyncCompletion (false);
		}
	}
}<|MERGE_RESOLUTION|>--- conflicted
+++ resolved
@@ -31,7 +31,6 @@
 using MonoDevelop.Components;
 using MonoDevelop.Components.Commands;
 using MonoDevelop.Core;
-<<<<<<< HEAD
 using MonoDevelop.Core.Text;
 using MonoDevelop.Ide.Editor.Extension;
 using MonoDevelop.Ide.Gui;
@@ -40,17 +39,8 @@
 using MonoDevelop.Ide.Gui.Documents;
 using MonoDevelop.Projects;
 using MonoDevelop.Projects.Policies;
-=======
-using System.Threading.Tasks;
-using System.Threading;
-using Microsoft.CodeAnalysis;
-using Gdk;
-using MonoDevelop.Ide.CodeFormatting;
-using System.Collections.Immutable;
-using Microsoft.VisualStudio.CodingConventions;
 using Microsoft.VisualStudio.Text;
 using Microsoft.VisualStudio.Text.Editor;
->>>>>>> 228695e2
 
 namespace MonoDevelop.Ide.Editor
 {
@@ -58,12 +48,7 @@
 	/// The TextEditor object needs to be available through BaseViewContent.GetContent therefore we need to insert a 
 	/// decorator in between.
 	/// </summary>
-<<<<<<< HEAD
 	class TextEditorViewContent : FileDocumentController, ICommandRouter
-=======
-	[Obsolete]
-	class TextEditorViewContent : ViewContent, ICommandRouter
->>>>>>> 228695e2
 	{
 		TextEditor textEditor;
 		ITextEditorImpl textEditorImpl;
@@ -327,47 +312,21 @@
 		protected override IEnumerable<object> OnGetContents (Type type)
 		{
 			foreach (var r in base.OnGetContents (type))
-				yield return r;
-<<<<<<< HEAD
-
+				yield return r;
+
 			if (textEditorImpl != null) {
+				if (type == typeof(ITextBuffer)) {
+					yield return textEditor.TextView.TextBuffer;
+					yield break;
+				}
+				if (type == typeof (ITextView)) {
+					yield return textEditor.TextView;
+					yield break;
+				}
 				if (type.IsAssignableFrom (typeof (TextEditor))) {
 					yield return textEditor;
 					yield break;
 				}
-=======
-
-			if (type == typeof(ITextBuffer)) {
-				yield return textEditor.TextView.TextBuffer;
-				yield break;
-			}
-			if (type == typeof (ITextView)) {
-				yield return textEditor.TextView;
-				yield break;
-			}
-
-			if (type.IsAssignableFrom (typeof (TextEditor))) {
-				yield return textEditor;
-				yield break;
-			}
-
-			var ext = textEditorImpl.EditorExtension;
-			while (ext != null) {
-				foreach (var r in ext.OnGetContents (type))
-					yield return r;
-				ext = ext.Next;
-			}
-
-			foreach (var r in textEditorImpl.ViewContent.GetContents (type))
-				yield return r;
-		}
-
-		protected override void OnWorkbenchWindowChanged ()
-		{
-			base.OnWorkbenchWindowChanged ();
-			textEditorImpl.ViewContent.WorkbenchWindow = WorkbenchWindow;
-		}
->>>>>>> 228695e2
 
 				var ext = textEditorImpl.EditorExtension;
 				while (ext != null) {
