--- conflicted
+++ resolved
@@ -40,11 +40,7 @@
 		[NodeAttribute("file", "Name of the file where the template is stored.")]
 		string file;
 
-<<<<<<< HEAD
-		public string Name { get { return file; } }
-=======
 		public string Name { get { return file ?? resource; } }
->>>>>>> 1c85c60a
 
 		public TemplateCodon ()
 		{
