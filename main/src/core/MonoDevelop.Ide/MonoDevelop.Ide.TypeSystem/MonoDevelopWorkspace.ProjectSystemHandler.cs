//
// MonoDevelopWorkspace.ProjectSystemHandler.cs
//
// Author:
//       Marius Ungureanu <maungu@microsoft.com>
//
// Copyright (c) 2018 Microsoft Inc.
//
// Permission is hereby granted, free of charge, to any person obtaining a copy
// of this software and associated documentation files (the "Software"), to deal
// in the Software without restriction, including without limitation the rights
// to use, copy, modify, merge, publish, distribute, sublicense, and/or sell
// copies of the Software, and to permit persons to whom the Software is
// furnished to do so, subject to the following conditions:
//
// The above copyright notice and this permission notice shall be included in
// all copies or substantial portions of the Software.
//
// THE SOFTWARE IS PROVIDED "AS IS", WITHOUT WARRANTY OF ANY KIND, EXPRESS OR
// IMPLIED, INCLUDING BUT NOT LIMITED TO THE WARRANTIES OF MERCHANTABILITY,
// FITNESS FOR A PARTICULAR PURPOSE AND NONINFRINGEMENT. IN NO EVENT SHALL THE
// AUTHORS OR COPYRIGHT HOLDERS BE LIABLE FOR ANY CLAIM, DAMAGES OR OTHER
// LIABILITY, WHETHER IN AN ACTION OF CONTRACT, TORT OR OTHERWISE, ARISING FROM,
// OUT OF OR IN CONNECTION WITH THE SOFTWARE OR THE USE OR OTHER DEALINGS IN
// THE SOFTWARE.
using System;
using System.Collections.Concurrent;
using System.Collections.Generic;
using System.Collections.Immutable;
using System.IO;
using System.Linq;
using System.Threading;
using System.Threading.Tasks;
using Microsoft.CodeAnalysis;
using Microsoft.CodeAnalysis.Diagnostics;
using Microsoft.CodeAnalysis.Host;
using Microsoft.CodeAnalysis.Text;
using MonoDevelop.Core;
using MonoDevelop.Ide.Editor.Projection;
using MonoDevelop.Projects;

namespace MonoDevelop.Ide.TypeSystem
{
	public partial class MonoDevelopWorkspace
	{
		internal class ProjectSystemHandler : IDisposable
		{
			readonly MonoDevelopWorkspace workspace;
			readonly ProjectDataMap projectMap;
			readonly ProjectionData projections;
			readonly Lazy<MetadataReferenceHandler> metadataHandler;
			readonly Lazy<HostDiagnosticUpdateSource> hostDiagnosticUpdateSource;
			WorkspaceFilesCache workspaceCache;
			readonly List<MonoDevelopAnalyzer> analyzersToDispose = new List<MonoDevelopAnalyzer> ();
			IDisposable persistentStorageLocationServiceRegistration;

			bool added;
			readonly object addLock = new object ();

			SolutionData solutionData;

			public ProjectSystemHandler (MonoDevelopWorkspace workspace, ProjectDataMap projectMap, ProjectionData projections)
			{
				this.workspace = workspace;
				this.projectMap = projectMap;
				this.projections = projections;
				this.workspaceCache = new WorkspaceFilesCache ();

				metadataHandler = new Lazy<MetadataReferenceHandler> (() => new MetadataReferenceHandler (workspace.MetadataReferenceManager, projectMap));
				hostDiagnosticUpdateSource = new Lazy<HostDiagnosticUpdateSource> (() => new HostDiagnosticUpdateSource (workspace, workspace.compositionManager.GetExportedValue<IDiagnosticUpdateSourceRegistrationService> ()));

				var persistentStorageLocationService = (MonoDevelopPersistentStorageLocationService)workspace.Services.GetService<IPersistentStorageLocationService> ();
				if (workspace.MonoDevelopSolution != null)
					persistentStorageLocationServiceRegistration = persistentStorageLocationService.RegisterPrimaryWorkspace (workspace.Id);
			}

			#region Solution mapping
			// No need to remove mappings, it's handled on workspace dispose.
			readonly Dictionary<MonoDevelop.Projects.Solution, SolutionId> solutionIdMap = new Dictionary<MonoDevelop.Projects.Solution, SolutionId> ();

			internal SolutionId GetSolutionId (MonoDevelop.Projects.Solution solution)
			{
				if (solution == null)
					throw new ArgumentNullException (nameof (solution));

				lock (solutionIdMap) {
					if (!solutionIdMap.TryGetValue (solution, out SolutionId result)) {
						solutionIdMap [solution] = result = SolutionId.CreateNewId (solution.Name);
					}
					return result;
				}
			}
			#endregion

			class SolutionData
			{
				public ConcurrentDictionary<string, TextLoader> Files = new ConcurrentDictionary<string, TextLoader> ();
			}

			internal async Task<ProjectInfo> LoadProject (MonoDevelop.Projects.Project p, CancellationToken token, MonoDevelop.Projects.Project oldProject, ProjectCacheInfo cacheInfo)
			{
				var projectId = projectMap.GetOrCreateId (p, oldProject);

<<<<<<< HEAD
				var config = IdeApp.IsInitialized ? p.GetConfiguration (IdeApp.Workspace.ActiveConfiguration) as MonoDevelop.Projects.DotNetProjectConfiguration : null;
=======
				var config = GetDotNetProjectConfiguration (p);
>>>>>>> a50f3a84
				MonoDevelop.Projects.DotNetCompilerParameters cp = config?.CompilationParameters;
				FilePath fileName = IdeApp.IsInitialized ? p.GetOutputFileName (IdeApp.Workspace.ActiveConfiguration) : (FilePath)"";

				if (fileName.IsNullOrEmpty) {
					fileName = new FilePath (p.Name + ".dll");
				}

				if (cacheInfo == null) {
					cacheInfo = await LoadProjectCacheInfo (p, config, token).ConfigureAwait (false);
					if (config != null)
						workspaceCache.Update (config, p, projectMap, cacheInfo);
				}

				if (token.IsCancellationRequested)
					return null;

				var loader = workspace.Services.GetService<IAnalyzerService> ().GetLoader ();

				ProjectData projectData, oldProjectData;
				List<DocumentInfo> mainDocuments, additionalDocuments;
				try {
					await workspace.LoadLock.WaitAsync ().ConfigureAwait (false);
					//when reloading e.g. after a save, preserve document IDs
					oldProjectData = projectMap.RemoveData (projectId);
					projectData = projectMap.CreateData (projectId, cacheInfo.References);

					var documents = await CreateDocuments (projectData, p, token, cacheInfo.SourceFiles, oldProjectData).ConfigureAwait (false);
					if (documents == null)
						return null;

					mainDocuments = documents.Item1;
					additionalDocuments = documents.Item2;
				} finally {
					workspace.LoadLock.Release ();
				}

				// TODO: Pass in the WorkspaceMetadataFileReferenceResolver
				var info = ProjectInfo.Create (
					projectId,
					GetVersionStamp (p),
					p.Name,
					fileName.FileNameWithoutExtension,
					(p as MonoDevelop.Projects.DotNetProject)?.RoslynLanguageName ?? LanguageNames.CSharp,
					p.FileName,
					fileName,
					cp?.CreateCompilationOptions (),
					cp?.CreateParseOptions (config),
					mainDocuments,
					cacheInfo.ProjectReferences,
					cacheInfo.References.Select (x => x.CurrentSnapshot),
					analyzerReferences: cacheInfo.AnalyzerFiles.SelectAsArray (x => {
						var analyzer = new MonoDevelopAnalyzer (x, hostDiagnosticUpdateSource.Value, projectId, workspace, loader, LanguageNames.CSharp);
						analyzersToDispose.Add (analyzer);
						return analyzer.GetReference ();
					}),
					additionalDocuments: additionalDocuments
				);
				return info;
			}

			VersionStamp GetVersionStamp (MonoDevelop.Projects.Project project)
			{
				try {
					return VersionStamp.Create (File.GetLastWriteTimeUtc (project.FileName));
				} catch (Exception e) {
					LoggingService.LogInternalError ("Failed to create version stamp", e);
					return VersionStamp.Create ();
				}
			}

			static DotNetProjectConfiguration GetDotNetProjectConfiguration (MonoDevelop.Projects.Project p)
			{
				return IdeApp.Workspace != null ? p.GetConfiguration (IdeApp.Workspace.ActiveConfiguration) as MonoDevelop.Projects.DotNetProjectConfiguration : null;
			}

			async Task<ProjectCacheInfo> LoadProjectCacheInfo (MonoDevelop.Projects.Project p, DotNetProjectConfiguration config, CancellationToken token)
			{
				var (references, projectReferences) = await metadataHandler.Value.CreateReferences (p, token).ConfigureAwait (false);
				if (token.IsCancellationRequested)
					return null;

				var sourceFiles = await p.GetSourceFilesAsync (config?.Selector).ConfigureAwait (false);
				if (token.IsCancellationRequested)
					return null;

				var analyzerFiles = await p.GetAnalyzerFilesAsync (config?.Selector).ConfigureAwait (false);

				return new ProjectCacheInfo {
					AnalyzerFiles = analyzerFiles,
					SourceFiles = sourceFiles,
					ProjectReferences = projectReferences,
					References = references
				};
			}

			async Task<ConcurrentBag<ProjectInfo>> CreateProjectInfos (IEnumerable<MonoDevelop.Projects.Project> mdProjects, CancellationToken token)
			{
				var projects = new ConcurrentBag<ProjectInfo> ();
				var allTasks = new List<Task> ();

				foreach (var proj in mdProjects) {
					if (token.IsCancellationRequested)
						return null;
					if (!CanLoadProject (proj))
						continue;
					var tp = LoadProject (proj, token, null, null).ContinueWith (t => {
						if (!t.IsCanceled)
							projects.Add (t.Result);
					});
					allTasks.Add (tp);

				}
				await Task.WhenAll (allTasks.ToArray ()).ConfigureAwait (false);
				if (token.IsCancellationRequested)
					return null;

				return projects;
			}

			/// <summary>
			/// TODO: Logic is very similar to CreateProjectInfos - can we reduce the duplication?
			/// </summary>
			async Task<ConcurrentBag<ProjectInfo>> CreateProjectInfosFromCache (IEnumerable<MonoDevelop.Projects.Project> mdProjects, CancellationToken token)
			{
				var projects = new ConcurrentBag<ProjectInfo> ();
				var allTasks = new List<Task> ();

				foreach (var proj in mdProjects) {
					if (token.IsCancellationRequested)
						return null;
					if (!CanLoadProject (proj))
						continue;
					if (!workspaceCache.TryGetCachedItems (proj, workspace.MetadataReferenceManager, projectMap, out var cacheInfo))
						continue;

					var tp = LoadProject (proj, token, null, cacheInfo).ContinueWith (t => {
						if (!t.IsCanceled)
							projects.Add (t.Result);
					});
					allTasks.Add (tp);
				}

				if (allTasks.Count == 0) {
					return null;
				}

				await Task.WhenAll (allTasks.ToArray ()).ConfigureAwait (false);
				if (token.IsCancellationRequested)
					return null;

				return projects;
			}

			internal bool CanLoadProject (MonoDevelop.Projects.Project project)
			{
				return (project is DotNetProject dotNetProject) && dotNetProject.SupportsRoslyn;
			}

			bool IsModifiedWhileLoading (MonoDevelop.Projects.Solution solution)
			{
				List<MonoDevelop.Projects.DotNetProject> modifiedWhileLoading;
				lock (workspace.projectModifyLock) {
					modifiedWhileLoading = workspace.modifiedProjects;
					workspace.modifiedProjects = new List<MonoDevelop.Projects.DotNetProject> ();
				}

				foreach (var project in modifiedWhileLoading) {
					// TODO: Maybe optimize this so we don't do O(n^2)
					if (solution.ContainsItem (project)) {
						return true;
					}
				}
				return false;
			}

			internal async Task<ProjectInfo> LoadProjectIfCacheOutOfDate (MonoDevelop.Projects.Project p, CancellationToken token)
			{
				if (!workspaceCache.TryGetCachedItems (p, workspace.MetadataReferenceManager, projectMap, out var cacheInfo)) {
					// No cached info need to load the project
					return await LoadProject (p, token, null, null).ConfigureAwait (false);
				}

				var config = GetDotNetProjectConfiguration (p);
				var updatedCacheInfo = await LoadProjectCacheInfo (p, config, token).ConfigureAwait (false);
				if (updatedCacheInfo == null)
					return null;

				workspaceCache.OnCacheInfoUsed (p);

				if (updatedCacheInfo.Equals (cacheInfo))
					return null;

				// Update cache.
				if (config != null)
					workspaceCache.Update (config, p, projectMap, updatedCacheInfo);

				return await LoadProject (p, token, null, updatedCacheInfo).ConfigureAwait (false);
			}

			/// <summary>
			/// This takes the modified projects that occurred during the solution load and re-plays
			/// the modifications to the workspace as though they occurred after the load so any updated
			/// references due to a NuGet restore are made available to the type system.
			/// </summary>
			void ReloadModifiedProjects ()
			{
				lock (workspace.projectModifyLock) {
					if (!workspace.modifiedProjects.Any ())
						return;
					var modifiedWhileLoading = workspace.modifiedProjects;
					workspace.modifiedProjects = new List<MonoDevelop.Projects.DotNetProject> ();
					foreach (var project in modifiedWhileLoading) {
						var args = new MonoDevelop.Projects.SolutionItemModifiedEventArgs (project, "References");
						workspace.OnProjectModified (project, args);
					}
				}
			}

			/// <summary>
			/// This checks that the new project was modified whilst it was being added to the
			/// workspace and re-plays project modifications to the workspace as though they
			/// happened after the project was added. This ensures any updated references due to
			/// a NuGet restore are made available to the type system.
			/// </summary>
			internal void ReloadModifiedProject (MonoDevelop.Projects.Project project)
			{
				lock (workspace.projectModifyLock) {
					if (!workspace.modifiedProjects.Any ())
						return;

					int removed = workspace.modifiedProjects.RemoveAll (p => p == project);
					if (removed > 0) {
						var args = new MonoDevelop.Projects.SolutionItemModifiedEventArgs (project, "References");
						workspace.OnProjectModified (project, args);
					}
				}
			}

			internal Task<(MonoDevelop.Projects.Solution, SolutionInfo)> CreateSolutionInfo (MonoDevelop.Projects.Solution sol, CancellationToken ct)
			{
				return Task.Run (delegate {
					return CreateSolutionInfoInternal (sol, ct);
				});

				async Task<(MonoDevelop.Projects.Solution, SolutionInfo)> CreateSolutionInfoInternal (MonoDevelop.Projects.Solution solution, CancellationToken token)
				{
					using (var timer = Counters.AnalysisTimer.BeginTiming ()) {
						projections.ClearOldProjectionList ();

						solutionData = new SolutionData ();

						var projectInfos = await CreateProjectInfos (solution.GetAllProjects (), token).ConfigureAwait (false);
						if (IsModifiedWhileLoading (solution)) {
							return await CreateSolutionInfoInternal (solution, token).ConfigureAwait (false);
						}

						if (token.IsCancellationRequested)
							return (solution, null);

						var solutionId = GetSolutionId (solution);
						var solutionInfo = SolutionInfo.Create (solutionId, VersionStamp.Create (), solution.FileName, projectInfos);

						lock (addLock) {
							if (!added) {
								added = true;
								OnSolutionOpened (workspace, solutionInfo);
							}
						}
						// Check for modified projects here after the solution has been added to the workspace
						// in case a NuGet package restore finished after the IsModifiedWhileLoading check. This
						// ensures the type system does not have missing references that may have been added by
						// the restore.
						ReloadModifiedProjects ();
						return (solution, solutionInfo);
					}
				}
			}

			internal Task<(MonoDevelop.Projects.Solution, SolutionInfo)> CreateSolutionInfoFromCache (MonoDevelop.Projects.Solution sol, CancellationToken ct)
			{
				return Task.Run (delegate {
					return CreateSolutionInfoFromCacheInternal (sol, ct);
				});

				async Task<(MonoDevelop.Projects.Solution, SolutionInfo)> CreateSolutionInfoFromCacheInternal (MonoDevelop.Projects.Solution solution, CancellationToken token)
				{
					projections.ClearOldProjectionList ();
					solutionData = new SolutionData ();

					workspaceCache.Load (solution);

					var projectInfos = await CreateProjectInfosFromCache (solution.GetAllProjects (), token).ConfigureAwait (false);
					if (projectInfos == null)
						return (solution, null);

					if (token.IsCancellationRequested)
						return (solution, null);

					var solutionId = GetSolutionId (solution);
					var solutionInfo = SolutionInfo.Create (solutionId, VersionStamp.Create (), solution.FileName, projectInfos);

					lock (addLock) {
						if (!added) {
							added = true;
							OnSolutionOpened (workspace, solutionInfo);
						}
					}

					// Clear modified projects during load. The projects will be loaded later.
					lock (workspace.projectModifyLock) {
						workspace.modifiedProjects.RemoveAll (p => p.ParentSolution == solution);
					}

					return (solution, solutionInfo);
				}
			}

			void OnSolutionOpened (MonoDevelopWorkspace workspace, SolutionInfo solutionInfo)
			{
				workspace.OnSolutionAdded (solutionInfo);
				
				var service = (MonoDevelopPersistentStorageLocationService)workspace.Services.GetService<IPersistentStorageLocationService> ();
				service.SetupSolution (workspace);

				AssignOpenDocumentsToWorkspace (workspace);
				OpenGeneratedFiles (workspace);
			}

			internal static void AssignOpenDocumentsToWorkspace (MonoDevelopWorkspace workspace, bool newEditorOnly = false)
			{
				if (!IdeApp.IsInitialized)
					return;

				foreach (var openDocument in IdeApp.Workbench.Documents) {
					if (newEditorOnly && openDocument.Editor != null) {
						continue;
					}
					var filePath = openDocument.FileName;
					var solution = workspace.CurrentSolution;
					var documentIds = solution.GetDocumentIdsWithFilePath (filePath);
					foreach (var documentId in documentIds) {
						if (!workspace.IsDocumentOpen (documentId)) {
							workspace.InformDocumentOpen (documentId, openDocument.TextBuffer.AsTextContainer (), openDocument);
						}
					}
				}
			}

			static void OpenGeneratedFiles (MonoDevelopWorkspace workspace)
			{
				lock (workspace.generatedFiles) {
					foreach (var generatedFile in workspace.generatedFiles) {
						if (!workspace.IsDocumentOpen (generatedFile.Key.Id))
							workspace.OnDocumentOpened (generatedFile.Key.Id, generatedFile.Value);
					}
				}
			}

			static bool CanGenerateAnalysisContextForNonCompileable (MonoDevelop.Projects.Project p, MonoDevelop.Projects.ProjectFile f)
			{
				var mimeType = IdeServices.DesktopService.GetMimeTypeForUri (f.FilePath);
				var node = IdeApp.TypeSystemService.GetTypeSystemParserNode (mimeType, f.BuildAction);
				if (node?.Parser == null)
					return false;
				return node.Parser.CanGenerateAnalysisDocument (mimeType, f.BuildAction, p.SupportedLanguages);
			}

			async Task<Tuple<List<DocumentInfo>, List<DocumentInfo>>> CreateDocuments (ProjectData projectData, MonoDevelop.Projects.Project p, CancellationToken token, ImmutableArray<MonoDevelop.Projects.ProjectFile> sourceFiles, ProjectData oldProjectData)
			{
				var documents = new List<DocumentInfo> ();
				// We don' add additionalDocuments anymore because they were causing slowdown of compilation generation
				// and no upside to setting additionalDocuments, keeping this around in case this changes in future.
				var additionalDocuments = new List<DocumentInfo> ();
				var duplicates = new HashSet<DocumentId> ();
				// use given source files instead of project.Files because there may be additional files added by msbuild targets
				foreach (var f in sourceFiles) {
					if (token.IsCancellationRequested)
						return null;
					if (f.Subtype == MonoDevelop.Projects.Subtype.Directory)
						continue;

					if (p.IsCompileable (f.FilePath) || CanGenerateAnalysisContextForNonCompileable (p, f)) {
						var filePath = (FilePath)f.Name;
						var id = projectData.DocumentData.GetOrCreate (filePath.ResolveLinks (), oldProjectData?.DocumentData);
						if (!duplicates.Add (id))
							continue;
						documents.Add (CreateDocumentInfo (solutionData, p.Name, projectData, f));
					} else {
						foreach (var projectedDocument in await GenerateProjections (f, projectData.DocumentData, p, token, oldProjectData, null)) {
							var projectedId = projectData.DocumentData.GetOrCreate (projectedDocument.FilePath, oldProjectData?.DocumentData);
							if (!duplicates.Add (projectedId))
								continue;
							documents.Add (projectedDocument);
						}
					}
				}
				var projectId = projectMap.GetId (p);
				lock (workspace.generatedFiles) {
					foreach (var generatedFile in workspace.generatedFiles) {
						if (generatedFile.Key.Id.ProjectId == projectId)
							documents.Add (generatedFile.Key);
					}
				}
				return Tuple.Create (documents, additionalDocuments);
			}

			async Task<List<DocumentInfo>> GenerateProjections (MonoDevelop.Projects.ProjectFile f, DocumentMap documentMap, MonoDevelop.Projects.Project p, CancellationToken token, ProjectData oldProjectData, HashSet<DocumentId> duplicates)
			{
				var mimeType = IdeServices.DesktopService.GetMimeTypeForUri (f.FilePath);
				var node = IdeApp.TypeSystemService.GetTypeSystemParserNode (mimeType, f.BuildAction);
				if (node == null || !node.Parser.CanGenerateProjection (mimeType, f.BuildAction, p.SupportedLanguages))
					return new List<DocumentInfo> ();

				var options = new ParseOptions {
					FileName = f.FilePath,
					Project = p,
					Content = TextFileProvider.Instance.GetReadOnlyTextEditorData (f.FilePath),
				};
				var generatedProjections = await node.Parser.GenerateProjections (options, token);
				var list = new List<Projection> ();
				var entry = new ProjectionEntry {
					File = f,
					Projections = list,
				};

				var result = new List<DocumentInfo> (generatedProjections.Count);
				foreach (var projection in generatedProjections) {
					list.Add (projection);
					if (duplicates != null && !duplicates.Add (documentMap.GetOrCreate (projection.Document.FileName, oldProjectData?.DocumentData)))
						continue;
					var plainName = projection.Document.FileName.FileName;
					var folders = GetFolders (p.Name, f);
					result.Add(DocumentInfo.Create (
						documentMap.GetOrCreate (projection.Document.FileName, oldProjectData?.DocumentData),
						plainName,
						folders,
						SourceCodeKind.Regular,
						TextLoader.From (TextAndVersion.Create (new MonoDevelopSourceText (projection.Document), VersionStamp.Create (), projection.Document.FileName)),
						projection.Document.FileName,
						false)
					);
				}
				projections.AddProjectionEntry (entry);
				return result;
			}

			static DocumentInfo CreateDocumentInfo (SolutionData data, string projectName, ProjectData id, MonoDevelop.Projects.ProjectFile f)
			{
				var filePath = f.FilePath.ResolveLinks ();
				var folders = GetFolders (projectName, f);

				return DocumentInfo.Create (
					id.DocumentData.GetOrCreate (filePath),
					filePath,
					folders,
					f.SourceCodeKind,
					CreateTextLoader (filePath),
					filePath,
					isGenerated: false
				);

				TextLoader CreateTextLoader (string fileName) => data.Files.GetOrAdd (fileName, a => new MonoDevelopTextLoader (a));
			}

			static IEnumerable<string> GetFolders (string projectName, MonoDevelop.Projects.ProjectFile f)
			{
				return new [] { projectName }.Concat (f.ProjectVirtualPath.ParentDirectory.ToString ().Split (Path.DirectorySeparatorChar, Path.AltDirectorySeparatorChar));
			}

			internal void ReloadProjectCache ()
			{
				workspaceCache = new WorkspaceFilesCache ();
				workspaceCache.Load (workspace.MonoDevelopSolution);
			}

			public void Dispose ()
			{
				persistentStorageLocationServiceRegistration?.Dispose ();

				solutionIdMap.Clear ();

				foreach (var analyzer in analyzersToDispose)
					analyzer.Dispose ();
				analyzersToDispose.Clear ();
			}
		}
	}
}<|MERGE_RESOLUTION|>--- conflicted
+++ resolved
@@ -101,11 +101,7 @@
 			{
 				var projectId = projectMap.GetOrCreateId (p, oldProject);
 
-<<<<<<< HEAD
-				var config = IdeApp.IsInitialized ? p.GetConfiguration (IdeApp.Workspace.ActiveConfiguration) as MonoDevelop.Projects.DotNetProjectConfiguration : null;
-=======
 				var config = GetDotNetProjectConfiguration (p);
->>>>>>> a50f3a84
 				MonoDevelop.Projects.DotNetCompilerParameters cp = config?.CompilationParameters;
 				FilePath fileName = IdeApp.IsInitialized ? p.GetOutputFileName (IdeApp.Workspace.ActiveConfiguration) : (FilePath)"";
 
@@ -178,7 +174,7 @@
 
 			static DotNetProjectConfiguration GetDotNetProjectConfiguration (MonoDevelop.Projects.Project p)
 			{
-				return IdeApp.Workspace != null ? p.GetConfiguration (IdeApp.Workspace.ActiveConfiguration) as MonoDevelop.Projects.DotNetProjectConfiguration : null;
+				return IdeApp.IsInitialized ? p.GetConfiguration (IdeApp.Workspace.ActiveConfiguration) as MonoDevelop.Projects.DotNetProjectConfiguration : null;
 			}
 
 			async Task<ProjectCacheInfo> LoadProjectCacheInfo (MonoDevelop.Projects.Project p, DotNetProjectConfiguration config, CancellationToken token)
