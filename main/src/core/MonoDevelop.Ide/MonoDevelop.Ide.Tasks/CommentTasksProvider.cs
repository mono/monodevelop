﻿//
// CommentTasksProvider.cs
//
// Author:
//       Marius Ungureanu <maungu@microsoft.com>
//
// Copyright (c) 2018
//
// Permission is hereby granted, free of charge, to any person obtaining a copy
// of this software and associated documentation files (the "Software"), to deal
// in the Software without restriction, including without limitation the rights
// to use, copy, modify, merge, publish, distribute, sublicense, and/or sell
// copies of the Software, and to permit persons to whom the Software is
// furnished to do so, subject to the following conditions:
//
// The above copyright notice and this permission notice shall be included in
// all copies or substantial portions of the Software.
//
// THE SOFTWARE IS PROVIDED "AS IS", WITHOUT WARRANTY OF ANY KIND, EXPRESS OR
// IMPLIED, INCLUDING BUT NOT LIMITED TO THE WARRANTIES OF MERCHANTABILITY,
// FITNESS FOR A PARTICULAR PURPOSE AND NONINFRINGEMENT. IN NO EVENT SHALL THE
// AUTHORS OR COPYRIGHT HOLDERS BE LIABLE FOR ANY CLAIM, DAMAGES OR OTHER
// LIABILITY, WHETHER IN AN ACTION OF CONTRACT, TORT OR OTHERWISE, ARISING FROM,
// OUT OF OR IN CONNECTION WITH THE SOFTWARE OR THE USE OR OTHER DEALINGS IN
// THE SOFTWARE.
using System;
using System.Threading;
using System.Collections.Generic;
using System.Collections.Immutable;
using Microsoft.CodeAnalysis;
using Microsoft.CodeAnalysis.Editor;
using Microsoft.CodeAnalysis.Editor.Implementation.TodoComments;
using MonoDevelop.Core;
using MonoDevelop.Ide.TypeSystem;
using MonoDevelop.Projects;
using System.Linq;
using System.Threading.Tasks;
using MonoDevelop.Ide.Composition;

namespace MonoDevelop.Ide.Tasks
{
	partial class CommentTasksProvider
	{
		TaskService taskService;

		public static void Initialize ()
		{
			Runtime.ServiceProvider.WhenServiceInitialized<CompositionManager> (compositionManager => {
				var todoListProvider = compositionManager.GetExportedValue<ITodoListProvider> ();
				todoListProvider.TodoListUpdated += OnTodoListUpdated;
			});

			Runtime.ServiceProvider.WhenServiceInitialized<RootWorkspace> (workspace => {
				workspace.SolutionLoaded += OnSolutionLoaded;
				workspace.WorkspaceItemClosed += OnWorkspaceItemClosed;
				Legacy.Initialize ();
			});
			CommentTag.SpecialCommentTagsChanged += OnSpecialTagsChanged;
		}

		static bool TryGetDocument (Microsoft.CodeAnalysis.Common.UpdatedEventArgs args, out Document doc, out MonoDevelop.Projects.Project project)
		{
			doc = null;
			project = null;

			if (!(args.Workspace is MonoDevelopWorkspace ws))
				return false;

			doc = ws.GetDocument (args.DocumentId);
			if (doc == null)
				return false;

			project = ws.GetMonoProject (args.ProjectId);
			if (project == null)
				return false;

			return true;
		}

		static object lockObject = new object ();
		static Dictionary<object, TodoItemsUpdatedArgs> cachedUntilViewCreated = new Dictionary<object, TodoItemsUpdatedArgs> ();

		internal static void LoadCachedContents ()
		{
			lock (lockObject) {
				if (cachedUntilViewCreated == null)
					return;

				if (triggerLoad == null || triggerLoad.Invoke (cachedUntilViewCreated.Count)) {
					var changes = cachedUntilViewCreated.Values.Select (x => ToCommentTaskChange (x)).Where (x => x != null).ToList ();
					IdeServices.TaskService.InformCommentTasks (new CommentTasksChangedEventArgs (changes));
					cachedUntilViewCreated = null;
					triggerLoad = null;
				}
			}
		}

		public static CommentTaskChange ToCommentTaskChange (TodoItemsUpdatedArgs args)
		{
			if (!TryGetDocument (args, out var doc, out var project))
				return null;

			var file = doc.Name;
			var tags = args.TodoItems.Length == 0 ? (IReadOnlyList<Tag>)null : args.TodoItems.SelectAsArray (x => x.ToTag ());
			return new CommentTaskChange (file, tags, project);
		}

		// Test helper utilities so we can test multiple tests for cached
		#region Test Helpers
		static Func<int, bool> triggerLoad;
		internal static void ResetCachedContents (Func<int, bool> shouldTriggerLoad)
		{
			lock (lockObject) {
				cachedUntilViewCreated = new Dictionary<object, TodoItemsUpdatedArgs> ();
				triggerLoad = shouldTriggerLoad;
			}
		}

		internal static int GetCachedContentsCount ()
		{
			lock (lockObject) {
				if (cachedUntilViewCreated == null)
					return -1;
				return cachedUntilViewCreated.Count;
			}
		}

		#endregion

		static bool TryCache (TodoItemsUpdatedArgs args)
		{
			if (cachedUntilViewCreated == null)
				return false;

			lock (lockObject) {
				if (cachedUntilViewCreated == null)
					return false;

				cachedUntilViewCreated [args.Id] = args;

				if (triggerLoad != null)
					LoadCachedContents ();
				return true;
			}
		}

		static void OnTodoListUpdated (object sender, TodoItemsUpdatedArgs args)
		{
			if (TryCache (args))
				return;

			var change = ToCommentTaskChange (args);
			if (change != null)
				IdeServices.TaskService.InformCommentTasks (new CommentTasksChangedEventArgs (new [] { change }));
		}

		static async void OnSolutionLoaded (object sender, SolutionEventArgs args)
		{
			var ws = await IdeApp.TypeSystemService.GetWorkspaceAsync (args.Solution);
			UpdateWorkspaceOptions (ws);
		}

		static void OnWorkspaceItemClosed (object sender, WorkspaceItemEventArgs args)
		{
			if (args.Item is MonoDevelop.Projects.Solution sol) {
<<<<<<< HEAD
				var ws = await IdeApp.TypeSystemService.GetWorkspaceAsync (sol);
=======
				var ws = TypeSystemService.GetWorkspace (sol);
>>>>>>> 8854027a

				lock (lockObject) {
					if (cachedUntilViewCreated == null)
						return;

					cachedUntilViewCreated = cachedUntilViewCreated.Where (x => x.Value.Workspace != ws).ToDictionary (x => x.Key, x => x.Value);
				}
			}
		}

		static void UpdateWorkspaceOptions (Microsoft.CodeAnalysis.Workspace ws)
		{
			// Roslyn uses | as separator.
			ws.Options = ws.Options.WithChangedOption (TodoCommentOptions.TokenList, CommentTag.ToString (CommentTag.SpecialCommentTags, "|"));
		}

		static void OnSpecialTagsChanged (object sender, EventArgs args)
		{
			foreach (var ws in IdeApp.TypeSystemService.AllWorkspaces)
				UpdateWorkspaceOptions (ws);
		}
	}
}<|MERGE_RESOLUTION|>--- conflicted
+++ resolved
@@ -1,4 +1,4 @@
-﻿//
+//
 // CommentTasksProvider.cs
 //
 // Author:
@@ -163,11 +163,7 @@
 		static void OnWorkspaceItemClosed (object sender, WorkspaceItemEventArgs args)
 		{
 			if (args.Item is MonoDevelop.Projects.Solution sol) {
-<<<<<<< HEAD
-				var ws = await IdeApp.TypeSystemService.GetWorkspaceAsync (sol);
-=======
-				var ws = TypeSystemService.GetWorkspace (sol);
->>>>>>> 8854027a
+				var ws = IdeApp.TypeSystemService.GetWorkspace (sol);
 
 				lock (lockObject) {
 					if (cachedUntilViewCreated == null)
