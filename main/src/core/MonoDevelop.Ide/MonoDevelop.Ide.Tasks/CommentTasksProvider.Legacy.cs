--- conflicted
+++ resolved
@@ -1,4 +1,4 @@
-﻿//
+//
 // CommentTasksProvider.Legacy.cs
 //
 // Author:
@@ -154,18 +154,12 @@
 			return base.Initialize (status);
 		}
 
-<<<<<<< HEAD
 		public override void Dispose ()
 		{
 			if (context != null)
 				context.DocumentParsed -= Context_DocumentParsed;
 			base.Dispose ();
 		}
-=======
-				// C# uses the roslyn-provided todo comments system.
-				if (doc.Editor == null || doc.Editor.MimeType == "text/x-csharp")
-					return;
->>>>>>> 138ffdd8
 
 		void Context_DocumentParsed (object sender, EventArgs e)
 		{
