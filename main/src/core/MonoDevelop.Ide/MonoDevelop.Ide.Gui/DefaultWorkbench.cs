--- conflicted
+++ resolved
@@ -920,28 +920,17 @@
 			var barHeight = tabControl.BarHeight;
 
 			DockVisualStyle style = new DockVisualStyle ();
-<<<<<<< HEAD
 			style.PadTitleLabelColor = Styles.PadLabelColor;
+			style.InactivePadTitleLabelColor = Styles.InactivePadLabelColor;
 			style.PadBackgroundColor = Styles.PadBackground;
 			style.TreeBackgroundColor = Styles.BaseBackgroundColor;
 			style.InactivePadBackgroundColor = Styles.InactivePadBackground;
-=======
-			style.PadTitleLabelColor = Styles.PadLabelColor.ToGdkColor ();
-			style.InactivePadTitleLabelColor = Styles.InactivePadLabelColor.ToGdkColor ();
-			style.PadBackgroundColor = Styles.PadBackground.ToGdkColor ();
-			style.TreeBackgroundColor = Styles.BaseBackgroundColor.ToGdkColor ();
-			style.InactivePadBackgroundColor = Styles.InactivePadBackground.ToGdkColor ();
->>>>>>> 20fb9578
 			style.PadTitleHeight = barHeight;
 			dock.DefaultVisualStyle = style;
 
 			style = new DockVisualStyle ();
-<<<<<<< HEAD
 			style.PadTitleLabelColor = Styles.PadLabelColor;
-=======
-			style.PadTitleLabelColor = Styles.PadLabelColor.ToGdkColor ();
-			style.InactivePadTitleLabelColor = Styles.InactivePadLabelColor.ToGdkColor ();
->>>>>>> 20fb9578
+			style.InactivePadTitleLabelColor = Styles.InactivePadLabelColor;
 			style.PadTitleHeight = barHeight;
 			style.ShowPadTitleIcon = false;
 			style.UppercaseTitles = false;
