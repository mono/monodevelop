//
// Workbench.cs
//
// Author:
//   Lluis Sanchez Gual
//
// Copyright (C) 2005 Novell, Inc (http://www.novell.com)
//
// Permission is hereby granted, free of charge, to any person obtaining
// a copy of this software and associated documentation files (the
// "Software"), to deal in the Software without restriction, including
// without limitation the rights to use, copy, modify, merge, publish,
// distribute, sublicense, and/or sell copies of the Software, and to
// permit persons to whom the Software is furnished to do so, subject to
// the following conditions:
// 
// The above copyright notice and this permission notice shall be
// included in all copies or substantial portions of the Software.
// 
// THE SOFTWARE IS PROVIDED "AS IS", WITHOUT WARRANTY OF ANY KIND,
// EXPRESS OR IMPLIED, INCLUDING BUT NOT LIMITED TO THE WARRANTIES OF
// MERCHANTABILITY, FITNESS FOR A PARTICULAR PURPOSE AND
// NONINFRINGEMENT. IN NO EVENT SHALL THE AUTHORS OR COPYRIGHT HOLDERS BE
// LIABLE FOR ANY CLAIM, DAMAGES OR OTHER LIABILITY, WHETHER IN AN ACTION
// OF CONTRACT, TORT OR OTHERWISE, ARISING FROM, OUT OF OR IN CONNECTION
// WITH THE SOFTWARE OR THE USE OR OTHER DEALINGS IN THE SOFTWARE.
//


using System;
using System.Linq;
using System.IO;
using System.Xml;
using System.Collections.Generic;
using System.Collections.ObjectModel;
using System.Threading;

using MonoDevelop.Core.Execution;
using MonoDevelop.Projects;
using MonoDevelop.Projects.Text;
using MonoDevelop.Core;
using MonoDevelop.Ide.Codons;
using MonoDevelop.Ide.Gui.Content;
using MonoDevelop.Ide.Gui.Pads;
using MonoDevelop.Ide.Gui.Dialogs;
using MonoDevelop.Ide.Desktop;
using Mono.Addins;
using MonoDevelop.Ide.Projects;
using MonoDevelop.Core.StringParsing;
using MonoDevelop.Ide.Navigation;
using MonoDevelop.Components.Docking;
using MonoDevelop.Components.DockNotebook;
using System.Text;
using MonoDevelop.Ide.Editor;
using MonoDevelop.Components;
using System.Threading.Tasks;
using System.Collections.Immutable;
using MonoDevelop.Core.Instrumentation;
using MonoDevelop.Ide.Gui.Components;
<<<<<<< HEAD
using MonoDevelop.Ide.Gui.Documents;
using MonoDevelop.Ide.Gui.Shell;
=======
using Microsoft.VisualStudio.Text.Editor;
using Microsoft.VisualStudio.Text;
using Microsoft.VisualStudio.Text.Operations;
using MonoDevelop.Ide.Composition;
>>>>>>> 228695e2

namespace MonoDevelop.Ide.Gui
{
	/// <summary>
	/// This is the basic interface to the workspace.
	/// </summary>
	public sealed class Workbench
	{
<<<<<<< HEAD
		IdeProgressMonitorManager monitors;
		DocumentManager documentManager;

=======
		readonly IEditorOperationsFactoryService editorOperationsFactoryService = CompositionManager.GetExportedValue<IEditorOperationsFactoryService> ();

		readonly ProgressMonitorManager monitors = new ProgressMonitorManager ();
>>>>>>> 228695e2
		ImmutableList<Document> documents = ImmutableList<Document>.Empty;
		DefaultWorkbench workbench;
		PadCollection pads;
		bool fileEventsFrozen;

		public event EventHandler<DocumentEventArgs> ActiveDocumentChanged {
			add { documentManager.ActiveDocumentChanged += value; }
			remove { documentManager.ActiveDocumentChanged -= value; }
		}

		public event EventHandler LayoutChanged;
		public event EventHandler GuiLocked;
		public event EventHandler GuiUnlocked;

		internal async Task Initialize (ProgressMonitor monitor)
		{
			monitor.BeginTask (GettextCatalog.GetString ("Initializing Main Window"), 4);
			try {
				monitors = (IdeProgressMonitorManager) await Runtime.GetService<ProgressMonitorManager> ();
				documentManager = await Runtime.GetService<DocumentManager> ();

				await Runtime.GetService<DocumentModelRegistry> ();
				await Runtime.GetService<DocumentControllerService> ();

				Counters.Initialization.Trace ("Creating DefaultWorkbench");
				workbench = (DefaultWorkbench) await Runtime.GetService<IShell> ();
				monitor.Step (1);
				
				Counters.Initialization.Trace ("Initializing Workspace");
				workbench.InitializeWorkspace();
				monitor.Step (1);
				
				Counters.Initialization.Trace ("Initializing Layout");
				workbench.InitializeLayout ();
				monitor.Step (1);
				
				((Gtk.Window)workbench).Visible = false;
				workbench.WorkbenchTabsChanged += WorkbenchTabsChanged;
				IdeApp.Workspace.StoringUserPreferences += OnStoringWorkspaceUserPreferences;
				IdeApp.Workspace.LoadingUserPreferences += OnLoadingWorkspaceUserPreferences;
				
				IdeApp.FocusOut += delegate(object o, EventArgs args) {
					if (!fileEventsFrozen) {
						fileEventsFrozen = true;
						FileService.FreezeEvents ();
					}
				};
				IdeApp.FocusIn += delegate(object o, EventArgs args) {
					if (fileEventsFrozen) {
						fileEventsFrozen = false;
						FileService.ThawEvents ();
					}
				};

				pads = null;	// Make sure we get an up to date pad list.
				monitor.Step (1);
			} finally {
				monitor.EndTask ();
			}
		}

		internal void Realize (string workbenchMemento)
		{
			Counters.Initialization.Trace ("Realizing Root Window");
			RootWindow.Realize ();

			Counters.Initialization.Trace ("Loading memento");
			var memento = PropertyService.Get (workbenchMemento, new Properties ());
			Counters.Initialization.Trace ("Setting memento");
			workbench.Memento = memento;

			Counters.Initialization.Trace ("Setting layout");
			workbench.CurrentLayout = "Solution";

			// now we have an layout set notify it
			Counters.Initialization.Trace ("Setting layout");
			if (LayoutChanged != null)
				LayoutChanged (this, EventArgs.Empty);

			Counters.Initialization.Trace ("Initializing monitors");
		}

		internal void Show ()
		{
			// Very important: see https://github.com/mono/monodevelop/pull/6064
			// Otherwise the editor may not be focused on IDE startup and can't be
			// focused even by clicking with the mouse.
			RootWindow.Visible = true;
			Present ();
		}
		
		internal async Task<bool> Close ()
		{
			if (!IdeApp.OnExit ())
				return false;

			IdeApp.Workspace.SavePreferences ();

			bool showDirtyDialog = false;

			foreach (var doc in Documents) {
				if (doc.IsDirty) {
					showDirtyDialog = true;
					break;
				}
			}

			if (showDirtyDialog) {
				using (var dlg = new DirtyFilesDialog ()) {
					dlg.Modal = true;
					if (MessageService.ShowCustomDialog (dlg, workbench) != (int)Gtk.ResponseType.Ok)
						return false;
				}
			}

			if (!await IdeApp.Workspace.Close (false, false))
				return false;

			var tasks = new List<Task> ();
			foreach (var doc in Documents.ToList ())
				tasks.Add (doc.Close (true));
			await Task.WhenAll (tasks);

			workbench.Close ();

			IdeApp.Workspace.SavePreferences ();

			IdeApp.OnExited ();

			IdeApp.CommandService.Dispose ();

			return true;
		}

		internal DocumentManager DocumentManager => documentManager;

		public ImmutableList<Document> Documents {
			get { return documentManager.Documents; }
		}

		/// <summary>
		/// This is a wrapper for use with AutoTest
		/// </summary>
		internal bool DocumentsDirty {
			get { return Documents.Any (d => d.IsDirty); }
		}

		public Document ActiveDocument => documentManager.ActiveDocument;

		public Document GetDocument (FilePath filePath)
		{
			return documentManager.GetDocument (filePath);
		}

		internal TextReader[] GetDocumentReaders (List<string> filenames)
		{
			TextReader [] results = new TextReader [filenames.Count];

			int idx = 0;
			foreach (var f in filenames) {
				var fullPath = (FilePath)FileService.GetFullPath (f);

<<<<<<< HEAD
				Document doc = documentManager.Documents.Find (d => d.Editor != null && (fullPath == FileService.GetFullPath (d.Name)));
=======
				var doc = documents.Find (d => d.GetContent<ITextBuffer>() != null && (fullPath == FileService.GetFullPath (d.Name)));
>>>>>>> 228695e2
				if (doc != null) {
					results [idx] = new Microsoft.VisualStudio.Platform.NewTextSnapshotToTextReader (doc.GetContent<ITextBuffer> ().CurrentSnapshot);
				} else {
					results [idx] = null;
				}

				idx++;
			}

			return results;
		}

		public PadCollection Pads {
			get {
				if (pads == null) {
					pads = new PadCollection ();
					foreach (PadCodon pc in workbench.PadContentCollection)
						WrapPad (pc);
				}
				return pads;
			}
		}

		public Gtk.Window RootWindow {
			get { return workbench; }
		}
		
		/// <summary>
		/// When set to <c>true</c>, opened documents will automatically be reloaded when a change in the underlying
		/// file is detected (unless the document has unsaved changes)
		/// </summary>
		public bool AutoReloadDocuments { get; set; }
		
		/// <summary>
		/// Whether the root window or any undocked part of it has toplevel focus. 
		/// </summary>
		public bool HasToplevelFocus {
			get {
				if (IdeServices.DesktopService.IsModalDialogRunning ())
					return false;
				var windows = Gtk.Window.ListToplevels ();
				var toplevel = windows.FirstOrDefault (x => x.HasToplevelFocus);
				if (toplevel == null)
					return false;
				if (toplevel == RootWindow)
					return true;
				#if WIN32
				var app = System.Windows.Application.Current;
				if (app != null) {
					var wpfWindow = app.Windows.OfType<System.Windows.Window>().SingleOrDefault (x => x.IsActive);
					if (wpfWindow != null)
						return true;
				}
				#endif
				var dock = toplevel as DockFloatingWindow;
				return dock != null && dock.DockParent == RootWindow;
			}
		}
		
		public void Present ()
		{
			//HACK: window resets its size on Win32 on Present if it was maximized by snapping to top edge of screen
			//partially work around this by avoiding the present call if it's already toplevel
			if (Platform.IsWindows && RootWindow.HasToplevelFocus)
				return;

			RootWindow.Deiconify ();
			RootWindow.Visible = true;

			//FIXME: this should do a "request for attention" dock bounce on MacOS but only in some cases.
			//Doing it for all Present calls is excessive and annoying. Maybe we have too many Present calls...
			//Mono.TextEditor.GtkWorkarounds.PresentWindowWithNotification (RootWindow);
			RootWindow.Present ();
		}

		public void GrabDesktopFocus ()
		{
			IdeServices.DesktopService.GrabDesktopFocus (RootWindow);
		}
				
		public bool FullScreen {
			get { return workbench.FullScreen; }
			set { workbench.FullScreen = value; }
		}
		
		public string CurrentLayout {
			get { return workbench.CurrentLayout; }
			set {
				if (value != workbench.CurrentLayout) {
					workbench.CurrentLayout = value;
					if (LayoutChanged != null)
						LayoutChanged (this, EventArgs.Empty);
				}
			}
		}

		public IList<string> Layouts {
			get { return workbench.Layouts; }
		}
		
		public IdeProgressMonitorManager ProgressMonitors {
			get { return monitors; }
		}
		
		public StatusBar StatusBar {
			get {
				return workbench.StatusBar.MainContext;
			}
		}

		public void ShowCommandBar (string barId)
		{
			workbench.Toolbar.ShowCommandBar (barId);
		}
		
		public void HideCommandBar (string barId)
		{
			workbench.Toolbar.HideCommandBar (barId);
		}

		public void ShowInfoBar (bool inActiveView, InfoBarOptions options)
		{
			IInfoBarHost infoBarHost = null;
			if (inActiveView) {
				// Maybe for pads also? Not sure if we should.
				infoBarHost = IdeApp.Workbench.ActiveDocument as IInfoBarHost;
			}

			if (infoBarHost == null)
				infoBarHost = IdeApp.Workbench.RootWindow as IInfoBarHost;

			infoBarHost?.AddInfoBar (options);
		}

		internal MonoDevelop.Components.MainToolbar.MainToolbarController Toolbar {
			get {
				return workbench.Toolbar;
			}
		}

		public Pad GetPad<T> ()
		{
			foreach (Pad pad in Pads) {
				if (typeof(T).FullName == pad.InternalContent.ClassName)
					return pad;
			}
			return null;
		}		
		
		public void DeleteLayout (string name)
		{
			workbench.DeleteLayout (name);
			if (LayoutChanged != null)
				LayoutChanged (this, EventArgs.Empty);
		}
		
		public void LockGui ()
		{
			if (IdeApp.CommandService.LockAll ()) {
				if (GuiLocked != null)
					GuiLocked (this, EventArgs.Empty);
			}
		}
		
		public void UnlockGui ()
		{
			if (IdeApp.CommandService.UnlockAll ()) {
				if (GuiUnlocked != null)
					GuiUnlocked (this, EventArgs.Empty);
			}
		}
		
		public void SaveAll ()
		{
			ITimeTracker tt = Counters.SaveAllTimer.BeginTiming ();
			try {
				// Make a copy of the list, since it may change during save
				Document[] docs = new Document [Documents.Count];
				Documents.CopyTo (docs, 0);

				foreach (Document doc in docs)
					doc.Save ();
			} finally {
				tt.End ();
			}
		}

		internal async Task<bool> SaveAllDirtyFiles ()
		{
			Document[] docs = Documents.Where (doc => doc.IsDirty).ToArray ();
			if (!docs.Any ())
				return true;

			foreach (Document doc in docs) {
				AlertButton result = PromptToSaveChanges (doc);
				if (result == AlertButton.Cancel)
					return false;

				if (result == AlertButton.CloseWithoutSave) {
					await doc.Close (true);
					continue;
				}

				await doc.Save ();
				if (doc.IsDirty) {
					doc.Select ();
					return false;
				}
			}
			return true;
		}

		static AlertButton PromptToSaveChanges (Document doc)
		{
			return MessageService.GenericAlert (MonoDevelop.Ide.Gui.Stock.Warning,
				GettextCatalog.GetString ("Save the changes to document '{0}' before creating a new solution?", doc.Name),
				GettextCatalog.GetString ("If you don't save, all changes will be permanently lost."),
				AlertButton.CloseWithoutSave, AlertButton.Cancel, doc.IsNewDocument ? AlertButton.SaveAs : AlertButton.Save);
		}

		public Task CloseAllDocuments (bool leaveActiveDocumentOpen)
		{
			return documentManager.CloseAllDocuments (leaveActiveDocumentOpen);
		}

		internal Pad ShowPad (PadCodon content)
		{
			workbench.ShowPad (content);
			return WrapPad (content);
		}

		internal Pad AddPad (PadCodon content)
		{
			workbench.AddPad (content);
			return WrapPad (content);
		}

		public Pad AddPad (PadContent padContent, string id, string label, string defaultPlacement, IconId icon)
		{
			return AddPad (new PadCodon (padContent, id, label, defaultPlacement, icon));
		}
		
		public Pad AddPad (PadContent padContent, string id, string label, string defaultPlacement, DockItemStatus defaultStatus, IconId icon)
		{
			return AddPad (new PadCodon (padContent, id, label, defaultPlacement, defaultStatus, icon));
		}
		
		public Pad ShowPad (PadContent padContent, string id, string label, string defaultPlacement, IconId icon)
		{
			return ShowPad (new PadCodon (padContent, id, label, defaultPlacement, icon));
		}
		
		public Pad ShowPad (PadContent padContent, string id, string label, string defaultPlacement, DockItemStatus defaultStatus, IconId icon)
		{
			return ShowPad (new PadCodon (padContent, id, label, defaultPlacement, defaultStatus, icon));
		}

		[Obsolete("Use OpenDocument (FilePath fileName, Project project, bool bringToFront)")]
		public Task<Document> OpenDocument (FilePath fileName, bool bringToFront)
		{
			return OpenDocument (fileName, bringToFront ? OpenDocumentOptions.Default : OpenDocumentOptions.Default & ~OpenDocumentOptions.BringToFront);
		}

		[Obsolete("Use OpenDocument (FilePath fileName, Project project, OpenDocumentOptions options = OpenDocumentOptions.Default)")]
		public Task<Document> OpenDocument (FilePath fileName, OpenDocumentOptions options = OpenDocumentOptions.Default)
		{
			return OpenDocument (fileName, -1, -1, options, null, null);
		}

		[Obsolete("Use OpenDocument (FilePath fileName, Project project, Encoding encoding, OpenDocumentOptions options = OpenDocumentOptions.Default)")]
		public Task<Document> OpenDocument (FilePath fileName, Encoding encoding, OpenDocumentOptions options = OpenDocumentOptions.Default)
		{
			return OpenDocument (fileName, -1, -1, options, encoding, null);
		}

		[Obsolete("Use OpenDocument (FilePath fileName, Project project, int line, int column, OpenDocumentOptions options = OpenDocumentOptions.Default)")]
		public Task<Document> OpenDocument (FilePath fileName, int line, int column, OpenDocumentOptions options = OpenDocumentOptions.Default)
		{
			return OpenDocument (fileName, line, column, options, null, null);
		}

		[Obsolete("Use OpenDocument (FilePath fileName, Project project, int line, int column, Encoding encoding, OpenDocumentOptions options = OpenDocumentOptions.Default)")]
		public Task<Document> OpenDocument (FilePath fileName, int line, int column, Encoding encoding, OpenDocumentOptions options = OpenDocumentOptions.Default)
		{
			return OpenDocument (fileName, line, column, options, encoding, null);
		}

		[Obsolete("Use OpenDocument (FilePath fileName, Project project, int line, int column, OpenDocumentOptions options, Encoding encoding, IViewDisplayBinding binding)")]
		internal Task<Document> OpenDocument (FilePath fileName, int line, int column, OpenDocumentOptions options, Encoding encoding, DocumentControllerDescription binding)
		{
			var openFileInfo = new FileOpenInformation (fileName, null) {
				Options = options,
				Line = line,
				Column = column,
				DocumentControllerDescription = binding,
				Encoding = encoding
			};
			return documentManager.OpenDocument (openFileInfo);
		}


		public Task<Document> OpenDocument (FilePath fileName, WorkspaceObject project, bool bringToFront)
		{
			return OpenDocument (fileName, project, bringToFront ? OpenDocumentOptions.Default : OpenDocumentOptions.Default & ~OpenDocumentOptions.BringToFront);
		}

		public Task<Document> OpenDocument (FilePath fileName, WorkspaceObject project, OpenDocumentOptions options = OpenDocumentOptions.Default)
		{
			return OpenDocument (fileName, project, -1, -1, options, null, null);
		}

		public Task<Document> OpenDocument (FilePath fileName, WorkspaceObject project, Encoding encoding, OpenDocumentOptions options = OpenDocumentOptions.Default)
		{
			return OpenDocument (fileName, project, -1, -1, options, encoding, null);
		}

		public Task<Document> OpenDocument (FilePath fileName, WorkspaceObject project, int line, int column, OpenDocumentOptions options = OpenDocumentOptions.Default)
		{
			return OpenDocument (fileName, project, line, column, options, null, null);
		}

		public Task<Document> OpenDocument (FilePath fileName, WorkspaceObject project, int line, int column, Encoding encoding, OpenDocumentOptions options = OpenDocumentOptions.Default)
		{
			return OpenDocument (fileName, project, line, column, options, encoding, null);
		}

		internal Task<Document> OpenDocument (FilePath fileName, WorkspaceObject project, int line, int column, OpenDocumentOptions options, Encoding encoding, DocumentControllerDescription binding)
		{
			var openFileInfo = new FileOpenInformation (fileName, project) {
				Options = options,
				Line = line,
				Column = column,
				DocumentControllerDescription = binding,
				Encoding = encoding
			};
			return documentManager.OpenDocument (openFileInfo);
		}

<<<<<<< HEAD
		internal Task<Document> OpenDocument (FilePath fileName, WorkspaceObject project, int line, int column, OpenDocumentOptions options, Encoding Encoding, DocumentControllerDescription binding, IShellNotebook dockNotebook)
=======
		static void ScrollToRequestedCaretLocation (Document doc, FileOpenInformation info, IEditorOperationsFactoryService operationsFactory)
		{
			if (info.Line < 1 && info.Offset < 0)
				return;
			var ipos = doc.Editor;
			var textView = doc.GetContent<ITextView> ();
			if (ipos != null || textView != null) {
				doc.DisableAutoScroll ();
				doc.RunWhenLoaded (() => {
					if (ipos != null) {
						var loc = new DocumentLocation (info.Line, info.Column >= 1 ? info.Column : 1);
						if (info.Offset >= 0) {
							loc = ipos.OffsetToLocation (info.Offset);
						}
						if (loc.IsEmpty)
							return;
						ipos.SetCaretLocation (loc, info.Options.HasFlag (OpenDocumentOptions.HighlightCaretLine), info.Options.HasFlag (OpenDocumentOptions.CenterCaretLine));
					} else {
						var offset = info.Offset;
						if (offset < 0) {
							var line = textView.TextSnapshot.GetLineFromLineNumber (info.Line - 1);
							if (info.Column >= 1)
								offset = line.Start + info.Column - 1;
							else
								offset = line.Start;
						}

						if (operationsFactory != null) {
							var editorOperations = operationsFactory.GetEditorOperations (textView);
							var point = new VirtualSnapshotPoint (textView.TextSnapshot, offset);
							editorOperations.SelectAndMoveCaret (point, point, TextSelectionMode.Stream, EnsureSpanVisibleOptions.AlwaysCenter);
						} else {
							LoggingService.LogError ("Missing editor operations");
						}
					}
				});
			}
		}
		
		internal Task<Document> OpenDocument (FilePath fileName, Project project, int line, int column, OpenDocumentOptions options, Encoding Encoding, IViewDisplayBinding binding, DockNotebook dockNotebook)
>>>>>>> 228695e2
		{
			var openFileInfo = new FileOpenInformation (fileName, project) {
				Options = options,
				Line = line,
				Column = column,
				DocumentControllerDescription = binding,
				Encoding = Encoding,
				DockNotebook = dockNotebook
			};

<<<<<<< HEAD
			return documentManager.OpenDocument (openFileInfo);
=======
			return OpenDocument (openFileInfo);
		}

		public async Task<Document> OpenDocument (FileOpenInformation info)
		{
			if (string.IsNullOrEmpty (info.FileName))
				return null;

			var metadata = CreateOpenDocumentTimerMetadata ();

			using (Counters.OpenDocumentTimer.BeginTiming ("Opening file " + info.FileName, metadata)) {
				NavigationHistoryService.LogActiveDocument ();
				Counters.OpenDocumentTimer.Trace ("Look for open document");
				foreach (Document doc in Documents) {
					BaseViewContent vcFound = null;

					//search all ViewContents to see if they can "re-use" this filename
					if (doc.Window.ViewContent.CanReuseView (info.FileName))
						vcFound = doc.Window.ViewContent;
					
					//old method as fallback
					if ((vcFound == null) && (doc.FileName.CanonicalPath == info.FileName)) // info.FileName is already Canonical
						vcFound = doc.Window.ViewContent;
					//if found, try to reuse or close the old view
					if (vcFound != null) {
						// reuse the view if the binidng didn't change
						if (info.Options.HasFlag (OpenDocumentOptions.TryToReuseViewer) || vcFound.Binding == info.DisplayBinding) {
							if (info.Project != null && doc.Project != info.Project) {
								doc.SetProject (info.Project);
							}

							ScrollToRequestedCaretLocation (doc, info, editorOperationsFactoryService);

							if (info.Options.HasFlag (OpenDocumentOptions.BringToFront)) {
								doc.Select ();
								NavigationHistoryService.LogActiveDocument ();
							}
							return doc;
						} else {
							if (!await doc.Close ())
								return doc;
							break;
						}
					}
				}
				Counters.OpenDocumentTimer.Trace ("Initializing monitor");
				ProgressMonitor pm = ProgressMonitors.GetStatusProgressMonitor (
					GettextCatalog.GetString ("Opening {0}", info.Project != null ?
						info.FileName.ToRelative (info.Project.ParentSolution.BaseDirectory) :
						info.FileName),
					Stock.StatusWorking,
					true
				);

				bool result = await RealOpenFile (pm, info);
				pm.Dispose ();

				AddOpenDocumentTimerMetadata (metadata, info, result);
				
				if (info.NewContent != null) {
					Counters.OpenDocumentTimer.Trace ("Wrapping document");
					Document doc = WrapDocument (info.NewContent.WorkbenchWindow);
					
					ScrollToRequestedCaretLocation (doc, info, editorOperationsFactoryService);
					
					if (doc != null && info.Options.HasFlag (OpenDocumentOptions.BringToFront)) {
						doc.RunWhenLoaded (() => {
							if (doc.Window != null)
								doc.Window.SelectWindow ();
						});
					}
					return doc;
				}
				return null;
			}
>>>>>>> 228695e2
		}

		public Task<Document> OpenDocument (FileOpenInformation info)
		{
			return documentManager.OpenDocument (info);
		}

		public Task<Document> OpenDocument (DocumentController content, bool bringToFront = true)
		{
			return documentManager.OpenDocument (content, bringToFront);
		}

		public Task<Document> OpenDocument (ModelDescriptor modelDescriptor, DocumentControllerRole? role = null, bool bringToFront = true)
		{
			return documentManager.OpenDocument (modelDescriptor, role, bringToFront);
		}

		public void ToggleMaximize ()
		{
			workbench.ToggleFullViewMode ();
		}

		public Task<Document> NewDocument (string defaultName, string mimeType, string content)
		{
			return documentManager.NewDocument (defaultName, mimeType, content);
		}
		
		public Task<Document> NewDocument (string defaultName, string mimeType, Stream content)
		{
			return documentManager.NewDocument (defaultName, mimeType, content);
		}

		public void ShowGlobalPreferencesDialog (Gtk.Window parentWindow)
		{
			ShowGlobalPreferencesDialog (parentWindow, null);
		}
		
		static Properties properties = ((Properties) PropertyService.Get (
			"MonoDevelop.TextEditor.Document.Document.DefaultDocumentAggregatorProperties",
			new Properties()));

		public void ShowGlobalPreferencesDialog (Window parentWindow, string panelId, Action<OptionsDialog> configurationAction = null)
		{
			if (parentWindow == null && IdeApp.Workbench.RootWindow.Visible)
				parentWindow = IdeApp.Workbench.RootWindow;

			OptionsDialog ops = new OptionsDialog (
				parentWindow,
				properties,
				"/MonoDevelop/Ide/GlobalOptionsDialog");

			ops.Title = Platform.IsWindows
				? GettextCatalog.GetString ("Options")
				: GettextCatalog.GetString ("Preferences");

			try {
				if (panelId != null)
					ops.SelectPanel (panelId);
				if (configurationAction != null)
					configurationAction (ops);
				if (MessageService.RunCustomDialog (ops, parentWindow) == (int) Gtk.ResponseType.Ok) {
					PropertyService.SaveProperties ();
					MonoDevelop.Projects.Policies.PolicyService.SavePolicies ();
				}
			} finally {
				ops.Destroy ();
				ops.Dispose ();
			}
		}
		
		public void ShowDefaultPoliciesDialog (Window parentWindow)
		{
			ShowDefaultPoliciesDialog (parentWindow, null);
		}
		
		public void ShowDefaultPoliciesDialog (Window parentWindow, string panelId)
		{
			if (parentWindow == null)
				parentWindow = IdeServices.DesktopService.GetFocusedTopLevelWindow ();

			var ops = new DefaultPolicyOptionsDialog (parentWindow);

			try {
				if (panelId != null)
					ops.SelectPanel (panelId);
				
				MessageService.RunCustomDialog (ops, parentWindow);
			} finally {
				ops.Destroy ();
				ops.Dispose ();
			}
		}
		
		public StringTagModelDescription GetStringTagModelDescription ()
		{
			StringTagModelDescription model = new StringTagModelDescription ();
			model.Add (typeof (Project));
			model.Add (typeof (Solution));
			model.Add (typeof (DotNetProjectConfiguration));
			model.Add (typeof (Workbench));
			return model;
		}
		
		public StringTagModel GetStringTagModel ()
		{
			StringTagModel source = new StringTagModel ();
			source.Add (this);
			if (IdeApp.ProjectOperations.CurrentSelectedSolutionItem != null)
				source.Add (IdeApp.ProjectOperations.CurrentSelectedSolutionItem.GetStringTagModel (IdeApp.Workspace.ActiveConfiguration));
			else if (IdeApp.ProjectOperations.CurrentSelectedWorkspaceItem != null)
				source.Add (IdeApp.ProjectOperations.CurrentSelectedWorkspaceItem.GetStringTagModel ());
			return source;
		}
		
		internal void ShowNext ()
		{
			// Shows the next item in a pad that implements ILocationListPad.
			
			if (activeLocationList != null) {
				NavigationPoint next = activeLocationList.GetNextLocation ();
				if (next != null)
					next.ShowDocument ();
			}
		}
		
		internal void ShowPrevious ()
		{
			// Shows the previous item in a pad that implements ILocationListPad.
			
			if (activeLocationList != null) {
				NavigationPoint next = activeLocationList.GetPreviousLocation ();
				if (next != null)
					next.ShowDocument ();
			}
		}
		
		ILocationList activeLocationList;
		
		public ILocationList ActiveLocationList {
			get {
				return activeLocationList;
			}
			set {
				activeLocationList = value;
			}
		}
		
		Pad WrapPad (PadCodon padContent)
		{
			if (pads == null) {
				foreach (Pad p in Pads) {
					if (p.InternalContent == padContent)
						return p;
				}
			}
			Pad pad = new Pad (workbench, padContent);
			Pads.Add (pad);
			pad.Window.PadDestroyed += delegate {
				Pads.Remove (pad);
			};
			return pad;
		}
		
		void OnStoringWorkspaceUserPreferences (object s, UserPreferencesEventArgs args)
		{
			WorkbenchUserPrefs prefs = new WorkbenchUserPrefs ();
			var nbId = 0;
			var fwId = 1;

			foreach (var window in DockWindow.GetAllWindows ()) {
				int x, y;
				window.GetPosition (out x, out y);
				var fwp = new FloatingWindowUserPrefs {
					WindowId = fwId,
					X = x,
					Y = y,
					Width = window.Allocation.Width,
					Height = window.Allocation.Height
				};

				foreach (var nb in window.Container.GetNotebooks ())
					AddNotebookDocuments (args, fwp.Files, nb, nbId++);

				if (fwp.Files.Count > 0) {
					prefs.FloatingWindows.Add (fwp);
					fwId++;
				}
			}

			var mainContainer = workbench.TabControl.Container;

			foreach (var nb in mainContainer.GetNotebooks ())
				AddNotebookDocuments (args, prefs.Files, nb, nbId++);

			foreach (Pad pad in Pads) {
				IMementoCapable mc = pad.GetMementoCapable ();
				if (mc != null) {
					ICustomXmlSerializer mem = mc.Memento;
					if (mem != null) {
						PadUserPrefs data = new PadUserPrefs ();
						data.Id = pad.Id;
						StringWriter w = new StringWriter ();
						XmlTextWriter tw = new XmlTextWriter (w);
						mem.WriteTo (tw);
						XmlDocument doc = new XmlDocument ();
						doc.LoadXml (w.ToString ());
						data.State = doc.DocumentElement;
						prefs.Pads.Add (data);
					}
				}
			}
			
			if (ActiveDocument != null)
				prefs.ActiveDocument = FileService.AbsoluteToRelativePath (args.Item.BaseDirectory, ActiveDocument.FileName);
			
			args.Properties.SetValue ("MonoDevelop.Ide.Workbench", prefs);
		}

		static void AddNotebookDocuments (UserPreferencesEventArgs args, List<DocumentUserPrefs> files, DockNotebook notebook, int notebookId)
		{
			foreach (var tab in notebook.Tabs) {
				var sdiwindow = (SdiWorkspaceWindow)tab.Content;
				var document = sdiwindow.Document;
				if (!String.IsNullOrEmpty (document.FileName)) {
					var dp = CreateDocumentPrefs (args, document);
					dp.NotebookId = notebookId;
					files.Add (dp);
				}
			}
		}

		static DocumentUserPrefs CreateDocumentPrefs (UserPreferencesEventArgs args, Document document)
		{
			string path = (string)document.OriginalFileName ?? document.FileName;

			var dp = new DocumentUserPrefs ();
			dp.FileName = FileService.AbsoluteToRelativePath (args.Item.BaseDirectory, path);
			if (document.GetContent<ITextView> () is ITextView view) {
				var pos = view.Caret.Position.BufferPosition;
				var line = pos.Snapshot.GetLineFromPosition (pos.Position);
				dp.Line = line.LineNumber + 1;
				dp.Column = pos.Position - line.Start + 1;
			}
			return dp;
		}

		async Task OnLoadingWorkspaceUserPreferences (object s, UserPreferencesEventArgs args)
		{
			WorkbenchUserPrefs prefs = args.Properties.GetValue<WorkbenchUserPrefs> ("MonoDevelop.Ide.Workbench");
			if (prefs == null)
				return;

			try {
				IdeApp.Workbench.LockActiveWindowChangeEvent ();
				IdeServices.NavigationHistoryService.LogActiveDocument ();

				var docViews = new List<Tuple<Document, string>> ();
				FilePath baseDir = args.Item.BaseDirectory;
				var floatingWindows = new List<DockWindow> ();

				using (ProgressMonitor pm = ProgressMonitors.GetStatusProgressMonitor (GettextCatalog.GetString ("Loading workspace documents"), Stock.StatusSolutionOperation, true)) {

					var docList = prefs.Files.Distinct (new DocumentUserPrefsFilenameComparer ()).OrderBy (d => d.NotebookId).ToList ();
					await OpenDocumentsInContainer (pm, baseDir, docViews, docList, workbench.TabControl.Container);

					foreach (var fw in prefs.FloatingWindows) {
						var dockWindow = new DockWindow ();
						dockWindow.Move (fw.X, fw.Y);
						dockWindow.Resize (fw.Width, fw.Height);
						docList = fw.Files.Distinct (new DocumentUserPrefsFilenameComparer ()).OrderBy (d => d.NotebookId).ToList ();
						await OpenDocumentsInContainer (pm, baseDir, docViews, docList, dockWindow.Container);
						floatingWindows.Add (dockWindow);
					}

					// Note: At this point, the progress monitor will be disposed which causes the gtk main-loop to be pumped.
					// This is EXTREMELY important, because without this main-loop pumping action, the next foreach() loop will
					// not cause the Solution tree-view to properly expand, nor will the ActiveDocument be set properly.
				}

				string currentFileName = prefs.ActiveDocument != null ? baseDir.Combine (prefs.ActiveDocument).FullPath : null;

				Document activeDoc = null;
				foreach (var t in docViews) {
					if (t.Item2 == currentFileName)
						activeDoc = t.Item1;
				}

				if (activeDoc == null && docViews.Count > 0)
					activeDoc = docViews [0].Item1;

				foreach (PadUserPrefs pi in prefs.Pads) {
					foreach (Pad pad in IdeApp.Workbench.Pads) {

						if (pi.Id == pad.Id) {
							pad.InternalContent.SetPreferences(pi);
							break;
						}
					}
				}

				foreach (var w in floatingWindows)
					w.ShowAll ();

				if (activeDoc != null) {
					activeDoc.RunWhenLoaded (activeDoc.Select);
				}

			} finally {
				IdeApp.Workbench.UnlockActiveWindowChangeEvent ();
			}
		}

		async Task<bool> OpenDocumentsInContainer (ProgressMonitor pm, FilePath baseDir, List<Tuple<Document, string>> docViews, List<DocumentUserPrefs> list, DockNotebookContainer container)
		{
			int currentNotebook = -1;
			DockNotebook nb = container.GetFirstNotebook ();

			foreach (var doc in list) {
				string fileName = baseDir.Combine (doc.FileName).FullPath;
				if (GetDocument(fileName) == null && File.Exists (fileName)) {
					if (doc.NotebookId != currentNotebook) {
						if (currentNotebook != -1 || nb == null)
							nb = container.InsertRight (null);
						currentNotebook = doc.NotebookId;
					}
					// TODO: Get the correct project.
					var document = await documentManager.BatchOpenDocument (pm, fileName, null, doc.Line, doc.Column, nb);

					if (document != null) {
						var t = new Tuple<Document,string> (document, fileName);
						docViews.Add (t);
					}
				}
			}
			return true;
		}

		internal Pad FindPad (PadContent padContent)
		{
			foreach (Pad pad in Pads)
				if (pad.Content == padContent)
					return pad;
			return null;
		}

		internal void ReorderTab (int oldPlacement, int newPlacement)
		{
			workbench.ReorderTab (oldPlacement, newPlacement);
		}

		internal void LockActiveWindowChangeEvent ()
		{
			workbench.LockActiveWindowChangeEvent ();
		}

		internal void UnlockActiveWindowChangeEvent ()
		{
			workbench.UnlockActiveWindowChangeEvent ();
		}

		public event EventHandler<DocumentEventArgs> DocumentOpened {
			add { documentManager.DocumentOpened += value; }
			remove { documentManager.DocumentOpened -= value; }
		}

		public event EventHandler<DocumentEventArgs> DocumentClosed {
			add { documentManager.DocumentClosed += value; }
			remove { documentManager.DocumentClosed -= value; }
		}

		public event DocumentCloseAsyncEventHandler DocumentClosing {
			add { documentManager.DocumentClosing += value; }
			remove { documentManager.DocumentClosing -= value; }
		}

		public void ReparseOpenDocuments ()
		{
			foreach (var doc in Documents) {
				if (doc.DocumentContext.ParsedDocument != null)
					doc.DocumentContext.ReparseDocument ();
			}
		}

		System.Timers.Timer tabsChangedTimer = null;

		void DisposeTimerAndSave (object o, EventArgs e)
		{
			Runtime.RunInMainThread (() => {
				tabsChangedTimer.Stop ();
				tabsChangedTimer.Elapsed -= DisposeTimerAndSave;
				tabsChangedTimer.Dispose ();
				tabsChangedTimer = null;

				IdeApp.Workspace.SavePreferences ();
			});
		}

		void WorkbenchTabsChanged (object sender, EventArgs ev)
		{
			if (tabsChangedTimer != null) {
				// Timer already started, and we want to allow it to complete
				// so it can't be interrupted by triggering WorkbenchTabsChanged
				// every few seconds.
				return;
			}

			tabsChangedTimer = new System.Timers.Timer (10000);
			tabsChangedTimer.AutoReset = false;
			tabsChangedTimer.Elapsed += DisposeTimerAndSave;
			tabsChangedTimer.Start ();
		}
	}
	
	public class FileSaveInformation
	{
		FilePath fileName;
		public FilePath FileName {
			get {
				return fileName;
			}
			set {
				fileName = value.CanonicalPath;
				if (fileName.IsNullOrEmpty)
					LoggingService.LogError ("FileName == null\n" + Environment.StackTrace);
			}
		}
		
		public Encoding Encoding { get; set; }
		
		public FileSaveInformation (FilePath fileName, Encoding encoding = null)
		{
			this.FileName = fileName;
			this.Encoding = encoding;
		}
	}

	[Flags]
	public enum OpenDocumentOptions
	{
		None = 0,
		BringToFront = 1,
		CenterCaretLine = 1 << 1,
		HighlightCaretLine = 1 << 2,
		OnlyInternalViewer = 1 << 3,
		OnlyExternalViewer = 1 << 4,
		TryToReuseViewer = 1 << 5,
		
		Default = BringToFront | CenterCaretLine | HighlightCaretLine | TryToReuseViewer,
		Debugger = BringToFront | CenterCaretLine | TryToReuseViewer,
		DefaultInternal = Default | OnlyInternalViewer,
	}

	class OpenDocumentMetadata : CounterMetadata
	{
		public OpenDocumentMetadata ()
		{
		}

		// CounterMetadata already has a Result property which isn't a string
		// but we can overwrite the property directly in the dictionary
		public string ResultString {
			get => (string)Properties["Result"];
			set => Properties["Result"] = value;
		}

		public string EditorType {
			get => GetProperty<string> ();
			set => SetProperty (value);
		}

		public string OwnerProjectGuid {
			get => GetProperty<string> ();
			set => SetProperty (value);
		}

		public string Extension {
			get => GetProperty<string> ();
			set => SetProperty (value);
		}
	}
}<|MERGE_RESOLUTION|>--- conflicted
+++ resolved
@@ -57,15 +57,12 @@
 using System.Collections.Immutable;
 using MonoDevelop.Core.Instrumentation;
 using MonoDevelop.Ide.Gui.Components;
-<<<<<<< HEAD
 using MonoDevelop.Ide.Gui.Documents;
 using MonoDevelop.Ide.Gui.Shell;
-=======
 using Microsoft.VisualStudio.Text.Editor;
 using Microsoft.VisualStudio.Text;
 using Microsoft.VisualStudio.Text.Operations;
 using MonoDevelop.Ide.Composition;
->>>>>>> 228695e2
 
 namespace MonoDevelop.Ide.Gui
 {
@@ -74,15 +71,9 @@
 	/// </summary>
 	public sealed class Workbench
 	{
-<<<<<<< HEAD
 		IdeProgressMonitorManager monitors;
 		DocumentManager documentManager;
 
-=======
-		readonly IEditorOperationsFactoryService editorOperationsFactoryService = CompositionManager.GetExportedValue<IEditorOperationsFactoryService> ();
-
-		readonly ProgressMonitorManager monitors = new ProgressMonitorManager ();
->>>>>>> 228695e2
 		ImmutableList<Document> documents = ImmutableList<Document>.Empty;
 		DefaultWorkbench workbench;
 		PadCollection pads;
@@ -239,17 +230,14 @@
 
 		internal TextReader[] GetDocumentReaders (List<string> filenames)
 		{
+			// TOTEST
 			TextReader [] results = new TextReader [filenames.Count];
 
 			int idx = 0;
 			foreach (var f in filenames) {
 				var fullPath = (FilePath)FileService.GetFullPath (f);
 
-<<<<<<< HEAD
-				Document doc = documentManager.Documents.Find (d => d.Editor != null && (fullPath == FileService.GetFullPath (d.Name)));
-=======
-				var doc = documents.Find (d => d.GetContent<ITextBuffer>() != null && (fullPath == FileService.GetFullPath (d.Name)));
->>>>>>> 228695e2
+				var doc = documentManager.Documents.Find (d => d.GetContent<ITextBuffer>() != null && (fullPath == FileService.GetFullPath (d.Name)));
 				if (doc != null) {
 					results [idx] = new Microsoft.VisualStudio.Platform.NewTextSnapshotToTextReader (doc.GetContent<ITextBuffer> ().CurrentSnapshot);
 				} else {
@@ -464,7 +452,7 @@
 
 		static AlertButton PromptToSaveChanges (Document doc)
 		{
-			return MessageService.GenericAlert (MonoDevelop.Ide.Gui.Stock.Warning,
+			return MessageService.GenericAlert (MonoDevelop.Ide.Gui.Stock.Warning,
 				GettextCatalog.GetString ("Save the changes to document '{0}' before creating a new solution?", doc.Name),
 				GettextCatalog.GetString ("If you don't save, all changes will be permanently lost."),
 				AlertButton.CloseWithoutSave, AlertButton.Cancel, doc.IsNewDocument ? AlertButton.SaveAs : AlertButton.Save);
@@ -588,50 +576,7 @@
 			return documentManager.OpenDocument (openFileInfo);
 		}
 
-<<<<<<< HEAD
 		internal Task<Document> OpenDocument (FilePath fileName, WorkspaceObject project, int line, int column, OpenDocumentOptions options, Encoding Encoding, DocumentControllerDescription binding, IShellNotebook dockNotebook)
-=======
-		static void ScrollToRequestedCaretLocation (Document doc, FileOpenInformation info, IEditorOperationsFactoryService operationsFactory)
-		{
-			if (info.Line < 1 && info.Offset < 0)
-				return;
-			var ipos = doc.Editor;
-			var textView = doc.GetContent<ITextView> ();
-			if (ipos != null || textView != null) {
-				doc.DisableAutoScroll ();
-				doc.RunWhenLoaded (() => {
-					if (ipos != null) {
-						var loc = new DocumentLocation (info.Line, info.Column >= 1 ? info.Column : 1);
-						if (info.Offset >= 0) {
-							loc = ipos.OffsetToLocation (info.Offset);
-						}
-						if (loc.IsEmpty)
-							return;
-						ipos.SetCaretLocation (loc, info.Options.HasFlag (OpenDocumentOptions.HighlightCaretLine), info.Options.HasFlag (OpenDocumentOptions.CenterCaretLine));
-					} else {
-						var offset = info.Offset;
-						if (offset < 0) {
-							var line = textView.TextSnapshot.GetLineFromLineNumber (info.Line - 1);
-							if (info.Column >= 1)
-								offset = line.Start + info.Column - 1;
-							else
-								offset = line.Start;
-						}
-
-						if (operationsFactory != null) {
-							var editorOperations = operationsFactory.GetEditorOperations (textView);
-							var point = new VirtualSnapshotPoint (textView.TextSnapshot, offset);
-							editorOperations.SelectAndMoveCaret (point, point, TextSelectionMode.Stream, EnsureSpanVisibleOptions.AlwaysCenter);
-						} else {
-							LoggingService.LogError ("Missing editor operations");
-						}
-					}
-				});
-			}
-		}
-		
-		internal Task<Document> OpenDocument (FilePath fileName, Project project, int line, int column, OpenDocumentOptions options, Encoding Encoding, IViewDisplayBinding binding, DockNotebook dockNotebook)
->>>>>>> 228695e2
 		{
 			var openFileInfo = new FileOpenInformation (fileName, project) {
 				Options = options,
@@ -642,85 +587,7 @@
 				DockNotebook = dockNotebook
 			};
 
-<<<<<<< HEAD
 			return documentManager.OpenDocument (openFileInfo);
-=======
-			return OpenDocument (openFileInfo);
-		}
-
-		public async Task<Document> OpenDocument (FileOpenInformation info)
-		{
-			if (string.IsNullOrEmpty (info.FileName))
-				return null;
-
-			var metadata = CreateOpenDocumentTimerMetadata ();
-
-			using (Counters.OpenDocumentTimer.BeginTiming ("Opening file " + info.FileName, metadata)) {
-				NavigationHistoryService.LogActiveDocument ();
-				Counters.OpenDocumentTimer.Trace ("Look for open document");
-				foreach (Document doc in Documents) {
-					BaseViewContent vcFound = null;
-
-					//search all ViewContents to see if they can "re-use" this filename
-					if (doc.Window.ViewContent.CanReuseView (info.FileName))
-						vcFound = doc.Window.ViewContent;
-					
-					//old method as fallback
-					if ((vcFound == null) && (doc.FileName.CanonicalPath == info.FileName)) // info.FileName is already Canonical
-						vcFound = doc.Window.ViewContent;
-					//if found, try to reuse or close the old view
-					if (vcFound != null) {
-						// reuse the view if the binidng didn't change
-						if (info.Options.HasFlag (OpenDocumentOptions.TryToReuseViewer) || vcFound.Binding == info.DisplayBinding) {
-							if (info.Project != null && doc.Project != info.Project) {
-								doc.SetProject (info.Project);
-							}
-
-							ScrollToRequestedCaretLocation (doc, info, editorOperationsFactoryService);
-
-							if (info.Options.HasFlag (OpenDocumentOptions.BringToFront)) {
-								doc.Select ();
-								NavigationHistoryService.LogActiveDocument ();
-							}
-							return doc;
-						} else {
-							if (!await doc.Close ())
-								return doc;
-							break;
-						}
-					}
-				}
-				Counters.OpenDocumentTimer.Trace ("Initializing monitor");
-				ProgressMonitor pm = ProgressMonitors.GetStatusProgressMonitor (
-					GettextCatalog.GetString ("Opening {0}", info.Project != null ?
-						info.FileName.ToRelative (info.Project.ParentSolution.BaseDirectory) :
-						info.FileName),
-					Stock.StatusWorking,
-					true
-				);
-
-				bool result = await RealOpenFile (pm, info);
-				pm.Dispose ();
-
-				AddOpenDocumentTimerMetadata (metadata, info, result);
-				
-				if (info.NewContent != null) {
-					Counters.OpenDocumentTimer.Trace ("Wrapping document");
-					Document doc = WrapDocument (info.NewContent.WorkbenchWindow);
-					
-					ScrollToRequestedCaretLocation (doc, info, editorOperationsFactoryService);
-					
-					if (doc != null && info.Options.HasFlag (OpenDocumentOptions.BringToFront)) {
-						doc.RunWhenLoaded (() => {
-							if (doc.Window != null)
-								doc.Window.SelectWindow ();
-						});
-					}
-					return doc;
-				}
-				return null;
-			}
->>>>>>> 228695e2
 		}
 
 		public Task<Document> OpenDocument (FileOpenInformation info)
