--- conflicted
+++ resolved
@@ -168,7 +168,7 @@
 			}
 		}
 
-		void EnsureShown ()
+		internal void EnsureShown ()
 		{
 			if (!RootWindow.Visible)
 				Show ();
@@ -467,7 +467,7 @@
 
 		static AlertButton PromptToSaveChanges (Document doc)
 		{
-			return MessageService.GenericAlert (MonoDevelop.Ide.Gui.Stock.Warning,
+			return MessageService.GenericAlert (MonoDevelop.Ide.Gui.Stock.Warning,
 				GettextCatalog.GetString ("Save the changes to document '{0}' before creating a new solution?", doc.Name),
 				GettextCatalog.GetString ("If you don't save, all changes will be permanently lost."),
 				AlertButton.CloseWithoutSave, AlertButton.Cancel, doc.IsNewDocument ? AlertButton.SaveAs : AlertButton.Save);
@@ -602,87 +602,7 @@
 				DockNotebook = dockNotebook
 			};
 
-<<<<<<< HEAD
 			return documentManager.OpenDocument (openFileInfo);
-=======
-			return OpenDocument (openFileInfo);
-		}
-
-		public async Task<Document> OpenDocument (FileOpenInformation info)
-		{
-			if (string.IsNullOrEmpty (info.FileName))
-				return null;
-
-			EnsureShown ();
-
-			var metadata = CreateOpenDocumentTimerMetadata ();
-
-			using (Counters.OpenDocumentTimer.BeginTiming ("Opening file " + info.FileName, metadata)) {
-				NavigationHistoryService.LogActiveDocument ();
-				Counters.OpenDocumentTimer.Trace ("Look for open document");
-				foreach (Document doc in Documents) {
-					BaseViewContent vcFound = null;
-
-					//search all ViewContents to see if they can "re-use" this filename
-					if (doc.Window.ViewContent.CanReuseView (info.FileName))
-						vcFound = doc.Window.ViewContent;
-					
-					//old method as fallback
-					if ((vcFound == null) && (doc.FileName.CanonicalPath == info.FileName)) // info.FileName is already Canonical
-						vcFound = doc.Window.ViewContent;
-					//if found, try to reuse or close the old view
-					if (vcFound != null) {
-						// reuse the view if the binidng didn't change
-						if (info.Options.HasFlag (OpenDocumentOptions.TryToReuseViewer) || vcFound.Binding == info.DisplayBinding) {
-							if (info.Project != null && doc.Project != info.Project) {
-								doc.SetProject (info.Project);
-							}
-
-							ScrollToRequestedCaretLocation (doc, info, editorOperationsFactoryService.Value);
-
-							if (info.Options.HasFlag (OpenDocumentOptions.BringToFront)) {
-								doc.Select ();
-								NavigationHistoryService.LogActiveDocument ();
-							}
-							return doc;
-						} else {
-							if (!await doc.Close ())
-								return doc;
-							break;
-						}
-					}
-				}
-				Counters.OpenDocumentTimer.Trace ("Initializing monitor");
-				ProgressMonitor pm = ProgressMonitors.GetStatusProgressMonitor (
-					GettextCatalog.GetString ("Opening {0}", info.Project != null ?
-						info.FileName.ToRelative (info.Project.ParentSolution.BaseDirectory) :
-						info.FileName),
-					Stock.StatusWorking,
-					true
-				);
-
-				bool result = await RealOpenFile (pm, info);
-				pm.Dispose ();
-
-				AddOpenDocumentTimerMetadata (metadata, info, result);
-				
-				if (info.NewContent != null) {
-					Counters.OpenDocumentTimer.Trace ("Wrapping document");
-					Document doc = WrapDocument (info.NewContent.WorkbenchWindow);
-					
-					ScrollToRequestedCaretLocation (doc, info, editorOperationsFactoryService.Value);
-					
-					if (doc != null && info.Options.HasFlag (OpenDocumentOptions.BringToFront)) {
-						doc.RunWhenLoaded (() => {
-							if (doc.Window != null)
-								doc.Window.SelectWindow ();
-						});
-					}
-					return doc;
-				}
-				return null;
-			}
->>>>>>> 9378a5ff
 		}
 
 		public Task<Document> OpenDocument (FileOpenInformation info)
@@ -697,38 +617,7 @@
 
 		public Task<Document> OpenDocument (ModelDescriptor modelDescriptor, DocumentControllerRole? role = null, bool bringToFront = true)
 		{
-<<<<<<< HEAD
 			return documentManager.OpenDocument (modelDescriptor, role, bringToFront);
-=======
-			if (string.IsNullOrEmpty (fileName))
-				return null;
-
-			var metadata = CreateOpenDocumentTimerMetadata ();
-
-			using (Counters.OpenDocumentTimer.BeginTiming ("Batch opening file " + fileName, metadata)) {
-				var openFileInfo = new FileOpenInformation (fileName, project) {
-					Options = OpenDocumentOptions.OnlyInternalViewer,
-					Line = line,
-					Column = column,
-					DockNotebook = dockNotebook
-				};
-				
-				bool result = await RealOpenFile (monitor, openFileInfo);
-
-				AddOpenDocumentTimerMetadata (metadata, openFileInfo, result);
-				
-				return openFileInfo.NewContent;
-			}
-		}
-		
-		public Document OpenDocument (ViewContent content, bool bringToFront)
-		{
-			EnsureShown ();
-			workbench.ShowView (content, bringToFront);
-			if (bringToFront)
-				Present ();
-			return WrapDocument (content.WorkbenchWindow);
->>>>>>> 9378a5ff
 		}
 
 		public void ToggleMaximize ()
