--- conflicted
+++ resolved
@@ -350,7 +350,9 @@
 			return ShowPad (new PadCodon (padContent, id, label, defaultPlacement, defaultStatus, icon));
 		}
 
+
 		[Obsolete("Use OpenDocument (FilePath fileName, Project project, bool bringToFront)")]
+
 		public Document OpenDocument (FilePath fileName, bool bringToFront)
 		{
 			return OpenDocument (fileName, bringToFront ? OpenDocumentOptions.Default : OpenDocumentOptions.Default & ~OpenDocumentOptions.BringToFront);
@@ -362,13 +364,17 @@
 			return OpenDocument (fileName, -1, -1, options, null, null);
 		}
 
+
 		[Obsolete("Use OpenDocument (FilePath fileName, Project project, Encoding encoding, OpenDocumentOptions options = OpenDocumentOptions.Default)")]
+
 		public Document OpenDocument (FilePath fileName, Encoding encoding, OpenDocumentOptions options = OpenDocumentOptions.Default)
 		{
 			return OpenDocument (fileName, -1, -1, options, encoding, null);
 		}
 
+
 		[Obsolete("Use OpenDocument (FilePath fileName, Project project, int line, int column, OpenDocumentOptions options = OpenDocumentOptions.Default)")]
+
 		public Document OpenDocument (FilePath fileName, int line, int column, OpenDocumentOptions options = OpenDocumentOptions.Default)
 		{
 			return OpenDocument (fileName, line, column, options, null, null);
@@ -431,7 +437,6 @@
 			return OpenDocument (openFileInfo);
 		}
 
-<<<<<<< HEAD
 		static void ScrollToRequestedCaretLocation (Document doc, FileOpenInformation info)
 		{
 			var ipos = doc.Editor;
@@ -448,7 +453,7 @@
 				});
 			}
 		}
-=======
+		
 		internal Document OpenDocument (FilePath fileName, Project project, int line, int column, OpenDocumentOptions options, Encoding Encoding, IViewDisplayBinding binding, DockNotebook dockNotebook)
 		{
 			var openFileInfo = new FileOpenInformation (fileName, project) {
@@ -463,8 +468,6 @@
 			return OpenDocument (openFileInfo);
 		}
 
-
->>>>>>> 9637324a
 		public Document OpenDocument (FileOpenInformation info)
 		{
 			if (string.IsNullOrEmpty (info.FileName))
@@ -930,18 +933,6 @@
 		void OnStoringWorkspaceUserPreferences (object s, UserPreferencesEventArgs args)
 		{
 			WorkbenchUserPrefs prefs = new WorkbenchUserPrefs ();
-<<<<<<< HEAD
-			
-			foreach (Document document in Documents) {
-				if (!String.IsNullOrEmpty (document.FileName)) {
-					var dp = new DocumentUserPrefs ();
-					dp.FileName = FileService.AbsoluteToRelativePath (args.Item.BaseDirectory, document.FileName);
-					if (document.Editor != null) {
-						dp.Line = document.Editor.CaretLocation.Line;
-						dp.Column = document.Editor.CaretLocation.Column;
-					}
-					prefs.Files.Add (dp);
-=======
 			var nbId = 0;
 			var fwId = 1;
 
@@ -962,7 +953,6 @@
 				if (fwp.Files.Count > 0) {
 					prefs.FloatingWindows.Add (fwp);
 					fwId++;
->>>>>>> 9637324a
 				}
 			}
 
@@ -1195,7 +1185,9 @@
 			ThreadPool.QueueUserWorkItem (delegate {
 				lock (fileStatusLock) {
 //					DateTime t = DateTime.Now;
+
 					if (fileStatus == null)
+
 						return;
 					List<FilePath> modified = new List<FilePath> ();
 					foreach (FileData fd in fileStatus) {
