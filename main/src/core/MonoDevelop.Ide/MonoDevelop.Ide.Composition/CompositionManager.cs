--- conflicted
+++ resolved
@@ -158,19 +158,11 @@
 
 				ExportProviderFactory = RuntimeComposition.CreateExportProviderFactory ();
 				ExportProvider = ExportProviderFactory.CreateExportProvider ();
-				HostServices = MefV1HostServices.Create (ExportProvider.AsExportProvider ());
-				ExportProviderV1 = NetFxAdapters.AsExportProvider (ExportProvider);
+				HostServices = Microsoft.VisualStudio.LanguageServices.VisualStudioMefHostServices.Create (ExportProvider);
 
 				timings ["CreateServices"] = stepTimer.ElapsedMilliseconds;
 				metadata.Duration = fullTimer.ElapsedMilliseconds;
 			}
-<<<<<<< HEAD
-
-			ExportProviderFactory = RuntimeComposition.CreateExportProviderFactory ();
-			ExportProvider = ExportProviderFactory.CreateExportProvider ();
-			HostServices = Microsoft.VisualStudio.LanguageServices.VisualStudioMefHostServices.Create (ExportProvider);
-=======
->>>>>>> 2e188887
 		}
 
 		internal static async Task<RuntimeComposition> TryCreateRuntimeCompositionFromCache (Caching caching)
