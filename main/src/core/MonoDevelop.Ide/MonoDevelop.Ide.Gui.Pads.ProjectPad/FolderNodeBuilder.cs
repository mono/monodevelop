--- conflicted
+++ resolved
@@ -453,16 +453,10 @@
 				var srcFiles = impdlg.SelectedFiles;
 				var targetFiles = srcFiles.Select (f => targetRoot.Combine (f.ToRelative (srcRoot)));
 
-<<<<<<< HEAD
-			var added = IdeApp.ProjectOperations.AddFilesToProject (project, srcFiles.ToArray (), targetFiles.ToArray (), null).Any ();
-			if (added)
-				await IdeApp.ProjectOperations.SaveAsync (project);
-=======
 				var added = IdeApp.ProjectOperations.AddFilesToProject (project, srcFiles.ToArray (), targetFiles.ToArray (), null).Any ();
 				if (added)
-					IdeApp.ProjectOperations.Save (project);
-			}
->>>>>>> 1877f337
+					await IdeApp.ProjectOperations.SaveAsync (project);
+			}
 		}
 
 		///<summary>Adds an existing folder to the current folder</summary>
@@ -518,14 +512,9 @@
 						changedProject = true;
 				}
 			
-<<<<<<< HEAD
-			if (changedProject)
-				await IdeApp.ProjectOperations.SaveAsync (project);
-=======
 				if (changedProject)
-					IdeApp.ProjectOperations.Save (project);
-			}
->>>>>>> 1877f337
+					await IdeApp.ProjectOperations.SaveAsync (project);
+			}
 		}
 		
 		[CommandHandler (ProjectCommands.NewFolder)]
