--- conflicted
+++ resolved
@@ -179,11 +179,7 @@
 			if (monoUseMSBuild) {
 				var path = Path.Combine (monoDir, "msbuild", toolsVersion, "bin");
 				if (File.Exists (Path.Combine (path, "MSBuild.exe")) ||
-<<<<<<< HEAD
-				    File.Exists (Path.Combine (path, "msbuild.dll"))) {
-=======
 				    File.Exists (Path.Combine (path, "MSBuild.dll"))) {
->>>>>>> e7a8b8e1
 					return path;
 				}
 
