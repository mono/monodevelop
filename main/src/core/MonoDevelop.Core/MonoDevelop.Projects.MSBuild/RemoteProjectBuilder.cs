// 
// RemoteProjectBuilder.cs
//  
// Author:
//       Lluis Sanchez Gual <lluis@novell.com>
// 
// Copyright (c) 2009 Novell, Inc (http://www.novell.com)
// 
// Permission is hereby granted, free of charge, to any person obtaining a copy
// of this software and associated documentation files (the "Software"), to deal
// in the Software without restriction, including without limitation the rights
// to use, copy, modify, merge, publish, distribute, sublicense, and/or sell
// copies of the Software, and to permit persons to whom the Software is
// furnished to do so, subject to the following conditions:
// 
// The above copyright notice and this permission notice shall be included in
// all copies or substantial portions of the Software.
// 
// THE SOFTWARE IS PROVIDED "AS IS", WITHOUT WARRANTY OF ANY KIND, EXPRESS OR
// IMPLIED, INCLUDING BUT NOT LIMITED TO THE WARRANTIES OF MERCHANTABILITY,
// FITNESS FOR A PARTICULAR PURPOSE AND NONINFRINGEMENT. IN NO EVENT SHALL THE
// AUTHORS OR COPYRIGHT HOLDERS BE LIABLE FOR ANY CLAIM, DAMAGES OR OTHER
// LIABILITY, WHETHER IN AN ACTION OF CONTRACT, TORT OR OTHERWISE, ARISING FROM,
// OUT OF OR IN CONNECTION WITH THE SOFTWARE OR THE USE OR OTHER DEALINGS IN
// THE SOFTWARE.

using System;
using System.Collections.Generic;
using System.Threading;
using System.Threading.Tasks;
using MonoDevelop.Core;
using System.IO;
using MonoDevelop.Core.Execution;

namespace MonoDevelop.Projects.MSBuild
{
	/// <summary>
	/// A frontend for a project loaded in a remote build engine
	/// </summary>
	/// <remarks>
	/// Clients of RemoteBuildEngineManager don't use this class directly,
	/// they instead use it through a IRemoteProjectBuilder, which is
	/// IDisposable, so it can be disposed after use (which will bring
	/// back this builder to the pool).
	/// </remarks>
	class RemoteProjectBuilder
	{
		RemoteProcessConnection connection;
		RemoteBuildEngine engine;
		string file;
		int projectId;
		static int lastTaskId;

		internal RemoteProjectBuilder (string file, int projectId, RemoteBuildEngine engine, RemoteProcessConnection connection)
		{
			this.file = file;
			this.projectId = projectId;
			this.engine = engine;
			this.connection = connection;
		}

		/// <summary>
		/// Project file
		/// </summary>
		/// <value>The file.</value>
		public string File => file;

		async Task CheckDisconnected ()
		{
			if (engine != null)
				await engine.CheckDisconnected ().ConfigureAwait (false);
		}

		IDisposable RegisterCancellation (CancellationToken cancellationToken, int taskId)
		{
			return cancellationToken.Register (async () => {
				try {
					BeginOperation ();
					await engine.CancelTask (taskId);
				} catch (Exception ex) {
					// Ignore
					LoggingService.LogError ("CancelTask failed", ex);
				} finally {
					EndOperation ();
				}
			});
		}

		public async Task<MSBuildResult> Run (
			ProjectConfigurationInfo[] configurations,
			TextWriter logWriter,
			MSBuildLogger logger,
			MSBuildVerbosity verbosity,
			string binLogFilePath,
			string[] runTargets,
			string[] evaluateItems,
			string[] evaluateProperties,
			Dictionary<string, string> globalProperties,
			CancellationToken cancellationToken
		)
		{
			// Get an id for the task, and get ready to cancel it if the cancellation token is signalled
			var taskId = Interlocked.Increment (ref lastTaskId);
			var cr = RegisterCancellation (cancellationToken, taskId);
			var loggerId = engine.RegisterLogger (logWriter, logger);

			try {
				BeginOperation ();
				var res = await SendRun (configurations, loggerId, logger.EnabledEvents, verbosity, binLogFilePath, runTargets, evaluateItems, evaluateProperties, globalProperties, taskId).ConfigureAwait (false);
				if (res == null && cancellationToken.IsCancellationRequested) {
					MSBuildTargetResult err = new MSBuildTargetResult (file, false, "", "", file, 1, 1, 1, 1, "Build cancelled", "");
					return new MSBuildResult (new [] { err });
				}
				if (res == null)
					throw new Exception ("Unknown failure");
				return res;
			} catch (Exception ex) {
				await CheckDisconnected ().ConfigureAwait (false);
				LoggingService.LogError ("RunTarget failed", ex);
				MSBuildTargetResult err = new MSBuildTargetResult (file, false, "", "", file, 1, 1, 1, 1, "Unknown MSBuild failure. Please try building the project again", "");
				MSBuildResult res = new MSBuildResult (new [] { err });
				return res;
			} finally {
				engine.UnregisterLogger (loggerId);
				EndOperation ();
				cr.Dispose ();
			}
		}

		/// <summary>
		/// Reloads a project in the remote builder
		/// </summary>
		public async Task Refresh ()
		{
			try {
				BeginOperation ();
				await SendRefresh ().ConfigureAwait (false);
			} catch (Exception ex) {
				LoggingService.LogError ("MSBuild refresh failed", ex);
				await CheckDisconnected ().ConfigureAwait (false);
			} finally {
				EndOperation ();
			}
		}
		
		/// <summary>
		/// Updates the content of a project in the remote builder
		/// </summary>
		public async Task RefreshWithContent (string projectContent)
		{
			try {
				BeginOperation ();
				await SendRefreshWithContent (projectContent).ConfigureAwait (false);
			} catch (Exception ex) {
				LoggingService.LogError ("MSBuild refresh failed", ex);
				await CheckDisconnected ().ConfigureAwait (false);
			} finally {
				EndOperation ();
			}
		}

#region IPC

		Task SendRefresh ()
		{
			return connection.SendMessage (new RefreshProjectRequest { ProjectId = projectId });
		}

		Task SendRefreshWithContent (string projectContent)
		{
			return connection.SendMessage (new RefreshWithContentRequest { ProjectId = projectId, Content = projectContent });
		}

		async Task<MSBuildResult> SendRun (ProjectConfigurationInfo [] configurations, int loggerId, MSBuildEvent enabledLogEvents, MSBuildVerbosity verbosity, string binLogFilePath, string [] runTargets, string [] evaluateItems, string [] evaluateProperties, Dictionary<string, string> globalProperties, int taskId)
		{
			var msg = new RunProjectRequest {
				ProjectId = projectId,
				Configurations = configurations,
				LogWriterId = loggerId,
				EnabledLogEvents = enabledLogEvents,
				Verbosity = verbosity,
				RunTargets = runTargets,
				EvaluateItems = evaluateItems,
				EvaluateProperties = evaluateProperties,
				GlobalProperties = globalProperties,
				TaskId = taskId,
				BinLogFilePath = binLogFilePath
			};

			var res = await connection.SendMessage (msg);

			// Make sure we get all log messages
			await connection.ProcessPendingMessages ();

			return res.Result;
		}

#endregion

		void BeginOperation ()
		{
			// Do nothing for now
        }

		void EndOperation ()
		{
			// Do nothing for now
		}

		public void SetBusy ()
		{
			engine.SetBusy ();
        }

		public void ResetBusy ()
		{
			if (engine != null)
				engine.ResetBusy ();
		}

		public bool IsBusy {
			get {
				return engine.IsBusy;
			}
		}

		object usageLock = new object ();
		public int references;
		bool shuttingDown;

		public bool AddReference ()
		{
			lock (usageLock) {
				if (shuttingDown)
					return false;
				references++;
				return true;
			}
		}

		public void ReleaseReference ()
		{
			lock (usageLock) {
				if (--references == 0) {
					if (shuttingDown)
<<<<<<< HEAD
						Dispose ();
					RemoteBuildEngineManager.ReleaseProjectBuilder (engine).Wait ();
=======
						Dispose (releaseProjectBuilder: true);
					else
						RemoteBuildEngineManager.ReleaseProjectBuilder (engine).Ignore ();
>>>>>>> aab5ab5b
				}
			}
		}

		public void Shutdown ()
		{
			lock (usageLock) {
				if (!shuttingDown) {
					shuttingDown = true;
					if (references == 0)
						Dispose ();
				}
			}
		}

		async void Dispose (bool releaseProjectBuilder = false)
		{
			if (!MSBuildProjectService.ShutDown && engine != null) {
				var currentEngine = engine;
				Task.Run (async () => {
					try {
						// Run this outside the usageLock to avoid a deadlock with RemoteBuildEngine's remoteProjectBuilders lock.
						await currentEngine.UnloadProject (this, projectId).ConfigureAwait (false);
					} catch {
						// Ignore
					}

					if (releaseProjectBuilder)
						await RemoteBuildEngineManager.ReleaseProjectBuilder (currentEngine);
				}).Ignore ();
				GC.SuppressFinalize (this);
				engine = null;
			}
		}
	}

	/// <summary>
	/// Proxy class used to access a RemoteProjectBuilder.
	/// It takes care of releasing the builder reference once it is
	/// disposed.
	/// </summary>
	class RemoteProjectBuilderProxy: IRemoteProjectBuilder
	{
		RemoteProjectBuilder builder;
		bool busySet;

		public RemoteProjectBuilderProxy (RemoteProjectBuilder builder, bool busySet)
		{
			this.builder = builder;
			this.busySet = busySet;
		}

		public Task<MSBuildResult> Run (
			ProjectConfigurationInfo [] configurations,
			TextWriter logWriter,
			MSBuildLogger logger,
			MSBuildVerbosity verbosity,
			string binLogFilePath,
			string [] runTargets,
			string [] evaluateItems,
			string [] evaluateProperties,
			Dictionary<string, string> globalProperties,
			CancellationToken cancellationToken
		) {
			return builder.Run (configurations, logWriter, logger, verbosity, binLogFilePath, runTargets, evaluateItems, evaluateProperties, globalProperties, cancellationToken);
		}

		public void Dispose ()
		{
			if (busySet)
				builder.ResetBusy ();
			builder.ReleaseReference ();
		}
	}

	interface IRemoteProjectBuilder : IDisposable
	{
		Task<MSBuildResult> Run (
			ProjectConfigurationInfo [] configurations,
			TextWriter logWriter,
			MSBuildLogger logger,
			MSBuildVerbosity verbosity,
			string binLogFilePath,
			string [] runTargets,
			string [] evaluateItems,
			string [] evaluateProperties,
			Dictionary<string, string> globalProperties,
			CancellationToken cancellationToken
		);
	}
}<|MERGE_RESOLUTION|>--- conflicted
+++ resolved
@@ -243,14 +243,9 @@
 			lock (usageLock) {
 				if (--references == 0) {
 					if (shuttingDown)
-<<<<<<< HEAD
-						Dispose ();
-					RemoteBuildEngineManager.ReleaseProjectBuilder (engine).Wait ();
-=======
 						Dispose (releaseProjectBuilder: true);
 					else
 						RemoteBuildEngineManager.ReleaseProjectBuilder (engine).Ignore ();
->>>>>>> aab5ab5b
 				}
 			}
 		}
