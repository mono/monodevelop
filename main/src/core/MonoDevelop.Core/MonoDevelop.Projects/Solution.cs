// Solution.cs
//
// Author:
//   Lluis Sanchez Gual <lluis@novell.com>
//
// Copyright (c) 2008 Novell, Inc (http://www.novell.com)
//
// Permission is hereby granted, free of charge, to any person obtaining a copy
// of this software and associated documentation files (the "Software"), to deal
// in the Software without restriction, including without limitation the rights
// to use, copy, modify, merge, publish, distribute, sublicense, and/or sell
// copies of the Software, and to permit persons to whom the Software is
// furnished to do so, subject to the following conditions:
//
// The above copyright notice and this permission notice shall be included in
// all copies or substantial portions of the Software.
//
// THE SOFTWARE IS PROVIDED "AS IS", WITHOUT WARRANTY OF ANY KIND, EXPRESS OR
// IMPLIED, INCLUDING BUT NOT LIMITED TO THE WARRANTIES OF MERCHANTABILITY,
// FITNESS FOR A PARTICULAR PURPOSE AND NONINFRINGEMENT. IN NO EVENT SHALL THE
// AUTHORS OR COPYRIGHT HOLDERS BE LIABLE FOR ANY CLAIM, DAMAGES OR OTHER
// LIABILITY, WHETHER IN AN ACTION OF CONTRACT, TORT OR OTHERWISE, ARISING FROM,
// OUT OF OR IN CONNECTION WITH THE SOFTWARE OR THE USE OR OTHER DEALINGS IN
// THE SOFTWARE.
//
//

using System;
using System.Linq;
using System.IO;
using System.Collections.Generic;
using System.Collections.ObjectModel;
using System.Threading;
using MonoDevelop.Core.Serialization;
using MonoDevelop.Core;
using MonoDevelop.Core.ProgressMonitoring;
using MonoDevelop.Core.StringParsing;
using MonoDevelop.Projects.Policies;
using MonoDevelop.Core.Execution;
using System.Threading.Tasks;
using MonoDevelop.Projects.MSBuild;

namespace MonoDevelop.Projects
{
	[ProjectModelDataItem]
	public class Solution: WorkspaceItem, IConfigurationTarget, IPolicyProvider, IBuildTarget, IMSBuildFileObject, IRunTarget
	{
		internal object MemoryProbe = Counters.SolutionsInMemory.CreateMemoryProbe ();

		SolutionFolder rootFolder;
		string defaultConfiguration;
		MSBuildFileFormat format;
		bool loadingFromConstructor;

		SolutionRunConfiguration startupSolutionConfiguration;

		ReadOnlyCollection<SolutionItem> solutionItems;
		SolutionConfigurationCollection configurations;
		MultiItemSolutionRunConfigurationCollection runConfigurations;

		MultiItemSolutionRunConfiguration multiStartupConfig = new MultiItemSolutionRunConfiguration (MultiStartupConfigId, "Multi-Startup");

		const string MultiStartupConfigId = "MonoDevelop.Projects.MultiStartup";

		MSBuildEngineManager msbuildEngineManager = new MSBuildEngineManager ();
		
		[ItemProperty ("description", DefaultValue = "")]
		string description;
		
		[ItemProperty ("version", DefaultValue = "0.1")]
		string version = "0.1";
		
		[ProjectPathItemProperty ("outputpath")]
		string outputdir     = null;
		
		public Solution (): this (false)
		{
		}

		internal Solution (bool loading)
		{
			loadingFromConstructor = loading;
			Counters.SolutionsLoaded++;
			configurations = new SolutionConfigurationCollection (this);
			runConfigurations = new MultiItemSolutionRunConfigurationCollection (this);
			format = MSBuildFileFormat.DefaultFormat;
			Initialize (this);
		}

		public override FilePath FileName {
			[ThreadSafe] get {
				return base.FileName;
			}
			set {
				AssertMainThread ();
				if (FileFormat != null)
					value = FileFormat.GetValidFormatName (this, value);
				base.FileName = value;
			}
		}

		internal HashSet<string> LoadedProjects {
			get;
			set;
		}

		protected override void OnExtensionChainInitialized ()
		{
			itemExtension = ExtensionChain.GetExtension<SolutionExtension> ();
			base.OnExtensionChainInitialized ();

			if (!loadingFromConstructor)
				NotifyItemReady ();
		}

		SolutionExtension itemExtension;

		SolutionExtension SolutionExtension {
			get {
				if (itemExtension == null)
					AssertExtensionChainCreated ();
				return itemExtension;
			}
		}

		public SolutionFolder RootFolder {
			get {
				if (rootFolder == null) {
					rootFolder = new SolutionFolder ();
					rootFolder.ParentSolution = this;
				}
				return rootFolder;
			}
			internal set {
				rootFolder = value;
			}
		}

		internal MSBuildEngineManager MSBuildEngineManager {
			get { return msbuildEngineManager; }
		}

		/// <summary>
		/// Folder where to add solution files, when none is created
		/// </summary>
		public SolutionFolder DefaultSolutionFolder {
			get {
				var itemsFolder = (SolutionFolder)RootFolder.Items.FirstOrDefault (item => item.Name == "Solution Items");
				if (itemsFolder == null) {
					itemsFolder = new SolutionFolder ();
					itemsFolder.Name = "Solution Items";
					RootFolder.AddItem (itemsFolder);
				}
				return itemsFolder;
			}
		}
		
		// Does not include solution folders
		public ReadOnlyCollection<SolutionItem> Items {
			get {
				if (solutionItems == null)
					solutionItems = GetAllSolutionItems ().ToList().AsReadOnly ();
				return solutionItems;
			}
		}

		public SolutionRunConfiguration StartupConfiguration {
			get {
				return startupSolutionConfiguration;
			}
			set {
				if (startupSolutionConfiguration != value) {
					var oldIt = StartupItem;
					startupSolutionConfiguration = value;
					NotifyModified ();
					OnStartupConfigurationChanged (null);
					if (oldIt != StartupItem)
						OnStartupItemChanged (null);
				}
			}
		}

		public SolutionItem StartupItem {
			get {
				return (StartupConfiguration as SingleItemSolutionRunConfiguration)?.Item;
			}
			set {
				if (value != StartupItem)
					StartupConfiguration = GetRunConfigurations ().OfType<SingleItemSolutionRunConfiguration> ().FirstOrDefault (co => co.Item == value);
			}
		}

		[Obsolete ("Use StartupConfiguration")]
		public bool SingleStartup {
			get {
				return StartupConfiguration is SingleItemSolutionRunConfiguration;
			}
			set {
			}
		}
		
		[Obsolete ("Use StartupConfiguration or MultiStartupRunConfigurations")]
		public List<SolutionItem> MultiStartupItems {
			get {
				var sc = StartupConfiguration as MultiItemSolutionRunConfiguration;
				if (sc != null)
					return sc.Items.Select (it => it.SolutionItem).ToList ();
				else
					return new List<SolutionItem> ();
			}
		}

		public MultiItemSolutionRunConfigurationCollection MultiStartupRunConfigurations {
			get { return runConfigurations; }
		}

		/// <summary>
		/// Gets the author information for this solution. If no specific information is set for this solution, it
		/// will return the author defined in the global settings.
		/// </summary>
		public AuthorInformation AuthorInformation {
			get {
				return LocalAuthorInformation ?? AuthorInformation.Default;
			}
		}

		/// <summary>
		/// Gets or sets the author information for this solution. It returns null if no specific information
		/// has been set for this solution.
		/// </summary>
		public AuthorInformation LocalAuthorInformation {
			get {
				return UserProperties.GetValue<AuthorInformation> ("AuthorInfo");
			}
			set {
				if (value != null)
					UserProperties.SetValue<AuthorInformation> ("AuthorInfo", value);
				else
					UserProperties.RemoveValue ("AuthorInfo");
			}
		}

		internal protected override async Task OnEndLoad ()
		{
			await base.OnEndLoad ();
			LoadItemProperties (UserProperties, RootFolder, "MonoDevelop.Ide.ItemProperties");

			bool startupConfigSet = false;

			var mconfigs = UserProperties.GetValue<MultiItemSolutionRunConfiguration []> ("MultiItemStartupConfigurations");
			if (mconfigs != null) {
				MultiStartupRunConfigurations.Clear ();
				MultiStartupRunConfigurations.AddRange (mconfigs);
			}

			var sitem = UserProperties.GetValue<string> ("StartupItem");
			if (!string.IsNullOrEmpty (sitem)) {
				// Old StartupItem property. Find the corresponding SingleItemSolutionRunConfiguration instance and get rid of the property.
				var startItemFileName = GetAbsoluteChildPath (sitem);
				var item = FindSolutionItem (startItemFileName);
				if (item != null) {
					StartupConfiguration = GetRunConfigurations ().OfType<SingleItemSolutionRunConfiguration> ().FirstOrDefault (c => c.Item == item);
					startupConfigSet = true;
				}
				UserProperties.RemoveValue ("StartupItem");
			}

			var sitems = UserProperties.GetValue<string []> ("StartupItems");
			if (sitems != null && sitems.Length > 0) {
				// Old StartupItems property. Create a corresponding MultiItemSolutionRunConfiguration.
<<<<<<< HEAD
				UserProperties.RemoveValue ("StartupItems");
				var multiStartupItems = sitems.Select (p => (string)GetAbsoluteChildPath (p)).Select (file => FindSolutionItem (file)).Where (i => i != null);
				var msc = new MultiItemSolutionRunConfiguration ("Multi-Startup", "Multi-Startup");
				foreach (var si in multiStartupItems)
					msc.Items.Add (new StartupItem (si, si.GetDefaultRunConfiguration ()));
				runConfigurations.Add (msc);
=======
				var multiStartupItems = sitems.Select (p => (string)GetAbsoluteChildPath (p)).Select (FindSolutionItem).Where (i => i != null);
				multiStartupConfig.Items.Clear ();
				multiStartupConfig.Items.AddRange (multiStartupItems.ToArray ());
				runConfigurations.Add (multiStartupConfig);
>>>>>>> bfc00bac
				if (!startupConfigSet) {
					// If the config has not been set by StartupItem it means that this is an old solution that had been configured with multiple startup.
					// Select the multi-startup config in this case.
					StartupConfiguration = msc;
					startupConfigSet = true;
				}
			}

			if (!startupConfigSet) {
				// Startup configuration has not been set by legacy properties. Do it now.
				var sconfig = UserProperties.GetValue<string> ("StartupConfiguration");
				if (!string.IsNullOrEmpty (sconfig))
					StartupConfiguration = GetRunConfigurations ().FirstOrDefault (c => c.Id == sconfig);
				else
					StartupConfiguration = GetRunConfigurations ().FirstOrDefault ();
			}
		}

		internal protected override Task OnSave (ProgressMonitor monitor)
		{
			return FileFormat.WriteFile (FileName, this, monitor);
		}

		protected override async Task OnSaveUserProperties ()
		{
			UserProperties.SetValue ("StartupConfiguration", (string)StartupConfiguration?.Id);
			UserProperties.SetValue ("MultiItemStartupConfigurations", MultiStartupRunConfigurations.ToArray ());
			              
			// Save the multi-startup configuration only if it is the one that's selected 

			CollectItemProperties (UserProperties, RootFolder, "MonoDevelop.Ide.ItemProperties");
			await base.OnSaveUserProperties ();
			CleanItemProperties (UserProperties, RootFolder, "MonoDevelop.Ide.ItemProperties");
		}
		
		void CollectItemProperties (PropertyBag props, SolutionFolderItem item, string path)
		{
			if (!item.UserProperties.IsEmpty && item.ParentFolder != null)
				props.SetValue (path, item.UserProperties);
			
			SolutionFolder sf = item as SolutionFolder;
			if (sf != null) {
				foreach (SolutionFolderItem ci in sf.Items)
					CollectItemProperties (props, ci, path + "." + ci.Name);
			}
		}
		
		void CleanItemProperties (PropertyBag props, SolutionFolderItem item, string path)
		{
			props.RemoveValue (path);
			
			SolutionFolder sf = item as SolutionFolder;
			if (sf != null) {
				foreach (SolutionFolderItem ci in sf.Items)
					CleanItemProperties (props, ci, path + "." + ci.Name);
			}
		}
		
		void LoadItemProperties (PropertyBag props, SolutionFolderItem item, string path)
		{
			PropertyBag info = props.GetValue<PropertyBag> (path);
			if (info != null) {
				item.LoadUserProperties (info);
				props.RemoveValue (path);
			}
			
			SolutionFolder sf = item as SolutionFolder;
			if (sf != null) {
				foreach (SolutionFolderItem ci in sf.Items)
					LoadItemProperties (props, ci, path + "." + ci.Name);
			}
		}
		
		public void CreateDefaultConfigurations ()
		{
			foreach (SolutionItem item in Items.Where (it => it.SupportsBuild ())) {
				foreach (ItemConfiguration conf in item.Configurations) {
					SolutionConfiguration sc = Configurations [conf.Id];
					if (sc == null) {
						sc = new SolutionConfiguration (conf.Id);
						Configurations.Add (sc);
					}
					sc.AddItem (item);
				}
			}
		}
		
		ItemConfiguration IConfigurationTarget.CreateConfiguration (string name, ConfigurationKind kind)
		{
			return new SolutionConfiguration (name);
		}

		public SolutionConfiguration AddConfiguration (string id, bool createConfigForItems)
		{
			SolutionConfiguration conf = new SolutionConfiguration (id);
			foreach (SolutionItem item in Items.Where (it => it.SupportsBuild())) {
				if (createConfigForItems && item.GetConfiguration (new ItemConfigurationSelector (id)) == null) {
					SolutionItemConfiguration newc = item.CreateConfiguration (id);
					if (item.DefaultConfiguration != null)
						newc.CopyFrom (item.DefaultConfiguration);
					item.Configurations.Add (newc);
				}
				conf.AddItem (item);
			}
			configurations.Add (conf);
			return conf;
		}
		
		public override ReadOnlyCollection<string> GetConfigurations ()
		{
			List<string> configs = new List<string> ();
			foreach (SolutionConfiguration conf in Configurations)
				configs.Add (conf.Id);
			return configs.AsReadOnly ();
		}
		
		public SolutionConfiguration GetConfiguration (ConfigurationSelector configuration)
		{
			return (SolutionConfiguration) configuration.GetConfiguration (this) ?? DefaultConfiguration;
		}

		public SolutionFolderItem GetSolutionItem (string itemId)
		{
			foreach (SolutionFolderItem item in Items)
				if (item.ItemId == itemId)
					return item;
			return null;
		}
		
		public SolutionItem FindSolutionItem (string fileName)
		{
			return RootFolder.FindSolutionItem (fileName);
		}
		
		public Project FindProjectByName (string name)
		{
			return RootFolder.FindProjectByName (name);
		}
		
		public IEnumerable<SolutionItem> GetAllSolutionItems ()
		{
			return GetAllItems<SolutionItem> ();
		}

		public IEnumerable<Project> GetAllProjects ()
		{
			return GetAllItems<Project> ();
		}

		public IEnumerable<Project> GetAllProjectsWithFlavor<T> () where T:ProjectExtension
		{
			return GetAllItems<Project> ().Where (p => p.HasFlavor<T> ());
		}

		/// <summary>
		/// Returns all flavor instances of the specified type that are implemented in projects of the solution
		/// </summary>
		/// <returns>All project flavors</returns>
		/// <typeparam name="T">Type of the flavor</typeparam>
		public IEnumerable<T> GetAllProjectFlavors<T> () where T:ProjectExtension
		{
			return GetAllItems<Project> ().Select (p => p.GetFlavor<T> ()).Where (p => p != null);
		}

		public ReadOnlyCollection<T> GetAllSolutionItemsWithTopologicalSort<T> (ConfigurationSelector configuration) where T: SolutionItem
		{
			return RootFolder.GetAllItemsWithTopologicalSort<T> (configuration);
		}
		
		public ReadOnlyCollection<Project> GetAllProjectsWithTopologicalSort (ConfigurationSelector configuration)
		{
			return RootFolder.GetAllProjectsWithTopologicalSort (configuration);
		}

		public override IEnumerable<Project> GetProjectsContainingFile (FilePath fileName)
		{
			return RootFolder.GetProjectsContainingFile (fileName);
		}
		
		public override bool ContainsItem (WorkspaceObject obj)
		{
			if (base.ContainsItem (obj))
				return true;
			
			foreach (SolutionFolderItem it in GetAllItems<SolutionFolderItem> ()) {
				if (it == obj)
					return true;
			}
			return false;
		}

		protected override IEnumerable<WorkspaceObject> OnGetChildren ()
		{
			yield return RootFolder;
		}
		
		public string Description {
			get {
				return description ?? string.Empty;
			}
			set {
				description = value;
				NotifyModified ();
			}
		}

		public string OutputDirectory 
		{
			get {
				if (outputdir == null) return DefaultOutputDirectory;
				else return outputdir;
			}
			set {
				if (value == DefaultOutputDirectory) outputdir = null;
				else outputdir = value;
				NotifyModified ();
			}
		}
		
		string DefaultOutputDirectory {
			get {
				return (BaseDirectory != FilePath.Null) ? BaseDirectory.Combine ("build", "bin") : FilePath.Null;
			}
		}
		
		public SolutionConfigurationCollection Configurations {
			get {
				return configurations;
			}
		}

		public SolutionConfiguration DefaultConfiguration {
			get {
				if (DefaultConfigurationId != null)
					return Configurations [DefaultConfigurationId];
				else
					return null;
			}
			set {
				if (value != null)
					DefaultConfigurationId = value.Id;
				else
					DefaultConfigurationId = null;
			}
		}
		
		public string DefaultConfigurationId {
			get {
				if (defaultConfiguration == null && configurations.Count > 0)
					DefaultConfigurationId = configurations [0].Id;
				return defaultConfiguration;
			}
			set {
				defaultConfiguration = value;
				UpdateDefaultConfigurations ();
			}
		}

		public ConfigurationSelector DefaultConfigurationSelector {
			get {
				if (defaultConfiguration == null && configurations.Count > 0)
					DefaultConfigurationId = configurations [0].Id;
				return new SolutionConfigurationSelector (DefaultConfigurationId);
			}
		}

		IItemConfigurationCollection IConfigurationTarget.Configurations {
			get {
				return Configurations;
			}
		}

		ItemConfiguration IConfigurationTarget.DefaultConfiguration {
			get {
				return DefaultConfiguration;
			}
			set {
				DefaultConfiguration = (SolutionConfiguration) value;
			}
		}
		
		[ItemProperty ("Policies", IsExternal = true, SkipEmpty = true)]
		public PolicyBag Policies {
			get { return RootFolder.Policies; }
			//this is for deserialisation
			internal set { RootFolder.Policies = value; }
		}
		
		PolicyContainer IPolicyProvider.Policies {
			get {
				return Policies;
			}
		}

		public string Version {
			get {
				return version ?? string.Empty;
			}
			set {
				version = value;
				foreach (SolutionItem item in GetAllItems<SolutionItem> ()) {
					if (item.SyncVersionWithSolution)
						item.Version = value;
				}
			}
		}
		
		protected override void OnDispose ()
		{
			RootFolder.Dispose ();
			Counters.SolutionsLoaded--;
			msbuildEngineManager.Dispose ();
			base.OnDispose ();
		}

		internal bool IsSolutionItemEnabled (string solutionItemPath)
		{
			solutionItemPath = GetRelativeChildPath (Path.GetFullPath (solutionItemPath));
			var list = UserProperties.GetValue<List<string>> ("DisabledProjects");
			return list == null || !list.Contains (solutionItemPath);
		}

		internal void SetSolutionItemEnabled (string solutionItemPath, bool enabled)
		{
			solutionItemPath = GetRelativeChildPath (Path.GetFullPath (solutionItemPath));
			var list = UserProperties.GetValue<List<string>> ("DisabledProjects");
			if (!enabled) {
				if (list == null)
					list = new List<string> ();
				if (!list.Contains (solutionItemPath))
					list.Add (solutionItemPath);
				UserProperties.SetValue ("DisabledProjects", list);
			} else if (list != null) {
				list.Remove (solutionItemPath);
				if (list.Count == 0)
					UserProperties.RemoveValue ("DisabledProjects");
				else
					UserProperties.SetValue ("DisabledProjects", list);
			}
		}

		internal void UpdateDefaultConfigurations ()
		{
			if (DefaultConfiguration != null) {
				foreach (SolutionConfigurationEntry cce in DefaultConfiguration.Configurations) {
					if (cce.Item != null)
						cce.Item.DefaultConfigurationId = cce.ItemConfiguration;
				}
			}
		}	 

		bool IBuildTarget.CanBuild (ConfigurationSelector configuration)
		{
			return true;
		}

		internal void OnRunConfigurationsAdded (IEnumerable<SolutionRunConfiguration> items)
		{
			NotifyRunConfigurationsChanged ();
		}

		internal void OnRunConfigurationRemoved (IEnumerable<SolutionRunConfiguration> items)
		{
			NotifyRunConfigurationsChanged ();
		}

		internal void NotifyRunConfigurationsChanged ()
		{
			RunConfigurationsChanged?.Invoke (this, EventArgs.Empty);
		}

		public Task<BuildResult> Clean (ProgressMonitor monitor, string configuration)
		{
			return Clean (monitor, (SolutionConfigurationSelector) configuration);
		}

		public async Task<BuildResult> Clean (ProgressMonitor monitor, ConfigurationSelector configuration, OperationContext operationContext = null)
		{
			return await SolutionExtension.Clean (monitor, configuration, operationContext);
		}

		public async Task<BuildResult> Build (ProgressMonitor monitor, string configuration, OperationContext operationContext = null)
		{
			return await SolutionExtension.Build (monitor, (SolutionConfigurationSelector) configuration, operationContext);
		}

		Task<BuildResult> IBuildTarget.Build (ProgressMonitor monitor, ConfigurationSelector configuration, bool buildReferencedTargets, OperationContext operationContext)
		{
			return Build (monitor, configuration, operationContext);
		}

		public async Task<BuildResult> Build (ProgressMonitor monitor, ConfigurationSelector configuration, OperationContext operationContext = null)
		{
			return await SolutionExtension.Build (monitor, configuration, operationContext);
		}

		public bool NeedsBuilding (ConfigurationSelector configuration)
		{
			return SolutionExtension.NeedsBuilding (configuration);
		}

		public Task Execute (ProgressMonitor monitor, ExecutionContext context, string configuration)
		{
			return Execute (monitor, context, (SolutionConfigurationSelector) configuration, StartupConfiguration);
		}

		public Task Execute (ProgressMonitor monitor, ExecutionContext context, ConfigurationSelector configuration)
		{
			return Execute (monitor, context, configuration, StartupConfiguration);
		}

		public Task Execute (ProgressMonitor monitor, ExecutionContext context, string configuration, SolutionRunConfiguration runConfiguration)
		{
			return Execute (monitor, context, (SolutionConfigurationSelector)configuration, runConfiguration);
		}

		public Task Execute (ProgressMonitor monitor, ExecutionContext context, ConfigurationSelector configuration, SolutionRunConfiguration runConfiguration)
		{
			return SolutionExtension.Execute (monitor, context, configuration, runConfiguration ?? StartupConfiguration);
		}

		Task IRunTarget.Execute (ProgressMonitor monitor, ExecutionContext context, ConfigurationSelector configuration, RunConfiguration runConfiguration)
		{
			if (runConfiguration != null && !(runConfiguration is SolutionRunConfiguration))
				throw new ArgumentException ("Invalid configuration type");
			return Execute (monitor, context, configuration, (SolutionRunConfiguration)runConfiguration);
		}

		public Task PrepareExecution (ProgressMonitor monitor, ExecutionContext context, ConfigurationSelector configuration)
		{
			return PrepareExecution (monitor, context, configuration, StartupConfiguration);
		}

		public Task PrepareExecution (ProgressMonitor monitor, ExecutionContext context, ConfigurationSelector configuration, SolutionRunConfiguration runConfiguration)
		{
			return SolutionExtension.PrepareExecution (monitor, context, configuration, runConfiguration);
		}

		Task IRunTarget.PrepareExecution (ProgressMonitor monitor, ExecutionContext context, ConfigurationSelector configuration, RunConfiguration runConfiguration)
		{
			if (runConfiguration != null && !(runConfiguration is SolutionRunConfiguration))
				throw new ArgumentException ("Invalid configuration type");
			return PrepareExecution (monitor, context, configuration, (SolutionRunConfiguration)runConfiguration);
		}

		public bool CanExecute (ExecutionContext context, string configuration)
		{
			return CanExecute (context, (SolutionConfigurationSelector) configuration, StartupConfiguration);
		}

		public bool CanExecute (ExecutionContext context, ConfigurationSelector configuration)
		{
			return CanExecute (context, configuration, StartupConfiguration);
		}

		public bool CanExecute (ExecutionContext context, string configuration, SolutionRunConfiguration runConfiguration)
		{
			return CanExecute (context, (SolutionConfigurationSelector)configuration, runConfiguration);
		}

		public bool CanExecute (ExecutionContext context, ConfigurationSelector configuration, SolutionRunConfiguration runConfiguration)
		{
			return SolutionExtension.CanExecute (context, configuration, runConfiguration);
		}

		bool IRunTarget.CanExecute (ExecutionContext context, ConfigurationSelector configuration, RunConfiguration runConfiguration)
		{
			if (runConfiguration != null && !(runConfiguration is SolutionRunConfiguration))
				throw new ArgumentException ("Invalid configuration type");
			return CanExecute (context, configuration, (SolutionRunConfiguration)runConfiguration);
		}

		public IEnumerable<SolutionRunConfiguration> GetRunConfigurations ()
		{
			return SolutionExtension.OnGetRunConfigurations ();
		}

		IEnumerable<RunConfiguration> IRunTarget.GetRunConfigurations ()
		{
			return GetRunConfigurations ();
		}

		protected virtual IEnumerable<SolutionRunConfiguration> OnGetRunConfigurations ()
		{
			IEnumerable<SolutionRunConfiguration> res = runConfigurations;
			foreach (var it in GetAllSolutionItems ().Where (i => i.SupportsExecute ())) {
				var configs = it.GetRunConfigurations ().ToArray ();
				if (!configs.Any ())
					res = res.Concat (new SingleItemSolutionRunConfiguration (it, null));
				else if (configs.Length == 1)
					res = res.Concat (new SingleItemSolutionRunConfiguration (it, configs[0]));
				else
					res = res.Concat (it.GetRunConfigurations ().Select (c => new SingleItemSolutionRunConfiguration (it, c)));
			}
			return res;
		}

		public IEnumerable<ExecutionTarget> GetExecutionTargets (string configuration)
		{
			return GetExecutionTargets ((SolutionConfigurationSelector) configuration, StartupConfiguration);
		}

		public IEnumerable<ExecutionTarget> GetExecutionTargets (ConfigurationSelector configuration)
		{
			return GetExecutionTargets (configuration, StartupConfiguration);
		}

		public IEnumerable<ExecutionTarget> GetExecutionTargets (string configuration, SolutionRunConfiguration runConfiguration)
		{
			return GetExecutionTargets ((SolutionConfigurationSelector)configuration, runConfiguration);
		}

		public IEnumerable<ExecutionTarget> GetExecutionTargets (ConfigurationSelector configuration, SolutionRunConfiguration runConfiguration)
		{
			return SolutionExtension.GetExecutionTargets (this, configuration, runConfiguration);
		}

		IEnumerable<ExecutionTarget> IRunTarget.GetExecutionTargets (ConfigurationSelector configuration, RunConfiguration runConfiguration)
		{
			if (runConfiguration != null && !(runConfiguration is SolutionRunConfiguration))
				throw new ArgumentException ("Invalid configuration type");
			return SolutionExtension.GetExecutionTargets (this, configuration, (SolutionRunConfiguration)runConfiguration);
		}

		IEnumerable<ExecutionTarget> OnGetExecutionTargets (ConfigurationSelector configuration, SolutionRunConfiguration runConfiguration)
		{
			return SolutionExtension.GetExecutionTargets (this, configuration);
		}

		/*protected virtual*/
		Task<BuildResult> OnBuild (ProgressMonitor monitor, ConfigurationSelector configuration, OperationContext operationContext)
		{
			return RootFolder.Build (monitor, configuration, operationContext:operationContext);
		}

		/*protected virtual*/ bool OnGetNeedsBuilding (ConfigurationSelector configuration)
		{
			return RootFolder.NeedsBuilding (configuration);
		}

		/*protected virtual*/ Task<BuildResult> OnClean (ProgressMonitor monitor, ConfigurationSelector configuration, OperationContext operationContext)
		{	
			return RootFolder.Clean (monitor, configuration, operationContext);
		}

		/*protected virtual*/ bool OnGetCanExecute(ExecutionContext context, ConfigurationSelector configuration, SolutionRunConfiguration runConfiguration)
		{
			var ssc = runConfiguration as SingleItemSolutionRunConfiguration;
			if (ssc != null)
				return ssc.Item.CanExecute (context, configuration, ssc.RunConfiguration);

			var msc = runConfiguration as MultiItemSolutionRunConfiguration;
			if (msc != null) {
				var multiProject = context.ExecutionTarget as MultiProjectExecutionTarget;
				foreach (StartupItem it in msc.Items) {
					var localContext = context;
					//Set project specific execution target to context if exists
					if (multiProject?.GetTarget (it.SolutionItem) != null)
						localContext = new ExecutionContext (context.ExecutionHandler, context.ExternalConsoleFactory, multiProject?.GetTarget (it.SolutionItem));
					if (it.SolutionItem.CanExecute (localContext, configuration, it.RunConfiguration))
						return true;
				}
				return false;
			}
			return false;
		}
		
		/*protected virtual*/ async Task OnExecute (ProgressMonitor monitor, ExecutionContext context, ConfigurationSelector configuration, SolutionRunConfiguration runConfiguration)
		{
			var ssc = runConfiguration as SingleItemSolutionRunConfiguration;
			if (ssc != null) {
				await ssc.Item.Execute (monitor, context, configuration, ssc.RunConfiguration);
				return;
			}
			var msc = runConfiguration as MultiItemSolutionRunConfiguration;
			if (msc != null) {
				var tasks = new List<Task> ();
				var monitors = new List<AggregatedProgressMonitor> ();
				monitor.BeginTask ("Executing projects", 1);

				var multiProject = context.ExecutionTarget as MultiProjectExecutionTarget;
				foreach (StartupItem it in msc.Items) {
					var localContext = context;
					//Set project specific execution target to context if exists
					if (multiProject?.GetTarget (it.SolutionItem) != null)
						localContext = new ExecutionContext (context.ExecutionHandler, context.ExternalConsoleFactory, multiProject?.GetTarget (it.SolutionItem));
					if (!it.SolutionItem.CanExecute (localContext, configuration, it.RunConfiguration))
						continue;
					AggregatedProgressMonitor mon = new AggregatedProgressMonitor ();
					mon.AddFollowerMonitor (monitor, MonitorAction.ReportError | MonitorAction.ReportWarning | MonitorAction.FollowerCancel);
					monitors.Add (mon);
					tasks.Add (it.SolutionItem.Execute (mon, localContext, configuration, it.RunConfiguration));
				}
				try {
					await Task.WhenAll (tasks);
				} catch (Exception ex) {
					LoggingService.LogError ("Project execution failed", ex);
				} finally {
					foreach (var m in monitors)
						m.Dispose ();
				}

				monitor.EndTask ();
			}
		}

		/*protected virtual*/ Task OnPrepareExecution (ProgressMonitor monitor, ExecutionContext context, ConfigurationSelector configuration, SolutionRunConfiguration runConfiguration)
		{
			return Task.FromResult (0);
		}

		/*protected virtual*/ void OnStartupItemChanged(EventArgs e)
		{
			if (StartupItemChanged != null)
				StartupItemChanged (this, e);
		}

		void OnStartupConfigurationChanged (EventArgs e)
		{
			if (StartupConfigurationChanged != null)
				StartupConfigurationChanged (this, e);
		}


		[ThreadSafe]
		public MSBuildFileFormat FileFormat {
			get {
				return format;
			}
			internal set {
				format = value;
			}
		}

		public void ConvertToFormat (MSBuildFileFormat format)
		{
			SolutionExtension.OnSetFormat (format);
		}

		[ThreadSafe]
		public bool SupportsFormat (MSBuildFileFormat format)
		{
			return true;
		}

		void OnSetFormat (MSBuildFileFormat format)
		{
			this.format = format;
			if (!string.IsNullOrEmpty (FileName))
				FileName = format.GetValidFormatName (this, FileName);
			foreach (SolutionItem item in GetAllItems<SolutionItem> ())
				item.ConvertToFormat (format);
		}

		bool OnGetSupportsFormat (MSBuildFileFormat format)
		{
			return GetAllItems<SolutionItem> ().All (p => p.SupportsFormat (format));
		}

		protected override IEnumerable<FilePath> OnGetItemFiles (bool includeReferencedFiles)
		{
			List<FilePath> files = base.OnGetItemFiles (includeReferencedFiles).ToList ();
			if (includeReferencedFiles) {
				foreach (SolutionItem item in GetAllItems<SolutionItem> ())
					files.AddRange (item.GetItemFiles (true));
			}
			return files;
		}
		
#region Notifications from children
		
		internal /*protected virtual*/ void OnSolutionItemAdded (SolutionItemChangeEventArgs args)
		{
			if (IsShared)
				args.Solution.SetShared ();
			
			solutionItems = null;

			SolutionFolder sf = args.SolutionItem as SolutionFolder;
			if (sf != null) {
				foreach (SolutionFolderItem eitem in sf.GetAllItems<SolutionFolderItem> ())
					SetupNewItem (eitem, null);
			}
			else {
				SetupNewItem (args.SolutionItem, args.ReplacedItem);
			}
			
			if (SolutionItemAdded != null)
				SolutionItemAdded (this, args);
		}
		
		void SetupNewItem (SolutionFolderItem item, SolutionFolderItem replacedItem)
		{
			SolutionItem eitem = item as SolutionItem;
			if (eitem != null) {
				eitem.ConvertToFormat (FileFormat);
				eitem.NeedsReload = false;
				if (eitem.SupportsConfigurations () || replacedItem != null) {
					if (replacedItem == null) {
						// Register the new entry in every solution configuration
						foreach (SolutionConfiguration conf in Configurations)
							conf.AddItem (eitem);
						// If there is no startup project or it is an invalid one, use the new project as startup if possible
						if (!Loading && (StartupItem == null || !StartupItem.SupportsExecute ()) && eitem.SupportsExecute ())
							StartupItem = eitem;
					} else {
						// Reuse the configuration information of the replaced item
						foreach (SolutionConfiguration conf in Configurations)
							conf.ReplaceItem ((SolutionItem)replacedItem, eitem);

						if (StartupItem == replacedItem)
							StartupItem = eitem;

						foreach (var sc in MultiStartupRunConfigurations.OfType<MultiItemSolutionRunConfiguration> ())
							sc.ReplaceItem ((SolutionItem)replacedItem, eitem);
					}
				}
			}
		}
		
		internal /*protected virtual*/ void OnSolutionItemRemoved (SolutionItemChangeEventArgs args)
		{
			solutionItems = null;
			
			SolutionFolder sf = args.SolutionItem as SolutionFolder;
			if (sf != null) {
				foreach (SolutionItem eitem in sf.GetAllItems<SolutionItem> ())
					DetachItem (eitem, args.Reloading);
			}
			else {
				SolutionItem item = args.SolutionItem as SolutionItem;
				if (item != null)
					DetachItem (item, args.Reloading);
			}
			
			if (SolutionItemRemoved != null)
				SolutionItemRemoved (this, args);
		}
		
		void DetachItem (SolutionItem item, bool reloading)
		{
			item.NeedsReload = false;
			if (!reloading) {
				foreach (SolutionConfiguration conf in Configurations)
					conf.RemoveItem (item);
				if (item is Project)
					RemoveReferencesToProject ((Project)item);

				if (StartupItem == item)
					StartupItem = null;

				foreach (var sc in MultiStartupRunConfigurations)
					sc.RemoveItem (item);
			}
			
			// Update the file name because the file format may have changed
			item.FileName = item.FileName;
		}
		
		void RemoveReferencesToProject (Project projectToRemove)
		{
			if (projectToRemove == null)
				return;

			foreach (DotNetProject project in GetAllItems <DotNetProject>()) {
				if (project == projectToRemove)
					continue;
				
				List<ProjectReference> toDelete = new List<ProjectReference> ();
				
				foreach (ProjectReference pref in project.References) {
					if (pref.ReferenceType == ReferenceType.Project && pref.Reference == projectToRemove.Name)
							toDelete.Add (pref);
				}
				
				foreach (ProjectReference pref in toDelete) {
					project.References.Remove (pref);
				}
			}
		}

		SolutionLoadContext currentLoadContext;

		internal void ReadSolution (ProgressMonitor monitor)
		{
			var sln = new SlnFile ();
			sln.Read (this.FileName);

			using (currentLoadContext = new SolutionLoadContext (this))
				SolutionExtension.OnReadSolution (monitor, sln);
			currentLoadContext = null;
		}

		/*protected virtual*/ void OnReadSolution (ProgressMonitor monitor, SlnFile file)
		{
			FileFormat.SlnFileFormat.LoadSolution (this, file, monitor, currentLoadContext);
			var s = file.Sections.GetSection ("MonoDevelopProperties", SlnSectionType.PreProcess); 
			if (s != null)
				s.ReadObjectProperties (this);
		}

		internal void ReadConfigurationData (ProgressMonitor monitor, SlnPropertySet properties, SolutionConfiguration configuration)
		{
			SolutionExtension.OnReadConfigurationData (monitor, properties, configuration);
		}

		/*protected virtual*/ void OnReadConfigurationData (ProgressMonitor monitor, SlnPropertySet properties, SolutionConfiguration configuration)
		{
			// Do nothing by default
		}

		internal void ReadSolutionFolderItemData (ProgressMonitor monitor, SlnPropertySet properties, SolutionFolderItem item)
		{
			SolutionExtension.OnReadSolutionFolderItemData (monitor, properties, item);
		}

		/*protected virtual*/ void OnReadSolutionFolderItemData (ProgressMonitor monitor, SlnPropertySet properties, SolutionFolderItem item)
		{
			if (item is SolutionItem)
				((SolutionItem)item).ReadSolutionData (monitor, properties);
		}
			
		internal void WriteSolution (ProgressMonitor monitor, SlnFile file)
		{
			SolutionExtension.OnWriteSolution (monitor, file);
		}
		
		/*protected virtual*/ void OnWriteSolution (ProgressMonitor monitor, SlnFile file)
		{
			FileFormat.SlnFileFormat.WriteFileInternal (file, this, monitor);
			var s = file.Sections.GetOrCreateSection ("MonoDevelopProperties", SlnSectionType.PreProcess); 
			s.SkipIfEmpty = true;
			s.WriteObjectProperties (this);
		}

		internal void WriteConfigurationData (ProgressMonitor monitor, SlnPropertySet properties, SolutionConfiguration configuration)
		{
			SolutionExtension.OnWriteConfigurationData (monitor, properties, configuration);
		}

		/*protected virtual*/ void OnWriteConfigurationData (ProgressMonitor monitor, SlnPropertySet properties, SolutionConfiguration configuration)
		{
			// Do nothing by default
		}

		internal void WriteSolutionFolderItemData (ProgressMonitor monitor, SlnPropertySet properties, SolutionFolderItem item)
		{
			SolutionExtension.OnWriteSolutionFolderItemData (monitor, properties, item);
		}

		/*protected virtual*/ void OnWriteSolutionFolderItemData (ProgressMonitor monitor, SlnPropertySet properties, SolutionFolderItem item)
		{
			if (item is SolutionItem)
				((SolutionItem)item).WriteSolutionData (monitor, properties);
		}

		internal void NotifyConfigurationsChanged ()
		{
			OnConfigurationsChanged ();
		}
		
		internal /*protected virtual*/ void OnFileAddedToProject (ProjectFileEventArgs args)
		{
			if (FileAddedToProject != null)
				FileAddedToProject (this, args);
		}
		
		internal /*protected virtual*/ void OnFileRemovedFromProject (ProjectFileEventArgs args)
		{
			if (FileRemovedFromProject != null)
				FileRemovedFromProject (this, args);
		}
		
		internal /*protected virtual*/ void OnFileChangedInProject (ProjectFileEventArgs args)
		{
			if (FileChangedInProject != null)
				FileChangedInProject (this, args);
		}
		
		internal /*protected virtual*/ void OnFilePropertyChangedInProject (ProjectFileEventArgs args)
		{
			if (FilePropertyChangedInProject != null)
				FilePropertyChangedInProject (this, args);
		}
		
		internal /*protected virtual*/ void OnFileRenamedInProject (ProjectFileRenamedEventArgs args)
		{
			if (FileRenamedInProject != null)
				FileRenamedInProject (this, args);
		}
		
		internal /*protected virtual*/ void OnReferenceAddedToProject (ProjectReferenceEventArgs args)
		{
			if (ReferenceAddedToProject != null)
				ReferenceAddedToProject (this, args);
		}
		
		internal /*protected virtual*/ void OnReferenceRemovedFromProject (ProjectReferenceEventArgs args)
		{
			if (ReferenceRemovedFromProject != null)
				ReferenceRemovedFromProject (this, args);
		}
		
		internal /*protected virtual*/ void OnEntryModified (SolutionItemModifiedEventArgs args)
		{
			if (EntryModified != null)
				EntryModified (this, args);
		}
		
		internal /*protected virtual*/ void OnEntrySaved (SolutionItemEventArgs args)
		{
			if (EntrySaved != null)
				EntrySaved (this, args);
		}
		
		/*protected virtual*/ void OnItemReloadRequired (SolutionItemEventArgs args)
		{
			if (ItemReloadRequired != null)
				ItemReloadRequired (this, args);
		}
		
#endregion
		
		public event EventHandler StartupItemChanged;
		public event EventHandler StartupConfigurationChanged;
		public event EventHandler RunConfigurationsChanged;

		public event SolutionItemChangeEventHandler SolutionItemAdded;
		public event SolutionItemChangeEventHandler SolutionItemRemoved;
		
		public event ProjectFileEventHandler FileAddedToProject;
		public event ProjectFileEventHandler FileRemovedFromProject;
		public event ProjectFileEventHandler FileChangedInProject;
		public event ProjectFileEventHandler FilePropertyChangedInProject;
		public event ProjectFileRenamedEventHandler FileRenamedInProject;
		public event ProjectReferenceEventHandler ReferenceAddedToProject;
		public event ProjectReferenceEventHandler ReferenceRemovedFromProject;
		public event SolutionItemModifiedEventHandler EntryModified;
		public event SolutionItemEventHandler EntrySaved;
		public event EventHandler<SolutionItemEventArgs> ItemReloadRequired;

		protected override IEnumerable<WorkspaceObjectExtension> CreateDefaultExtensions ()
		{
			return base.CreateDefaultExtensions ().Concat (Enumerable.Repeat (new DefaultSolutionExtension (), 1));
		}

		internal class DefaultSolutionExtension: SolutionExtension
		{
			internal protected override IEnumerable<FilePath> GetItemFiles (bool includeReferencedFiles)
			{
				return Solution.OnGetItemFiles (includeReferencedFiles);
			}

			internal protected override Task<BuildResult> Build (ProgressMonitor monitor, ConfigurationSelector configuration, OperationContext operationContext)
			{
				return Solution.OnBuild (monitor, configuration, operationContext);
			}

			internal protected override bool NeedsBuilding (ConfigurationSelector configuration)
			{
				return Solution.OnGetNeedsBuilding (configuration);
			}

			internal protected override Task<BuildResult> Clean (ProgressMonitor monitor, ConfigurationSelector configuration, OperationContext operationContext)
			{
				return Solution.OnClean (monitor, configuration, operationContext);
			}

			internal protected override Task Execute (ProgressMonitor monitor, ExecutionContext context, ConfigurationSelector configuration, SolutionRunConfiguration runConfiguration)
			{
				return Solution.OnExecute (monitor, context, configuration, runConfiguration);
			}

			internal protected override Task PrepareExecution (ProgressMonitor monitor, ExecutionContext context, ConfigurationSelector configuration, SolutionRunConfiguration runConfiguration)
			{
				return Solution.OnPrepareExecution (monitor, context, configuration, runConfiguration);
			}

			internal protected override bool CanExecute (ExecutionContext context, ConfigurationSelector configuration, SolutionRunConfiguration runConfiguration)
			{
				return Solution.OnGetCanExecute (context, configuration, runConfiguration);
			}

			internal protected override void OnReadSolution (ProgressMonitor monitor, SlnFile file)
			{
				Solution.OnReadSolution (monitor, file);
			}

			internal protected override void OnWriteSolution (ProgressMonitor monitor, SlnFile file)
			{
				Solution.OnWriteSolution (monitor, file);
			}

			internal protected override void OnWriteSolutionFolderItemData (ProgressMonitor monitor, SlnPropertySet properties, SolutionFolderItem item)
			{
				Solution.OnWriteSolutionFolderItemData (monitor, properties, item);
			}

			internal protected override void OnWriteConfigurationData (ProgressMonitor monitor, SlnPropertySet properties, SolutionConfiguration configuration)
			{
				Solution.OnWriteConfigurationData (monitor, properties, configuration);
			}

			internal protected override void OnReadConfigurationData (ProgressMonitor monitor, SlnPropertySet properties, SolutionConfiguration configuration)
			{
				Solution.OnReadConfigurationData (monitor, properties, configuration);
			}

			internal protected override void OnReadSolutionFolderItemData (ProgressMonitor monitor, SlnPropertySet properties, SolutionFolderItem item)
			{
				Solution.OnReadSolutionFolderItemData (monitor, properties, item);
			}

			internal protected override IEnumerable<ExecutionTarget> GetExecutionTargets (Solution solution, ConfigurationSelector configuration, SolutionRunConfiguration runConfiguration)
			{
				return Solution.OnGetExecutionTargets (configuration, runConfiguration);
			}

			internal protected override IEnumerable<ExecutionTarget> GetExecutionTargets (Solution solution, ConfigurationSelector configuration)
			{
				yield break;
			}

			internal protected override bool OnGetSupportsFormat (MSBuildFileFormat format)
			{
				return Solution.OnGetSupportsFormat (format);
			}

			internal protected override void OnSetFormat (MSBuildFileFormat value)
			{
				Solution.OnSetFormat (value);
			}

			internal protected override IEnumerable<SolutionRunConfiguration> OnGetRunConfigurations ()
			{
				return Solution.OnGetRunConfigurations ();
			}
		}
	}

	[Mono.Addins.Extension]
	class SolutionTagProvider: StringTagProvider<Solution>, IStringTagProvider
	{
		public override IEnumerable<StringTagDescription> GetTags ()
		{
			yield return new StringTagDescription ("SolutionFile", GettextCatalog.GetString ("Solution File"));
			yield return new StringTagDescription ("SolutionName", GettextCatalog.GetString ("Solution Name"));
			yield return new StringTagDescription ("SolutionDir", GettextCatalog.GetString ("Solution Directory"));
		}
		
		public override object GetTagValue (Solution sol, string tag)
		{
			switch (tag) {
				case "SOLUTIONNAME": return sol.Name;
				case "COMBINEFILENAME":
				case "SOLUTIONFILE": return sol.FileName;
				case "SOLUTIONDIR": return sol.BaseDirectory;
			}
			throw new NotSupportedException ();
		}
	}

	public class SolutionLoadContext: IDisposable
	{
		public SolutionLoadContext (Solution solution)
		{
			Solution = solution;
		}

		public event EventHandler LoadCompleted;

		public Solution Solution { get; private set; }

		void IDisposable.Dispose ()
		{
			if (LoadCompleted != null)
				LoadCompleted (this, EventArgs.Empty);
		}
	}
}<|MERGE_RESOLUTION|>--- conflicted
+++ resolved
@@ -268,19 +268,12 @@
 			var sitems = UserProperties.GetValue<string []> ("StartupItems");
 			if (sitems != null && sitems.Length > 0) {
 				// Old StartupItems property. Create a corresponding MultiItemSolutionRunConfiguration.
-<<<<<<< HEAD
 				UserProperties.RemoveValue ("StartupItems");
-				var multiStartupItems = sitems.Select (p => (string)GetAbsoluteChildPath (p)).Select (file => FindSolutionItem (file)).Where (i => i != null);
+				var multiStartupItems = sitems.Select (p => (string)GetAbsoluteChildPath (p)).Select (FindSolutionItem).Where (i => i != null);
 				var msc = new MultiItemSolutionRunConfiguration ("Multi-Startup", "Multi-Startup");
 				foreach (var si in multiStartupItems)
 					msc.Items.Add (new StartupItem (si, si.GetDefaultRunConfiguration ()));
 				runConfigurations.Add (msc);
-=======
-				var multiStartupItems = sitems.Select (p => (string)GetAbsoluteChildPath (p)).Select (FindSolutionItem).Where (i => i != null);
-				multiStartupConfig.Items.Clear ();
-				multiStartupConfig.Items.AddRange (multiStartupItems.ToArray ());
-				runConfigurations.Add (multiStartupConfig);
->>>>>>> bfc00bac
 				if (!startupConfigSet) {
 					// If the config has not been set by StartupItem it means that this is an old solution that had been configured with multiple startup.
 					// Select the multi-startup config in this case.
