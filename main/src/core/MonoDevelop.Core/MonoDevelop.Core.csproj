--- conflicted
+++ resolved
@@ -471,12 +471,9 @@
     <Compile Include="MonoDevelop.Projects\DotNetProjectImport.cs" />
     <Compile Include="MonoDevelop.Core.LogReporting\CrashReporter.cs" />
     <Compile Include="MonoDevelop.Core.Instrumentation\InstrumentationConsumer.cs" />
-<<<<<<< HEAD
     <Compile Include="MonoDevelop.Projects\ProjectCreateParameters.cs" />
-=======
     <Compile Include="MonoDevelop.Projects\BuildError.cs" />
     <Compile Include="MonoDevelop.Projects\MSBuildErrorParser.cs" />
->>>>>>> 3c45e847
   </ItemGroup>
   <ItemGroup>
     <None Include="Makefile.am" />
