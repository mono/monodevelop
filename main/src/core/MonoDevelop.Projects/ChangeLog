--- conflicted
+++ resolved
@@ -1,4 +1,3 @@
-<<<<<<< HEAD
 2009-01-30  Michael Hutchinson  <mhutchinson@novell.com>
 
 	* MonoDevelop.Projects/DotNetProject.cs: Fix default namespaces for
@@ -10,30 +9,6 @@
 	* MonoDevelop.Projects.Policies/PolicyService.cs: Use diff serialisation
 	for user policy sets.
 
-2009-01-30  Michael Hutchinson  <mhutchinson@novell.com>
-
-	* MonoDevelop.Projects.Policies/PolicySet.cs:
-	* MonoDevelop.Projects.Policies/PolicyService.cs: Better readonly checks
-	on PolicySet.
-
-2009-01-30  Michael Hutchinson  <mhutchinson@novell.com>
-
-	* MonoDevelop.Projects.Extensions/PolicySetNode.cs: Better error
-	reporting.
-
-	* MonoDevelop.Projects.Policies/PolicyService.cs: Fix deserialisation of
-	sets with multiple policies. Add accessor for the default policy set.
-
-	* MonoDevelop.Projects.Policies/PolicySet.cs: Tweak setter
-	accessibility.
-
-2009-01-29  Michael Hutchinson  <mhutchinson@novell.com>
-
-	* MonoDevelop.Projects.Policies/PolicyBag.cs:
-	* MonoDevelop.Projects.Policies/PolicySet.cs:
-	* MonoDevelop.Projects.Policies/PolicyService.cs: Implement storage for
-	user-preferred default policies.
-=======
 2009-01-30  Lluis Sanchez Gual  <lluis@novell.com>
 
 	* MonoDevelop.Projects.Dom/IMethod.cs:
@@ -57,14 +32,36 @@
 
 	* Makefile.am:
 	* MonoDevelop.Projects.mdp: Updated.
->>>>>>> ba42783c
+
+2009-01-30  Michael Hutchinson  <mhutchinson@novell.com>
+
+	* MonoDevelop.Projects.Policies/PolicySet.cs:
+	* MonoDevelop.Projects.Policies/PolicyService.cs: Better readonly checks
+	on PolicySet.
+
+2009-01-30  Michael Hutchinson  <mhutchinson@novell.com>
+
+	* MonoDevelop.Projects.Extensions/PolicySetNode.cs: Better error
+	reporting.
+
+	* MonoDevelop.Projects.Policies/PolicyService.cs: Fix deserialisation of
+	sets with multiple policies. Add accessor for the default policy set.
+
+	* MonoDevelop.Projects.Policies/PolicySet.cs: Tweak setter
+	accessibility.
+
+2009-01-29  Michael Hutchinson  <mhutchinson@novell.com>
+
+	* MonoDevelop.Projects.Policies/PolicyBag.cs:
+	* MonoDevelop.Projects.Policies/PolicySet.cs:
+	* MonoDevelop.Projects.Policies/PolicyService.cs: Implement storage for
+	user-preferred default policies.
 
 2009-01-29  Mike Krüger  <mkrueger@novell.com>
 
 	* MonoDevelop.Projects.Dom.Parser/ProjectDom.cs: handled type == null
 	case.
 
-<<<<<<< HEAD
 2009-01-29  Lluis Sanchez Gual  <lluis@novell.com>
 
 	* MonoDevelop.Projects.Policies/PolicyService.cs: Fix incorrect cast.
@@ -77,8 +74,6 @@
 
 	* MonoDevelop.Projects.Policies/PolicyService.cs: Added GetMatchingSet.
 
-=======
->>>>>>> ba42783c
 2009-01-27  Lluis Sanchez Gual  <lluis@novell.com>
 
 	* MonoDevelop.Projects.Dom.Parser/ProjectDom.cs: Fix issue when
