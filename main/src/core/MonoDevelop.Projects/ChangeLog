--- conflicted
+++ resolved
@@ -1,84 +1,9 @@
-<<<<<<< HEAD
-=======
-2010-02-12  Lluis Sanchez Gual  <lluis@novell.com>
-
-	* MonoDevelop.Projects/ProjectService.cs:
-	* MonoDevelop.Projects.Extensions/DataTypeCodon.cs:
-	* MonoDevelop.Projects.Extensions/ItemPropertyCodon.cs: Use
-	  the new api which allows lazy loading serializable types and
-	  properties.
-
-	* MonoDevelop.Projects/HelpService.cs: Added missing
-	  initialization check.
-
-	* MonoDevelop.Projects.addin.xml:
-	* MonoDevelop.Projects.Dom.Parser/ProjectDomService.cs: Delay
-	  initialization of parser list.
-
 2010-02-12  Mike Krüger  <mkrueger@novell.com>
 
 	* MonoDevelop.Projects.Dom.Serialization/ParserDatabase.cs:
 	  fixed crash on Mono.Cecil.Binary.ImageFormatException: The
 	  image is not a managed assembly.
 
-2010-02-12  Lluis Sanchez Gual  <lluis@novell.com>
-
-	* MonoDevelop.Projects/SolutionItem.cs: Fix NeedsBuilding
-	  check. If the item is not buildable for the current
-	  configuration, there is no need to check if it needs
-	  building or not.
-
-2010-02-09  Mike Krüger  <mkrueger@novell.com>
-
-	* MonoDevelop.Projects.Dom.Parser/ProjectDomService.cs:
-	  delayed parser database initalization.
-
-2010-02-09  Michael Hutchinson  <mhutchinson@novell.com>
-
-	* MonoDevelop.Projects.Dom.Parser/ProjectDomService.cs: Add
-	  startup trace calls.
-
-2010-02-08  Michael Hutchinson  <mhutchinson@novell.com>
-
-	* MonoDevelop.Projects/HelpService.cs: Add startup trace
-	  calls.
-
-2010-02-03  Mike Krüger  <mkrueger@novell.com>
-
-	* MonoDevelop.Projects.Dom/INode.cs: some DOM changes 
-
-2010-02-02  Michael Hutchinson  <mhutchinson@novell.com>
-
-	* MonoDevelop.Projects.Dom/INode.cs: Fix C# binding build.
-
-2010-02-02  Mike Krüger  <mkrueger@novell.com>
-
-	* MonoDevelop.Projects.Dom/INode.cs: made the addchild methods
-	  public.
-
-2010-02-02  Lluis Sanchez Gual  <lluis@novell.com>
-
-	* MonoDevelop.Projects/SolutionItem.cs: Propagate parent
-	  folder to internal children.
-
-2010-01-28  Lluis Sanchez Gual  <lluis@novell.com>
-
-	* MonoDevelop.Projects.Formats.MSBuild/MSBuildProjectHandler.cs:
-	* MonoDevelop.Projects.Formats.MSBuild/IMSBuildImportProvider.cs:
-	  Keep unknown imports when saving a project.
-
-	* Makefile.am:
-	* MonoDevelop.Projects.csproj:
-	* MonoDevelop.Projects.addin.xml:
-	* MonoDevelop.Projects.Text/XmlDefinitionCodon.cs: Remove
-	  unused extension.
-
-2010-01-25  Lluis Sanchez Gual  <lluis@novell.com>
-
-	* MonoDevelop.Projects/SolutionItem.cs: Added method for
-	  registering/unregistering internal children.
-
->>>>>>> 7143ce79
 2010-01-22  Michael Hutchinson  <mhutchinson@novell.com>
 
 	* MonoDevelop.Projects/HelpService.cs: Oops, include tree
