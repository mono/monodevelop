<<<<<<< HEAD
=======
2010-01-19  Lluis Sanchez Gual  <lluis@novell.com>

	* gtk-gui/generated.cs:
	* gtk-gui/MonoDevelop.Core.Gui.Dialogs.OptionsDialog.cs:
	* gtk-gui/MonoDevelop.Core.Gui.Dialogs.InstrumentationViewerDialog.cs:
	  Flush.

2010-01-18  Lluis Sanchez Gual  <lluis@novell.com>

	* gtk-gui/generated.cs:
	* gtk-gui/MonoDevelop.Core.Gui.Dialogs.OptionsDialog.cs:
	* gtk-gui/MonoDevelop.Core.Gui.Dialogs.MultiMessageDialog.cs:
	* gtk-gui/MonoDevelop.Core.Gui.Dialogs.MultiTaskProgressDialog.cs:
	* gtk-gui/MonoDevelop.Core.Gui.Dialogs.InstrumentationViewerDialog.cs:
	  Flush.

>>>>>>> 8055dc5c
2010-01-14  Lluis Sanchez Gual  <lluis@novell.com>

	* MonoDevelop.Core.Gui/DispatchService.cs: Don't break if
	  RunIteration returns false. This is not working on some
	  systems.

2009-12-11  Lluis Sanchez Gual  <lluis@novell.com>

	* Makefile.am:
	* icons/formatting-24.png:
	* icons/formatting-16.png:
	* icons/visual-style-24.png:
	* icons/visual-style-16.png:
	* icons/code-template-16.png:
	* icons/code-template-24.png:
	* icons/markers-rulers-24.png:
	* icons/markers-rulers-16.png:
	* icons/edit-find-next-24.png:
	* MonoDevelop.Core.Gui.csproj:
	* icons/edit-find-next-16.png:
	* icons/custom-commands-16.png:
	* icons/custom-commands-24.png:
	* icons/view-message-log-16.png:
	* icons/compiler-options-24.png:
	* icons/compiler-options-16.png:
	* MonoDevelop.Core.Gui.addin.xml:
	* icons/Icons.16x16.FindNextIcon:
	* icons/author-information-24.png:
	* icons/author-information-16.png:
	* icons/syntax-highlighting-16.png:
	* icons/syntax-highlighting-24.png:
	* icons/text-editor-behavior-24.png:
	* icons/text-editor-behavior-16.png: Add new icons.

2009-12-03  Michael Hutchinson  <mhutchinson@novell.com>

	* MonoDevelop.Core.Gui.ProgressMonitoring/BaseProgressMonitor.cs:
	  Don't crash MD if one of the Completed event handlers throws
	  an exception in an async dispatch.

2009-12-03  Michael Hutchinson  <mhutchinson@novell.com>

	* MonoDevelop.Core.Gui/DesktopApplication.cs: Add some sanity
	  checks for DesktopApplication.

2009-12-02  Michael Hutchinson  <mhutchinson@novell.com>

	* MonoDevelop.Core.Gui/DispatchService.cs: Name threads to
	  make debugging easier.

2009-12-02  Michael Hutchinson  <mhutchinson@novell.com>

	* MonoDevelop.Core.Gui/DispatchService.cs: Name the dispatcher
	  thread.

2009-12-02  Lluis Sanchez Gual  <lluis@novell.com>

	* Makefile.am:
	* icons/static-16.png:
	* MonoDevelop.Core.Gui.csproj:
	* MonoDevelop.Core.Gui.addin.xml: Added new overlay icon for
	  static members. Declared new icons for static members.

2009-11-20  Lluis Sanchez Gual  <lluis@novell.com>

	* Makefile.am: Use the correct Mono.Cairo reference.

2009-11-13  Lluis Sanchez Gual  <lluis@novell.com>

	* MonoDevelop.Core.Gui/MessageService.cs: Setting Modal is not
	  required.

2009-11-12  Michael Hutchinson  <mhutchinson@novell.com>

	* MonoDevelop.Core.Gui/GLibLogging.cs: Don't log unhandled
	  exceptions; let the IDE do that.

2009-11-12  Michael Hutchinson  <mhutchinson@novell.com>

	* MonoDevelop.Core.Gui/GLibLogging.cs: Remove ancient
	  reflection code now we depend on a reasonable GTK# version.

2009-10-30  Lluis Sanchez Gual  <lluis@novell.com>

	* AssemblyInfo.cs:
	* MonoDevelop.Core.Gui.addin.xml: Bump MD version.

2009-10-29  Lluis Sanchez Gual  <lluis@novell.com>

	* Makefile.am:
	* MonoDevelop.Core.Gui.csproj: Reference the mono-cairo
	  package.

2009-10-29  Lluis Sanchez Gual  <lluis@novell.com>

	* gtk-gui/generated.cs:
	* gtk-gui/MonoDevelop.Core.Gui.Dialogs.OptionsDialog.cs:
	* gtk-gui/MonoDevelop.Core.Gui.Dialogs.MultiMessageDialog.cs:
	* gtk-gui/MonoDevelop.Core.Gui.Dialogs.MultiTaskProgressDialog.cs:
	* gtk-gui/MonoDevelop.Core.Gui.Dialogs.InstrumentationViewerDialog.cs:
	  Flush

2009-10-16  Mike Krüger  <mkrueger@novell.com>

	* MonoDevelop.Core.Gui/ImageService.cs: Handled pixbuf loading
	  failure.

2009-10-09  Mike Krüger  <mkrueger@novell.com>

	* Makefile.am:
	* MonoDevelop.Core.Gui.csproj:
	* MonoDevelop.Core.Gui.addin.xml:
	* icons/template-surroundwith-16.png: Added new icon.

2009-10-07  Lluis Sanchez Gual  <lluis@novell.com>

	* AssemblyInfo.cs:
	* MonoDevelop.Core.Gui.addin.xml: Bump MD version.

2009-10-06  Lluis Sanchez Gual  <lluis@novell.com>

	* MonoDevelop.Core.Gui/DesktopApplication.cs: Quote file
	  names.

2009-10-02  Lluis Sanchez Gual  <lluis@novell.com>

	* MonoDevelop.Core.Gui/MessageService.cs: Added Yes/No stock
	  buttons.

2009-09-23  Lluis Sanchez Gual  <lluis@novell.com>

	* MonoDevelop.Core.Gui.Dialogs/InstrumentationViewerDialog.cs:
	  Minor visual fix.

2009-09-10  Michael Hutchinson  <mhutchinson@novell.com>

	* MonoDevelop.Core.Gui.Components/MenuButtonEntry.cs: Reduce
	  spacing, add convenience accessor for entry's text.

2009-09-02  Michael Hutchinson  <mhutchinson@novell.com>

	* MonoDevelop.Core.Gui.Components/MenuButtonEntry.cs: Pack in
	  the default button.

2009-09-02  Michael Hutchinson  <mhutchinson@novell.com>

	* MonoDevelop.Core.Gui.Components/MenuButtonEntry.cs: Add an
	  IEnumerable AddOptions overload. Check dimensions of array.

2009-09-02  Michael Hutchinson  <mhutchinson@novell.com>

	* MonoDevelop.Core.Gui.Components/MenuButtonEntry.cs: Use the
	  PositionFunc from MenuButton to align the menu so that it
	  actually looks like a dropdown. Also copy over the code to
	  make the button look depressed when the menu is visible. Add
	  a method for adding multiple options. Use generic
	  collection.

2009-09-02  Michael Hutchinson  <mhutchinson@novell.com>

	* MonoDevelop.Core.Gui.Components/MenuButtonEntry.cs: Expose
	  the entry.

2009-09-02  Michael Hutchinson  <mhutchinson@novell.com>

	* MonoDevelop.Core.Gui.Components/MenuButtonEntry.cs: Make a
	  ToolboxItem.

2009-09-01  Lluis Sanchez Gual  <lluis@novell.com>

	* MonoDevelop.Core.Gui/MessageService.cs: Use OK as default
	  button for informative dialogs.

2009-08-31  Lluis Sanchez Gual  <lluis@novell.com>

	* MonoDevelop.Core.Gui\SyncContextAttribute.cs: When running
	  on .NET, IMethodMessage.MethodBase returns the method for
	  the type of the proxy, instead of the target type. There is
	  no legal way of getting the target type, so we have to use
	  reflection here to get it.

2009-08-27  Mike Krüger  <mkrueger@novell.com>

	* MonoDevelop.Core.Gui.Components/FileBrowser.cs: Fixed
	  tooltip related warnings.

2009-08-27  Mike Krüger  <mkrueger@novell.com>

	* MonoDevelop.Core.Gui/ImageService.cs: When icon sizes differ
	  in icon composition no longer bail out, instead trying to
	  get a valid icon. 

2009-08-27  Mike Krüger  <mkrueger@novell.com>

	* MonoDevelop.Core.Gui/ImageService.cs: Fixed "Bug 534499 -
	  ImageService tries to compose icons at too many sizes".

2009-08-26  Lluis Sanchez Gual  <lluis@novell.com>

	* gtk-gui/gui.stetic: Update gtk# dependency.

2009-08-26  Lluis Sanchez Gual  <lluis@novell.com>

	* MonoDevelop.Core.Gui.csproj: Updated dependencies. We now
	  depend on gtk# 2.12.8, Mono 2.4, and Mono.Addins 0.4.

2009-08-26  Lluis Sanchez Gual  <lluis@novell.com>

	* MonoDevelop.Core.Gui\DispatchService.cs: Don't set STA
	  apartment. It doesn't work for the .NET debugger.

2009-08-25  Michael Hutchinson  <mhutchinson@novell.com>

	* MonoDevelop.Core.Gui/ImageService.cs: Better warnings when
	  composing icons.

2009-08-25  Michael Hutchinson  <mhutchinson@novell.com>

	* MonoDevelop.Core.Gui.csproj: Flush whitespace.

	* MonoDevelop.Core.Gui/GLibLogging.cs: Add GdkPixbuf to the
	  logging domains.

2009-08-25  Lluis Sanchez Gual  <lluis@novell.com>

	* MonoDevelop.Core.Gui/DesktopService.cs: Fix typo.

2009-08-18  Lluis Sanchez Gual  <lluis@novell.com>

	* gtk-gui/gui.stetic:
	* MonoDevelop.Core.Gui.Dialogs/InstrumentationViewerDialog.cs:
	* gtk-gui/MonoDevelop.Core.Gui.Dialogs.InstrumentationViewerDialog.cs:
	  Fixed warning. Added method for flushing memory.

2009-08-10  Lluis Sanchez Gual  <lluis@novell.com>

	* MonoDevelop.Core.Gui\DispatchService.cs: MSBuild requires
	  STA to run.

2009-08-06  Michael Hutchinson  <mhutchinson@novell.com>

	* Makefile.am:
	* MonoDevelop.Core.Gui.csproj: Fix resource name. Fixes build.

2009-08-06  Mike Krüger  <mkrueger@novell.com>

	* Makefile.am:
	* icons/sort-namespace-16.png:
	* MonoDevelop.Core.Gui.csproj:
	* icons/remove-namespace-16.png:
	* MonoDevelop.Core.Gui.addin.xml: Added some icons.

2009-08-06  Lluis Sanchez Gual  <lluis@novell.com>

	* Makefile.am:
	* gtk-gui/gui.stetic:
	* MonoDevelop.Core.Gui.csproj:
	* MonoDevelop.Core.Gui.Dialogs/InstrumentationViewerDialog.cs:
	* gtk-gui/MonoDevelop.Core.Gui.Dialogs.InstrumentationViewerDialog.cs:
	  Implemented instrumentation viewer.

	* MonoDevelop.Core.Gui/ImageService.cs: Fixed TryParseColor.
	  The new implementation didn't work (Gdk.Color.Parse doesn't
	  set the Pixel property).

2009-07-24  Lluis Sanchez Gual  <lluis@novell.com>

	* MonoDevelop.Core.Gui/MessageService.cs: Add new stock alert
	  button.

2009-07-22  Lluis Sanchez Gual  <lluis@novell.com>

	* MonoDevelop.Core.Gui/AlertDialog.cs: Make sure the label is
	  always aligned to the left.

2009-06-29  Lluis Sanchez Gual  <lluis@novell.com>

	* Makefile.am:
	* icons/folder-new-16.png:
	* icons/project-new-16.png:
	* icons/solution-new-16.png:
	* icons/workspace-new-16.png:
	* MonoDevelop.Core.Gui.csproj:
	* MonoDevelop.Core.Gui.addin.xml:
	* icons/solution-folder-new-16.png:
	* icons/Icons.16x16.NewCombineIcon.png:
	* icons/Icons.16x16.NewSolutionIcon.png: Improved icons for
	  new project, solution, workspace, etc.

2009-06-25  Lluis Sanchez Gual  <lluis@novell.com>

	* Makefile.am:
	* MonoDevelop.Core.Gui.csproj:
	* MonoDevelop.Core.Gui.addin.xml:
	* icons/project-reference-folder-16.png:
	* icons/project-reference-package-16.png:
	* icons/project-reference-project-16.png: Added icons specific
	  for each reference type.

2009-06-23  Lluis Sanchez Gual  <lluis@novell.com>

	* Makefile.am:
	* MonoDevelop.Core.Gui.csproj:
	* MonoDevelop.Core.Gui/GuiService.cs:
	* MonoDevelop.Core.Gui/RecentOpen.cs:
	* MonoDevelop.Core.Gui/DesktopService.cs:
	* MonoDevelop.Core.Gui.Components/FileBrowser.cs: Use the new
	  DesktopService instead of PlatformService.

2009-06-18  Lluis Sanchez Gual  <lluis@novell.com>

	* MonoDevelop.Core.Gui.Dialogs/OptionsDialog.cs: Show main
	  sections in bold.

2009-06-09  Lluis Sanchez Gual  <lluis@novell.com>

	* MonoDevelop.Core.Gui.Dialogs/OptionsDialog.cs:
	* MonoDevelop.Core.Gui.Codons/OptionsPanelNode.cs:
	* MonoDevelop.Core.Gui.Codons/OptionsDialogSection.cs: Added
	  support for dynamically adding/removing panels.

	* MonoDevelop.Core.Gui/ImageService.cs: Added method for
	  getting an stock id for a given pixbuf.

	* Makefile.am:
	* gtk-gui/gui.stetic:
	* gtk-gui/MonoDevelop.Core.Gui.Dialogs.MultiMessageDialog.cs:
	* gtk-gui/MonoDevelop.Core.Gui.Dialogs.MultiTaskProgressDialog.cs:
	  Flush.

2009-06-03  Lluis Sanchez Gual  <lluis@novell.com>

	* Makefile.am: Add missing files.

2009-06-03  Lluis Sanchez Gual  <lluis@novell.com>

	* icons\monodevelop-32.png:
	* MonoDevelop.Core.Gui.csproj:
	* MonoDevelop.Core.Gui.addin.xml: Added new size for the MD
	  icon.

2009-06-03  Lluis Sanchez Gual  <lluis@novell.com>

	* icons\monodevelop-48.png:
	* icons\monodevelop-22.png:
	* icons\monodevelop-16.png:
	* MonoDevelop.Core.Gui.csproj:
	* icons\Icons.SharpDevelopIcon:
	* MonoDevelop.Core.Gui.addin.xml:
	* MonoDevelop.Core.Gui\StockIcons.cs:
	* icons\Icons.SharpDevelopIcon-22.png: Updated the MD icon.

2009-06-02  Lluis Sanchez Gual  <lluis@novell.com>

	* MonoDevelop.Core.Gui.addin.xml: The direct base type of
	  application/x-addin+xml is xml, not text.

2009-05-29  Lluis Sanchez Gual  <lluis@novell.com>

	* MonoDevelop.Core.Gui\DispatchService.cs: Limit the loop in
	  RunPendingEvents to 1000 iterations. This is a workaround
	  for an issue that some users have experienced. Sometimes
	  EventsPending starts return 'true' for all iterations,
	  causing the loop to never end.

	* MonoDevelop.Core.Gui\ImageService.cs:
	* MonoDevelop.Core.Gui\PlatformService.cs: Make sure the
	  default icon is returned for a file when none can be found.

2009-05-07  Lluis Sanchez Gual  <lluis@novell.com>

	* MonoDevelop.Core.Gui/SyncContextAttribute.cs: Don't use
	  ExecuteMessage to dispatch async calls, because this method
	  can only be used from the context of the target object. Use
	  reflection instead.

2009-05-04  Lluis Sanchez Gual  <lluis@novell.com>

	* MonoDevelop.Core.Gui/SyncContextAttribute.cs: Changed the
	  way async messages are dispatched. The old method did not
	  work well in ms.net.

2009-04-28  Lluis Sanchez Gual  <lluis@novell.com>

	* gtk-gui/gui.stetic:
	* gtk-gui/MonoDevelop.Core.Gui.Dialogs.OptionsDialog.cs: Fix
	  broken changes in ok button handling.

2009-04-28  Mike Krüger  <mkrueger@novell.com>

	* Makefile.am:
	* MonoDevelop.Core.Gui.csproj:
	* MonoDevelop.Core.Gui.addin.xml:
	* icons/element-method-new-16.png: Added icon for new method.

2009-04-28  Mike Krüger  <mkrueger@novell.com>

	* MonoDevelop.Core.Gui.Dialogs/OptionsDialog.cs: Option dialog
	  no longer closes when it's not valid and ok is pressed.

2009-04-27  Lluis Sanchez Gual  <lluis@novell.com>

	* MonoDevelop.Core.Gui/PlatformService.cs: Fix infinite loop.

2009-04-27  Lluis Sanchez Gual  <lluis@novell.com>

	* MonoDevelop.Core.Gui.addin.xml:
	* MonoDevelop.Core.Gui/PlatformService.cs:
	* MonoDevelop.Core.Gui.Codons/MimeTypeNode.cs: Allow defining
	  base types of a mime type. For example, a .config file is
	  now a subtype of xml.

2009-04-27  Mike Krüger  <mkrueger@novell.com>

	* MonoDevelop.Core.Gui.addin.xml: Added IL mime type.

2009-04-25  Mike Krüger  <mkrueger@novell.com>

	* MonoDevelop.Core.Gui.addin.xml: Added lua syntax mode.

2009-04-24  Michael Hutchinson  <mhutchinson@novell.com>

	* Makefile.am: Flush file order.

	* MonoDevelop.Core.Gui/ImageService.cs: Add a dummy method we
	  can call to make sure the static constructor's run.

2009-04-24  Mike Krüger  <mkrueger@novell.com>

	* AssemblyInfo.cs:
	* MonoDevelop.Core.Gui.addin.xml: Changed copyright tag.

2009-04-20  Mike Krüger  <mkrueger@novell.com>

	* MonoDevelop.Core.Gui/ImageService.cs: Renamed PixbufService
	  to ImageService.

2009-04-20  Mike Krüger  <mkrueger@novell.com>

	* Makefile.am:
	* MonoDevelop.Core.Gui.csproj:
	* MonoDevelop.Core.Gui/PixbufList.cs:
	* MonoDevelop.Core.Gui/AlertDialog.cs:
	* MonoDevelop.Core.Gui/ImageService.cs:
	* MonoDevelop.Core.Gui/PixbufService.cs:
	* MonoDevelop.Core.Gui/PlatformService.cs: Renamed
	  PixbufService to ImageService.

2009-04-20  Mike Krüger  <mkrueger@novell.com>

	* MonoDevelop.Core.Gui/PlatformService.cs: Fixed "Bug 489963 -
	  Files loose execution bit when saved".

2009-04-20  Mike Krüger  <mkrueger@novell.com>

	* Makefile.am:
	* MonoDevelop.Core.Gui.csproj:
	* MonoDevelop.Core.Gui/GuiService.cs:
	* MonoDevelop.Core.Gui/PixbufList.cs:
	* MonoDevelop.Core.Gui/AlertDialog.cs:
	* MonoDevelop.Core.Gui/PixbufService.cs:
	* MonoDevelop.Core.Gui/ResourceService.cs:
	* MonoDevelop.Core.Gui/PlatformService.cs: Replaced the
	  ResourceService with PixbufService. Got rid of some old
	  windows.forms inherited models.

2009-04-17  Mike Kestner  <mkestner@novell.com>

	* MonoDevelop.Core.Gui.csproj: don't require specific
	gtk-sharp version.

2009-04-17  Mike Krüger  <mkrueger@novell.com>

	* MonoDevelop.Core.Gui/ResourceService.cs: Removed icon
	  service.

2009-04-17  Mike Krüger  <mkrueger@novell.com>

	* MonoDevelop.Core.Gui.csproj:
	* MonoDevelop.Core.Gui.addin.xml:
	* MonoDevelop.Core.Gui.Dialogs/IDialogPanel.cs:
	* MonoDevelop.Core.Gui.Dialogs/OptionsDialog.cs:
	* MonoDevelop.Core.Gui.Codons/DialogPanelCodon.cs:
	* MonoDevelop.Core.Gui.Dialogs/TreeViewOptions.cs:
	* MonoDevelop.Core.Gui.Dialogs/AbstractOptionPanel.cs:
	* MonoDevelop.Core.Gui.Codons/OptionsDialogSection.cs:
	* MonoDevelop.Core.Gui.Dialogs/DefaultDialogPanelDescriptor.cs:
	  Removed old GPLed dialog panel infrastructure.

	* Makefile.am:
	* gtk-gui/gui.stetic: 

2009-04-17  Mike Krüger  <mkrueger@novell.com>

	* MonoDevelop.Core.Gui/IMementoCapable.cs: Changed
	  IMementoCapable interface.

2009-04-17  Mike Krüger  <mkrueger@novell.com>

	* MonoDevelop.Core.Gui/RecentOpen.cs:
	* MonoDevelop.Core.Gui/RecentFileStorage.cs: Worked on recent
	  open.

2009-04-17  Mike Krüger  <mkrueger@novell.com>

	* Makefile.am:
	* MonoDevelop.Core.Gui.csproj:
	* MonoDevelop.Core.Gui.Dialogs/IDialogPanel.cs:
	* MonoDevelop.Core.Gui.Codons/DialogPanelCodon.cs:
	* MonoDevelop.Core.Gui.Dialogs/IDialogPanelDescriptor.cs:
	* MonoDevelop.Core.Gui.Dialogs/DefaultDialogPanelDescriptor.cs:
	  Overworked dialog panels.

2009-04-16  Mike Krüger  <mkrueger@novell.com>

	* MonoDevelop.Core.Gui/ResourceService.cs: Fixed "Bug 495375 -
	  Exception while trying to rename a field.".

2009-04-15  Lluis Sanchez Gual  <lluis@novell.com>

	* AssemblyInfo.cs:
	* MonoDevelop.Core.Gui.addin.xml: Bump MD version.

2009-04-06  Michael Hutchinson  <mhutchinson@novell.com>

	* MonoDevelop.Core.Gui/PlatformService.cs: Change the platform
	  service method for installing the global menu so that it
	  uses a command path instead of a GTK menu.

2009-04-06  Mike Krüger  <mkrueger@novell.com>

	* Makefile.am:
	* icons/add-namespace-16.png:
	* MonoDevelop.Core.Gui.csproj:
	* MonoDevelop.Core.Gui.addin.xml:
	* MonoDevelop.Core.Gui/StockIcons.cs: Added new icon for
	  "resolve namespace" feature.

2009-04-03  Mike Krüger  <mkrueger@novell.com>

	* Makefile.am:
	* MonoDevelop.Core.Gui.csproj:
	* MonoDevelop.Core.Gui.addin.xml:
	* icons/element-extensionmethod-16.xcf:
	* icons/element-extensionmethod-16.png: Added extension
	  methods icons.

2009-03-24  Lluis Sanchez Gual  <lluis@novell.com>

	* MonoDevelop.Core.Gui.addin.xml: Fix icon reference.

2009-03-20  Lluis Sanchez Gual  <lluis@novell.com>

	* Makefile.am:
	* icons/Icons.16x16.Reference:
	* MonoDevelop.Core.Gui.csproj:
	* MonoDevelop.Core.Gui.addin.xml:
	* icons/project-reference-16.png: Replaced reference icon.

2009-03-13  Andrés G. Aragoneses  <aaragoneses@novell.com>

	* Base.glade: Making some strings not translatable.

2009-03-10  Mike Krüger  <mkrueger@novell.com>

	* MonoDevelop.Core.Gui.addin.xml: fixed "Bug 483721 - .glade
	  files don't have XML syntax highlighting".

2009-03-09  Lluis Sanchez Gual  <lluis@novell.com>

	* MonoDevelop.Core.Gui/DispatchService.cs: Use Glib.Timeout
	  instead of Glib.Idle for dispatching into the gui thread.
	  The execution of idle handlers may be delayed if there are
	  other events waiting.

2009-03-06  Mike Krüger  <mkrueger@novell.com>

	* Makefile.am:
	* MonoDevelop.Core.Gui.csproj:
	* icons/translation-fuzzy-16.png:
	* MonoDevelop.Core.Gui.addin.xml:
	* icons/translation-valid-16.png:
	* icons/translation-missing-16.png: Moved icons to the gettext
	  addin.

2009-03-05  Lluis Sanchez Gual  <lluis@novell.com>

	* Makefile.am:
	* icons/translation-fuzzy.png:
	* icons/translation-valid.png:
	* MonoDevelop.Core.Gui.csproj:
	* icons/translation-missing.png:
	* icons/translation-fuzzy-16.png:
	* icons/translation-valid-16.png:
	* icons/translation-missing-16.png: Fix icon file names.

2009-03-04  Mike Krüger  <mkrueger@novell.com>

	* MonoDevelop.Core.Gui.addin.xml: Added makefile mime.

2009-03-04  Mike Krüger  <mkrueger@novell.com>

	* Makefile.am: corrected makefile.

2009-03-04  Mike Krüger  <mkrueger@novell.com>

	* Makefile.am:
	* MonoDevelop.Core.Gui.csproj:
	* MonoDevelop.Core.Gui.addin.xml: Added new icons to the icon
	  pool.

2009-03-04  Mike Krüger  <mkrueger@novell.com>

	* MonoDevelop.Core.Gui.csproj: 

	* icons/translation-fuzzy.png:
	* icons/translation-valid.png:
	* icons/translation-missing.png: Added some iconst for gettext
	  addin.

2009-03-03  Mike Krüger  <mkrueger@novell.com>

	* Makefile.am:
	* icons/template-16.png:
	* MonoDevelop.Core.Gui.csproj:
	* MonoDevelop.Core.Gui.addin.xml: Added icon for code
	  templates.

2009-03-03  Mike Krüger  <mkrueger@novell.com>

	* Makefile.am:
	* icons/keyword-16.png:
	* MonoDevelop.Core.Gui.csproj:
	* MonoDevelop.Core.Gui.addin.xml: Added icon for keywords

2009-03-03  Mike Krüger  <mkrueger@novell.com>

	* MonoDevelop.Core.Gui.addin.xml: added text/x-patch mime.

2009-02-28  Michael Hutchinson  <mhutchinson@novell.com>

	* MonoDevelop.Core.Gui/MessageService.cs: Better message for
	  saving before building. Thanks to Bálint Kriván.

2009-02-25  Michael Hutchinson  <mhutchinson@novell.com>

	* MonoDevelop.Core.Gui.addin.xml: Fix translatable strings.

2009-02-23  Michael Hutchinson  <mhutchinson@novell.com>

	* MonoDevelop.Core.Gui.Codons/OptionsPanelNode.cs: Localize
	  panel labels. Fixes "Bug 478440 - Missing i18n strings".

2009-02-18  Michael Hutchinson  <mhutchinson@novell.com>

	* MonoDevelop.Core.Gui/PlatformService.cs: Add a hook for
	  handling global menu installation.

2009-02-13  Lluis Sanchez Gual  <lluis@novell.com>

	* Makefile.am:
	* icons/warning-overlay.png:
	* MonoDevelop.Core.Gui.csproj:
	* MonoDevelop.Core.Gui.addin.xml: New icon for invalid
	  references.

2009-02-11  Michael Hutchinson  <mhutchinson@novell.com>

	* MonoDevelop.Core.Gui.Components/FileBrowser.cs: Add methods
	  for setting custom font and auto-resizing columns.

2009-02-11  Michael Hutchinson  <mhutchinson@novell.com>

	* MonoDevelop.Core.Gui.Dialogs/OptionsDialog.cs: Set a default
	  response type. Fixes "Bug 324499 - Predefined Default
	  button".

2009-02-10  Michael Hutchinson  <mhutchinson@novell.com>

	* MonoDevelop.Core.Gui.addin.xml: Add sln and mds to the
	  mimetype database.

2009-02-06  Lluis Sanchez Gual  <lluis@novell.com>

	* MonoDevelop.Core.Gui.mdp:
	* MonoDevelop.Core.Gui.csproj: Migrated to MSBuild file
	  format.

2009-02-03  Lluis Sanchez Gual  <lluis@novell.com>

	* AssemblyInfo.cs:
	* MonoDevelop.Core.Gui.addin.xml: Bump MD version.

2009-02-02  Lluis Sanchez Gual  <lluis@novell.com>

	* MonoDevelop.Core.Gui.Dialogs/OptionsPanel.cs: DataObject is
	  now public.

2009-01-26  Michael Hutchinson  <mhutchinson@novell.com>

	* MonoDevelop.Core.Gui.mdp: Flush project format changes.

2009-01-26  Michael Hutchinson  <mhutchinson@novell.com>

	* MonoDevelop.Core.Gui.Dialogs/OptionsDialog.cs: Add a hack to work 
	around broken themes that attach themes to *Panel* widget names.

2009-01-20  Lluis Sanchez Gual  <lluis@novell.com>

	* gtk-gui/gui.stetic:
	* gtk-gui/generated.cs:
	* gtk-gui/MonoDevelop.Core.Gui.Dialogs.OptionsDialog.cs:
	* gtk-gui/MonoDevelop.Core.Gui.Dialogs.MultiMessageDialog.cs:
	* gtk-gui/MonoDevelop.Core.Gui.Dialogs.MultiTaskProgressDialog.cs:
	Updated.

2009-01-15  Mike Krüger  <mkrueger@novell.com>

	* MonoDevelop.Core.Gui/RecentFileStorage.cs: fixed 'Bug 466238 -
	RecentFileStorage is extremely wasteful of threads'.

2009-01-14  Lluis Sanchez Gual  <lluis@novell.com>

	* Makefile.am:
	* MonoDevelop.Core.Gui.mdp:
	* MonoDevelop.Core.Gui.Dialogs/OptionsDialog.cs: Added a new collection
	which stores the objects modified by the options dialog, so they can
	be properly saved by the invoker.

2009-01-12  Mike Krüger  <mkrueger@novell.com>

	* MonoDevelop.Core.Gui.addin.xml: Registered exe/dll mime type (for
	assembly browser).

2008-12-12  Lluis Sanchez Gual  <lluis@novell.com>

	* MonoDevelop.Core.Gui.mdp: Set correct target framework.

2008-12-11  Lluis Sanchez Gual  <lluis@novell.com>

	* Makefile.am:
	* gtk-gui/gui.stetic:
	* MonoDevelop.Core.Gui.mdp:
	* MonoDevelop.Core.Gui.Dialogs/MultiMessageDialog.cs:
	* gtk-gui/MonoDevelop.Core.Gui.Dialogs.MultiMessageDialog.cs: Added
	dialog which allows showing multiple messages at once.

2008-12-09  Lluis Sanchez Gual  <lluis@novell.com>

	* MonoDevelop.Core.Gui.mdp: Don't require a specific version of
	Mono.Addins.

2008-12-04  Mike Kestner  <mkestner@novell.com>

	* MonoDevelop.Core.Gui/DesktopApplication.cs : add a ctor. used by
	the new gio-based GnomePlatform code.

2008-12-04  Lluis Sanchez Gual  <lluis@novell.com>

	* MonoDevelop.Core.Gui.ProgressMonitoring/BaseProgressMonitor.cs:
	Implement new SuccessWithWarnings property.

2008-12-03  Lluis Sanchez Gual  <lluis@novell.com>

	* Makefile.am: Make it work for parallel builds.

2008-12-02  Michael Hutchinson  <mhutchinson@novell.com>

	* MonoDevelop.Core.Gui/ResourceService.cs: Add licence header.

	* Makefile.am:
	* MonoDevelop.Core.Gui.mdp:
	* MonoDevelop.Core.Gui/ITextBufferStrategy.cs: Remove unused GPL file.

2008-12-02  Michael Hutchinson  <mhutchinson@novell.com>

	* Makefile.am:
	* MonoDevelop.Core.Gui.mdp: Fix Makefile integration for AssemblyInfo.cs
	files.

2008-12-02  Michael Hutchinson  <mhutchinson@novell.com>

	* Makefile.am:
	* AssemblyInfo.cs:
	* AssemblyInfo.cs.in: Add AssemblyInfo.cs files that are autogenerated
	from the addin manifests.

2008-11-14  Mike Kestner  <mkestner@novell.com>

	* gtk-gui/*.cs: regen
	* gtk-gui/gui.stetic: go back to an hbox, reset some packing and
	sizing vars to let gtk layout do the right thing.

2008-11-13  Mike Kestner  <mkestner@novell.com>

	* gtk-gui/*.cs: regen
	* gtk-gui/gui.stetic: replace the main hbox with an hpaned to
	allow resizing.

2008-11-11  Levi Bard  <taktaktaktaktaktaktaktaktaktak@gmail.com>

	* MonoDevelop.Core.Gui/AlertDialog.cs: Escape error text.

2008-11-05  Lluis Sanchez Gual  <lluis@novell.com>

	* MonoDevelop.Core.Gui.addin.xml: Bump MD version.

2008-10-22  Lluis Sanchez Gual  <lluis@novell.com>

	* MonoDevelop.Core.Gui/MessageService.cs: Use Ok button for warning
	dialogs.

2008-10-13  Mike Krüger  <mkrueger@novell.com>

	* MonoDevelop.Core.Gui/MessageService.cs: Added proceed button to fix
	the build.

2008-10-02  Michael Hutchinson <mhutchinson@novell.com> 

	* MonoDevelop.Core.Gui.mdp,
	  MonoDevelop.Core.Gui/GuiSyncAbstractService.cs,
	  MonoDevelop.Core.Gui/GuiService.cs,
	  MonoDevelop.Core.Gui/PlatformService.cs, Makefile.am: Track removal
	  of service APIs.

2008-09-30  Mike Krüger <mkrueger@novell.com> 

	* MonoDevelop.Core.Gui/PlatformService.cs: added
	  DefaultControlLeftRightBehavior to the platform service.

2008-09-12  Lluis Sanchez Gual <lluis@novell.com> 

	* MonoDevelop.Core.Gui.mdp: Updated.

2008-08-18  Lluis Sanchez Gual <lluis@novell.com> 

	* MonoDevelop.Core.Gui.mdp,
	  MonoDevelop.Core.Gui.Dialogs/OptionsDialog.cs, Makefile.am,
	  icons/empty-category-16.png, icons/empty-category-22.png,
	  MonoDevelop.Core.Gui.addin.xml: Added new simple icon for option
	  dialog panels which don't have one.

2008-08-07  Lluis Sanchez Gual <lluis@novell.com> 

	* MonoDevelop.Core.Gui.mdp, Makefile.am, icons/breakpoint-new-16.png,
	  icons/breakpoint-new-22.png, MonoDevelop.Core.Gui.addin.xml: Added
	  icons for New Breakpoint.
	* MonoDevelop.Core.Gui/GLibLogging.cs,
	  MonoDevelop.Core.Gui/PlatformService.cs: Fix warnings.

2008-08-06  Lluis Sanchez Gual <lluis@novell.com> 

	* MonoDevelop.Core.Gui.mdp, Makefile.am,
	  icons/breakpoint-on-off-22.png, icons/breakpoint-invalid-16.png,
	  icons/breakpoint-16.png, icons/breakpoint-disable-all-16.png,
	  icons/breakpoint-invalid-22.png, icons/breakpoint-22.png,
	  icons/breakpoint-remove-all-16.png,
	  icons/breakpoint-disable-all-22.png,
	  icons/breakpoint-disabled-16.png, icons/BreakPoint.png,
	  icons/breakpoint-remove-all-22.png,
	  icons/breakpoint-disabled-22.png, icons/breakpoint-on-off-16.png,
	  MonoDevelop.Core.Gui.addin.xml: Add new breakpoint icons.
	* MonoDevelop.Core.Gui/ResourceService.cs: Made public the api for
	  registering new icons.

2008-07-24  Michael Hutchinson <mhutchinson@novell.com> 

	* MonoDevelop.Core.Gui/ResourceService.cs: For icon names that begin
	  with '#', return a block of colour.

2008-07-15  Mike Krüger <mkrueger@novell.com> 

	* MonoDevelop.Core.Gui/PlatformService.cs: Fixed possible null
	  reference exception.

2008-07-07  Lluis Sanchez Gual <lluis@novell.com> 

	* MonoDevelop.Core.Gui/SyncContext.cs: Avoid name colisions when
	  creating sync delegates.

2008-06-04  Lluis Sanchez Gual <lluis@novell.com> 

	* MonoDevelop.Core.Gui.addin.xml: Bump MD version.

2008-06-03  Lluis Sanchez Gual <lluis@novell.com> 

	* MonoDevelop.Core.Gui.Dialogs/OptionsDialog.cs: Use the OnDestroyed
	  event instead of Dispose, since with the latest changes in gtk#,
	  Dispose is not called anymore when a widget is destroyed.

2008-05-27  Lluis Sanchez Gual <lluis@novell.com> 

	* MonoDevelop.Core.Gui/AlertDialog.cs,
	  MonoDevelop.Core.Gui/MessageService.cs: Make font smaller for
	  alterts with only primary text.
	* MonoDevelop.Core.Gui.ProgressMonitoring/MessageDialogProgressMonitor.cs:
	  Added missing null check.

2008-05-26  Lluis Sanchez Gual <lluis@novell.com> 

	* MonoDevelop.Core.Gui.ProgressMonitoring/BaseProgressMonitor.cs: Make
	  sure all async method calls are finished before disposing the
	  progress monitor.

2008-05-23  Lluis Sanchez Gual <lluis@novell.com> 

	* MonoDevelop.Core.Gui.Dialogs/OptionsDialog.cs: Add some more spacing
	  between panels.

2008-05-22  Lluis Sanchez Gual <lluis@novell.com> 

	* MonoDevelop.Core.Gui.Dialogs/OptionsDialog.cs: Merged the extension
	  points for project and solution option panels into a single
	  extension point. A single extension point will now be used for all
	  kinds of items. Extension conditions can be used to make panels
	  visible only for some specific item types.

2008-05-21  Lluis Sanchez Gual <lluis@novell.com> 

	* MonoDevelop.Core.Gui.mdp,
	  MonoDevelop.Core.Gui.Dialogs/OptionsDialog.cs,
	  MonoDevelop.Core.Gui.Components/MenuButtonEntry.cs,
	  MonoDevelop.Core.Gui.Codons/OptionsPanelNode.cs,
	  MonoDevelop.Core.Gui/StockIcons.cs,
	  MonoDevelop.Core.Gui/DispatchService.cs, Makefile.am,
	  icons/solution-folder-open-16.png,
	  icons/solution-folder-closed-16.png,
	  MonoDevelop.Core.Gui.addin.xml: New project model changes.

2008-05-08  Michael Hutchinson <mhutchinson@novell.com> 

	* MonoDevelop.Core.Gui/PlatformService.cs: Add a method for determining
	  whether a given mimetype is text.
	* MonoDevelop.Core.Gui.Codons/MimeTypeNode.cs: Add an attribute for
	  determining whether a given mimetype is text.
	* MonoDevelop.Core.Gui.addin.xml: Set "isText" attribute on the
	  mimetype definitions.

2008-04-30  Michael Hutchinson <mhutchinson@novell.com> 

	* MonoDevelop.Core.Gui.mdp: Fix GTK# version to 2.8.

2008-04-24  Michael Hutchinson <mhutchinson@novell.com> 

	* MonoDevelop.Core.Gui/GLibLogging.cs: Fix a logic error introduced in
	  the last commit.

2008-04-24  Michael Hutchinson <mhutchinson@novell.com> 

	* MonoDevelop.Core.Gui/GLibLogging.cs: Install some more GLib log
	  handlers.

2008-04-23  Zach Lute <zach.lute@gmail.com> 

	* MonoDevelop.Core.Gui.Dialogs/TreeViewOptions.cs: Project Options (and
	  other TreeView options) will now correctly select the first element
	  for display. (Bug #379227)

2008-04-15  Lluis Sanchez Gual <lluis@novell.com> 

	* MonoDevelop.Core.Gui.mdp, Makefile.am, icons/Icons.16x16.XMLFileIcon,
	  icons/file-xml-16.png, icons/file-addin-16.png,
	  MonoDevelop.Core.Gui.addin.xml: Added new icon for xml files. Added
	  icon and mime type for add-in manifests.
	* MonoDevelop.Core.Gui.Codons/MimeTypeNode.cs: Fix file pattern
	  matching.

2008-04-11  Michael Hutchinson <mhutchinson@novell.com> 

	* Base.glade: Remove some default generated names from labels. They
	  were showing up for some users.

2008-04-11  Lluis Sanchez Gual <lluis@novell.com> 

	* MonoDevelop.Core.Gui.mdp,
	  MonoDevelop.Core.Gui.Codons/MimeTypeNode.cs,
	  MonoDevelop.Core.Gui.Components/FileBrowser.cs,
	  MonoDevelop.Core.Gui/PlatformService.cs,
	  MonoDevelop.Core.Gui/DefaultPlatformService.cs, Makefile.am,
	  MonoDevelop.Core.Gui.addin.xml: Added extension point for
	  registering new mime types.
	* MonoDevelop.Core.Gui/ResourceService.cs: Make GetIcon work for stock
	  gnome icons.

2008-04-08  Michael Hutchinson <mhutchinson@novell.com> 

	* MonoDevelop.Core.Gui/GLibLogging.cs: Log GDK messages too, and
	  correct a typo.

2008-03-25  Michael Hutchinson <mhutchinson@novell.com> 

	* MonoDevelop.Core.Gui/GLibLogging.cs: Improve stack trace.

2008-03-21  Michael Hutchinson <mhutchinson@novell.com> 

	* MonoDevelop.Core.Gui.mdp, Makefile.am: Updated.
	* MonoDevelop.Core.Gui/GLibLogging.cs: Convenience class for logging
	  GLib messages via the LoggingService.

2008-03-21  Geoff Norton <gnorton@novell.com> 

	* MonoDevelop.Core.Gui/PlatformService.cs: Add VB to mimetypes list.

2008-03-11  Michael Hutchinson <mhutchinson@novell.com> 

	* MonoDevelop.Core.Gui/MessageService.cs: Make all calls to the GUI
	  message service invoked synchronously on the GUI thread, hopefully
	  unbreaking code that depended on this behaviour.

2008-03-10  Lluis Sanchez Gual <lluis@novell.com> 

	* MonoDevelop.Core.Gui/MessageService.cs: Added confirm method.

2008-03-07  Michael Hutchinson <mhutchinson@novell.com> 

	* MonoDevelop.Core.Gui/MessageService.cs: Make message service
	  GUI-thread safe again for methods with no return value, and add GUI
	  thread asserts to the unsafe methods.

2008-03-07  Lluis Sanchez Gual <lluis@novell.com> 

	* MonoDevelop.Core.Gui.mdp,
	  MonoDevelop.Core.Gui.Dialogs/OptionsDialog.cs,
	  MonoDevelop.Core.Gui.Dialogs/OptionsPanel.cs,
	  MonoDevelop.Core.Gui.Dialogs/IOptionsPanel.cs,
	  MonoDevelop.Core.Gui.Codons/OptionsDialogSection.cs,
	  MonoDevelop.Core.Gui.Codons/OptionsPanelNode.cs,
	  gtk-gui/MonoDevelop.Core.Gui.Dialogs.OptionsDialog.cs,
	  gtk-gui/generated.cs, gtk-gui/gui.stetic, Makefile.am,
	  icons/pad-task-list-24.png, MonoDevelop.Core.Gui.addin.xml:
	  Implemented new options dialog.

2008-03-05  Michael Hutchinson <mhutchinson@novell.com> 

	* MonoDevelop.Core.Gui/PlatformService.cs: Add XAML to mimetypes list.

2008-03-05  Mike Krüger <mkrueger@novell.com> 

	* MonoDevelop.Core.Gui/MessageService.cs: Added gui sync object to the
	  showdialog.

2008-03-04  Mike Krüger <mkrueger@novell.com> 

	* MonoDevelop.Core.Gui/MessageService.cs: Fixed some dialogs for hig
	  compliance.

2008-03-04  Mike Krüger <mkrueger@novell.com> 

	* MonoDevelop.Core.Gui.mdp,
	  MonoDevelop.Core.Gui.Dialogs/AbstractOptionPanel.cs,
	  MonoDevelop.Core.Gui.Components/FileBrowser.cs,
	  MonoDevelop.Core.Gui/IMessageService.cs,
	  MonoDevelop.Core.Gui/AlertDialog.cs,
	  MonoDevelop.Core.Gui/MessageService.cs,
	  MonoDevelop.Core.Gui/GuiService.cs,
	  gtk-gui/MonoDevelop.Core.Gui.Dialogs.MultiTaskProgressDialog.cs,
	  Makefile.am,
	  MonoDevelop.Core.Gui.ProgressMonitoring/MessageDialogProgressMonitor.cs,
	  MonoDevelop.Core.Gui.ProgressMonitoring/MultiTaskDialogProgressMonitor.cs:
	  Worked on gnome hig compliant alerts.

2008-02-28  Mike Krüger <mkrueger@novell.com> 

	* MonoDevelop.Core.Gui.Components/FileBrowser.cs: Added missing shortcut
	  strings

2008-02-25  Geoff Norton  <gnorton@novell.com>

	* MonoDevelop.Core.Gui/MonoDevelop.Core.Gui/PlatformService.cs: Add mime
	overloads for boo and xml.

2008-02-18  Lluis Sanchez Gual <lluis@novell.com> 

	* MonoDevelop.Core.Gui.mdp, Makefile.am: Fixed project references.

2008-02-14  Geoff Norton  <gnorton@novell.com>

	* MonoDevelop.Core.Gui/DefaultPlatformService.cs:
	* MonoDevelop.Core.Gui/MonoDevelop.Core.Gui/PlatformService.cs: Add a
	property for the PlatformService to identify itself to other bindings.

2008-02-12  Geoff Norton  <gnorton@novell.com>

	* MonoDevelop.Core.Gui/SyncContext.cs: Create from the interface is marked
	as virtual.  Implement the proper override.

2008-02-12  Michael Hutchinson <mhutchinson@novell.com> 

	* MonoDevelop.Core.Gui.Dialogs/TreeViewOptions.cs: Make TreeViewOptions
	  implement IDisposable.

2008-02-01  Michael Hutchinson  <mhutchinson@novell.com> 

	* Makefile.am:
	* icons/element-literal-16.png:
	* MonoDevelop.Core.Gui.mdp:
	* MonoDevelop.Core.Gui.addin.xml: Updated icon.
	
	* icons/Icons.16x16.Literal:
	* icons/Icons.16x16.Struct: Removed old icons.

2008-01-29  Lluis Sanchez Gual <lluis@novell.com> 

	* MonoDevelop.Core.Gui.mdp, Makefile.am, icons/build-solution-16.png,
	  icons/build-solution-22.png, icons/build-project-16.png,
	  icons/build-project-22.png, icons/visibility-internal-16.png,
	  MonoDevelop.Core.Gui.addin.xml: Updated icons.

2008-01-29  Lluis Sanchez Gual <lluis@novell.com> 

	* MonoDevelop.Core.Gui.mdp, Makefile.am, icons/build-solution-16.png,
	  icons/Icons.16x16.GotoNextbookmark,
	  icons/Icons.22x22.ClearAllBookmarks.png,
	  icons/Icons.16x16.InternalDelegate, icons/visibility-private-16.png,
	  icons/Icons.16x16.Delegate, icons/Icons.16x16.ProtectedEnum,
	  icons/Icons.16x16.ProtectedClass, icons/element-method-16.png,
	  icons/Icons.16x16.Field, icons/element-property-16.png,
	  icons/Icons.16x16.PrivateInterface, icons/element-interface-16.png,
	  icons/build-project-16.png, icons/Icons.16x16.Method,
	  icons/Icons.16x16.InternalField, icons/file-interface-32.png,
	  icons/Icons.16x16.ProtectedDelegate, icons/pad-task-list-16.png,
	  icons/visibility-protected-16.png, icons/Icons.16x16.ProtectedEvent,
	  icons/element-namespace-16.png, icons/Icons.16x16.ProtectedStruct,
	  icons/Icons.16x16.PrivateEnum, icons/Icons.16x16.TaskListIcon,
	  icons/Icons.16x16.ProtectedInterface, icons/Icons.16x16.PrivateMethod,
	  icons/Icons.16x16.PrivateProperty, icons/Icons.16x16.InternalStruct,
	  icons/element-enumeration-16.png, icons/file-enum-32.png,
	  icons/Icons.16x16.NameSpace, icons/Icons.16x16.PrivateClass,
	  icons/Icons.16x16.InternalEnum, icons/Icons.22x22.GotoPrevbookmark.png,
	  icons/Icons.16x16.InternalProperty, icons/element-event-16.png,
	  icons/element-field-16.png, icons/Icons.16x16.Property,
	  icons/Icons.16x16.ClearAllBookmarks, icons/Icons.16x16.ProtectedField,
	  icons/Icons.16x16.InternalInterface, icons/Icons.16x16.ToggleBookmark,
	  icons/Icons.16x16.PrivateEvent, icons/Icons.16x16.GotoPrevbookmark,
	  icons/Icons.16x16.ProtectedProperty, icons/Icons.16x16.Class,
	  icons/Icons.16x16.PropertiesIcon, icons/Icons.16x16.PrivateStruct,
	  icons/element-structure-16.png, icons/Icons.16x16.InternalClass,
	  icons/element-class-16.png, icons/file-struct-32.png,
	  icons/Icons.22x22.GotoNextbookmark.png,
	  icons/visibility-internal-16.png, icons/Icons.16x16.PrivateField,
	  icons/Icons.16x16.Event, icons/Icons.22x22.ToggleBookmark.png,
	  icons/file-class-32.png, icons/Icons.16x16.ProtectedMethod,
	  icons/Icons.16x16.Interface, icons/Icons.16x16.Enum,
	  icons/Icons.16x16.PrivateDelegate, icons/element-delegate-16.png,
	  icons/Icons.16x16.InternalMethod, icons/Icons.16x16.InternalEvent,
	  MonoDevelop.Core.Gui.addin.xml, icons/Icons.16x16.BuildCombine,
	  icons/Icons.16x16.BuildCurrentSelectedProject: Added new tango icons by
	  Vinicius Depizzol.

2008-01-25  Lluis Sanchez Gual <lluis@novell.com> 

	* MonoDevelop.Core.Gui.addin.xml: Update MD version.

2008-01-25  Lluis Sanchez Gual <lluis@novell.com> 

	* MonoDevelop.Core.Gui.Dialogs/ErrorDialog.cs: Workaround to GetFields mono
	  bug fix.
	* MonoDevelop.Core.Gui.Components/FileBrowser.cs: Don't show labels in the
	  toolbar.

2008-01-23  Lluis Sanchez Gual <lluis@novell.com> 

	* MonoDevelop.Core.Gui.Dialogs/ProgressDialog.cs: Ensure we don't create
	  subclasses of classes with private fields bound by glade#. It would not
	  work due to bug 355228.
	* MonoDevelop.Core.Gui.Dialogs/TreeViewOptions.cs: Changed some fields to
	  internal. Workaround to glade# bug 355228.

2008-01-22  Michael Hutchinson <mhutchinson@novell.com> 

	* MonoDevelop.Core.Gui.mdp, Makefile.am, icons/view-fullscreen_22.png,
	  icons/view-fullscreen.png: Remove unused icon.
	* MonoDevelop.Core.Gui/StockIcons.cs: Use GTK fullscreen icon (was added in
	  2.8)
	* MonoDevelop.Core.Gui/ResourceService.cs: Fix Path.Combine call.

2008-01-10  Lluis Sanchez Gual <lluis@novell.com> 

	* MonoDevelop.Core.Gui/DispatchService.cs: Fix bug #345477 - DispatchService
	  locks up GUI (on Windows). Patch by Rolandas Rudomanskis.

2008-01-08  Michael Hutchinson  <mhutchinson@novell.com> 

	* Base.glade: Make ErrorDialog modal, like all the other MessageService 
	  dialogs, so that it doesn't come up behind modal dialogs. Fixes 
	  "Bug 350627 - Error message dialogs come up behind modal dialogs".

2007-12-17  Aaron Bockover <abockover@novell.com>

	* icons/Icons.SharpDevelopIcon, icons/Icons.SharpDevelopIcon-22.png:
	Updated resources to the new tango icons

2007-12-17  Lluis Sanchez Gual <lluis@novell.com> 

	* MonoDevelop.Core.Gui.mdp, Makefile.am: RecentFiles location has changed.

2007-12-17  Lluis Sanchez Gual <lluis@novell.com> 

	* Freedesktop.RecentFiles/RecentFileStorage.cs,
	  Freedesktop.RecentFiles/RecentItem.cs,
	  MonoDevelop.Core.Gui/RecentFileStorage.cs,
	  MonoDevelop.Core.Gui/RecentItem.cs, MonoDevelop.Core.Gui/RecentOpen.cs:
	  Moved Freedesktop.RecentFiles classes to MonoDevelop.Core.Gui namespace.

2007-12-14  Lluis Sanchez Gual <lluis@novell.com> 

	* MonoDevelop.Core.Gui.mdp: Updated project files. The order of extended
	  properties won't change anymore.

2007-12-13  Lluis Sanchez Gual <lluis@novell.com> 

	* MonoDevelop.Core.Gui.mdp, MonoDevelop.Core.Gui.Components/FileBrowser.cs,
	  MonoDevelop.Core.Gui.Utils/FileIconLoader.cs,
	  MonoDevelop.Core.Gui/DesktopApplication.cs,
	  MonoDevelop.Core.Gui/RecentOpen.cs, MonoDevelop.Core.Gui/GuiService.cs,
	  MonoDevelop.Core.Gui/PlatformService.cs,
	  MonoDevelop.Core.Gui/DefaultPlatformService.cs, Makefile.am,
	  MonoDevelop.Core.Gui.addin.xml: Moved PlatformService to MD.Core.Gui.
	  Removed old FileIconService class, which is now implemented in
	  PlatformService.

2007-12-13  Lluis Sanchez Gual <lluis@novell.com> 

	* MonoDevelop.Core.Gui.mdp,
	  MonoDevelop.Core.Gui.Dialogs/MultiTaskProgressDialog.cs,
	  MonoDevelop.Core.Gui.Dialogs/DefaultDialogPanelDescriptor.cs,
	  MonoDevelop.Core.Gui.Codons/DialogPanelCodon.cs,
	  gtk-gui/MonoDevelop.Core.Gui.Dialogs.MultiTaskProgressDialog.cs,
	  gtk-gui/gui.stetic, Freedesktop.RecentFiles/RecentFileStorage.cs: API
	  cleanup.

2007-12-12  Lluis Sanchez Gual <lluis@novell.com> 

	* MonoDevelop.Core.Gui.addin.xml: Bump add-in versions.

2007-12-08  Zach Lute <zach.lute@gmail.com>

	* MonoDevelop.Core.Gui.Components/FileBrowser.cs: Location bar will now
	  expand to fill the rest of the toolbar.

2007-12-06  Geoff Norton  <gnorton@novell.com>

	* Base.glade: We no longer require libgnome, remove it.
	* MonoDevelop.Core.Gui/StockIcons.cs: Gnome.Stock.About isn't needed
	  anymore and removing it no longer hard-requires Gnome.
	* MonoDevelop.Core.Gui/DesktopApplication.cs: Move to MonoDevelop.Core
	  and refactor it to utilize the new PlatformService.
	* MonoDevelop.Core.Gui/RecentOpen.cs: 
	* MonoDevelop.Core.Gui/FileIconLoader.cs: Get Icon/Vfs information from
	  the PlatformService
	* Makefile.am: Remove DesktopApplication.cs from the build.

2007-12-04  Lluis Sanchez Gual <lluis@novell.com> 

	* MonoDevelop.Core.Gui.mdp, Makefile.am: Directory reorganization.

2007-12-03  Michael Hutchinson <mhutchinson@novell.com> 

	* MonoDevelop.Core.Gui.WebBrowser/IWebBrowser.cs: Add LinkClicked event,
	  identical to LocationChanging except that it's not triggered by calls to
	  Load(Url|Html).

2007-11-30  Michael Hutchinson <mhutchinson@novell.com> 

	* MonoDevelop.Core.Gui.mdp, MonoDevelop.Core.Gui.WebBrowser,
	  MonoDevelop.Core.Gui.WebBrowser/LoadingProgressChangedEventArgs.cs,
	  MonoDevelop.Core.Gui.WebBrowser/LocationChangedEventArgs.cs,
	  MonoDevelop.Core.Gui.WebBrowser/StatusMessageChangedEventArgs.cs,
	  MonoDevelop.Core.Gui.WebBrowser/IWebBrowserLoader.cs,
	  MonoDevelop.Core.Gui.WebBrowser/PageLoadedHandler.cs,
	  MonoDevelop.Core.Gui.WebBrowser/LocationChangingEventArgs.cs,
	  MonoDevelop.Core.Gui.WebBrowser/IWebBrowser.cs,
	  MonoDevelop.Core.Gui.WebBrowser/TitleChangedEventArgs.cs,
	  MonoDevelop.Core.Gui/WebBrowserService.cs, Makefile.am,
	  MonoDevelop.Core.Gui.addin.xml: Add new Web Browser extension point and
	  service.

2007-11-21  Lluis Sanchez Gual <lluis@novell.com> 

	* MonoDevelop.Core.Gui.mdp, MonoDevelop.Core.Gui.Dialogs/WizardDialog.cs,
	  MonoDevelop.Core.Gui.Dialogs/CurrentPanelPanel.cs,
	  MonoDevelop.Core.Gui.Dialogs/StatusPanel.cs,
	  MonoDevelop.Core.Gui.Dialogs/AbstractWizardPanel.cs,
	  MonoDevelop.Core.Gui.Dialogs/IWizardPanel.cs,
	  MonoDevelop.Core.Gui.Components/LocalizedObject.cs,
	  MonoDevelop.Core.Gui.Components/LocalizedPropertyAttribute.cs,
	  MonoDevelop.Core.Gui.Components/LocalizedPropertyDescriptor.cs,
	  MonoDevelop.Core.Gui/ResourceNotFoundException.cs, Makefile.am,
	  MonoDevelop.Core.Gui.ErrorHandlers,
	  MonoDevelop.Core.Gui.ErrorHandlers/CombineLoadError.cs,
	  MonoDevelop.Core.Gui.ErrorHandlers/GenericError.cs: Removed unused
	  files.
	* MonoDevelop.Core.Gui.Utils/FileIconLoader.cs,
	  MonoDevelop.Core.Gui/StockIcons.cs,
	  MonoDevelop.Core.Gui/DispatchService.cs,
	  MonoDevelop.Core.Gui/AsyncDispatchAttribute.cs,
	  MonoDevelop.Core.Gui/SyncContext.cs,
	  MonoDevelop.Core.Gui/FreeDispatchAttribute.cs,
	  MonoDevelop.Core.Gui/GuiSyncAbstractService.cs,
	  MonoDevelop.Core.Gui/GuiSyncContext.cs,
	  MonoDevelop.Core.Gui/SyncObject.cs,
	  MonoDevelop.Core.Gui/SyncContextAttribute.cs,
	  MonoDevelop.Core.Gui/GuiService.cs,
	  MonoDevelop.Core.Gui/GuiSyncObject.cs: Added missing license headers.

2007-11-20  Michael Hutchinson <mhutchinson@novell.com> 

	* MonoDevelop.Core.Gui.Components/FileBrowser.cs: Log errors as well as
	  reporting them to the user.
	* Freedesktop.RecentFiles/RecentItem.cs: Use UTC for Unix timestamps.

2007-11-17  Lluis Sanchez Gual <lluis@novell.com> 

	* MonoDevelop.Core.Gui.mdp, MonoDevelop.Core.Gui/StockIcons.cs, Makefile.am,
	  icons/workspace-32.png, icons/workspace-16.png,
	  MonoDevelop.Core.Gui.addin.xml: Added workspace icons.
	* MonoDevelop.Core.Gui.Codons/DialogPanelCodon.cs: Made some extension node
	  attributes serializable.

2007-11-10  Lluis Sanchez Gual <lluis@novell.com> 

	* MonoDevelop.Core.Gui.Components/FileBrowser.cs: Make file scout icons
	  smaller.

2007-11-09  Michael Hutchinson <mhutchinson@novell.com> 

	* MonoDevelop.Core.Gui.Dialogs/WizardDialog.cs,
	  MonoDevelop.Core.Gui.Dialogs/AbstractWizardPanel.cs,
	  MonoDevelop.Core.Gui.Components/FileBrowser.cs,
	  MonoDevelop.Core.Gui/DispatchService.cs,
	  MonoDevelop.Core.Gui/ResourceService.cs,
	  MonoDevelop.Core.Gui.ProgressMonitoring/MessageDialogProgressMonitor.cs,
	  MonoDevelop.Core.Gui.ProgressMonitoring/BaseProgressMonitor.cs,
	  MonoDevelop.Core.Gui.ProgressMonitoring/MultiTaskDialogProgressMonitor.cs,
	  Freedesktop.RecentFiles/RecentFileStorage.cs: Track LoggingService API
	  changes.

2007-11-10  Lluis Sanchez Gual <lluis@novell.com> 

	* MonoDevelop.Core.Gui.Components/FileBrowser.cs: Remove some frames.

2007-10-30  Lluis Sanchez Gual <lluis@novell.com> 

	* MonoDevelop.Core.Gui.mdp, Makefile.am, icons/Icons.16x16.MiscFiles,
	  icons/Icons.16x16.TextFileIcon, icons/web-overlay-16.png,
	  MonoDevelop.Core.Gui.addin.xml: Registered menu size html file icon.
	  Updated text file icon.

2007-10-29  Lluis Sanchez Gual <lluis@novell.com> 

	* MonoDevelop.Core.Gui.addin.xml: Bump MD version.

2007-10-25  Lluis Sanchez Gual <lluis@novell.com> 

	* MonoDevelop.Core.Gui.mdp, MonoDevelop.Core.Gui/StockIcons.cs, Makefile.am,
	  icons/Icons.32x32.CombineIcon, icons/Icons.16x16.NewCombineIcon.png,
	  icons/file-xml-32.png, icons/Icons.32x32.TextFileIcon,
	  icons/web-overlay-32.png, icons/Icons.32x32.EmptyProjectIcon,
	  icons/Icons.16x16.NewSolutionIcon.png, icons/file-interface-32.png,
	  icons/Icons.16x16.SolutionIcon, icons/Icons.32x32.EmptyFileIcon,
	  icons/file-struct-32.png, icons/Icons.16x16.CloseCombineIcon,
	  icons/FileIcons.XmlIcon, icons/file-enum-32.png,
	  icons/file-class-32.png, MonoDevelop.Core.Gui.addin.xml: Added
	  class/interface/enum/struct file icons. Tangoified other file icons.
	  Removed obsolete icons.

2007-10-24  Lluis Sanchez Gual <lluis@novell.com> 

	* MonoDevelop.Core.Gui.mdp, Makefile.am, icons/solution-32.png,
	  icons/web-overlay-32.png, icons/project-16.png, icons/solution-16.png,
	  icons/project-gui-32.png, icons/project-32.png,
	  icons/project-console-32.png, icons/project-library-32.png,
	  MonoDevelop.Core.Gui.addin.xml: Added new tangoified icons for project
	  and solution.
	* MonoDevelop.Core.Gui.Codons/StockIconCodon.cs,
	  MonoDevelop.Core.Gui/ResourceService.cs: Allow defining a stock icon as
	  a combination of a set of icons (e.g. a base icon and an overlay icon).
	* MonoDevelop.Core.Gui/StockIcons.cs: Set the correct names for solution and
	  project icons.

2007-10-22  Lluis Sanchez Gual <lluis@novell.com> 

	* MonoDevelop.Core.Gui.mdp: Updated.
	* MonoDevelop.Core.Gui.Components/FileBrowser.cs: Don't allow reordering of
	  rows.
	* MonoDevelop.Core.Gui/DispatchService.cs: Thread.ManagedThreadId is broken
	  (see bug #335579). Don't use it to check for the gui thread.

2007-10-15  Lluis Sanchez Gual <lluis@novell.com> 

	* MonoDevelop.Core.Gui.mdp: Fix warning level.
	* Base.glade: Made the preferences dialog slightly larger, to make the
	  highlight style page fit with common themes like Clearlooks. Patch by
	  Michael Monreal.

2007-10-12  Mike Krüger <mkrueger@novell.com> 

	* MonoDevelop.Core.Gui/SyncContext.cs, MonoDevelop.Core.Gui/RecentOpen.cs:
	  Applied changes that were neccassary for to the new FileService.

2007-10-11  Mike Krüger <mkrueger@novell.com> 

	* MonoDevelop.Core.Gui.Components/LocalizedPropertyDescriptor.cs,
	  MonoDevelop.Core.Gui/MessageService.cs: Changed calls for the new
	  StringParser.

2007-10-04  Mike Krüger <mkrueger@novell.com> 

	* Freedesktop.RecentFiles/RecentFileStorage.cs: Made recent file storage
	  more robust - should fix Bug 330419 - Exception reading the recent file
	  list.

2007-09-27  Michael Hutchinson <mhutchinson@novell.com> 

	* MonoDevelop.Core.Gui.mdp: Remove duplicate gtk-sharp reference.
	* MonoDevelop.Core.Gui.Dialogs/MultiTaskProgressDialog.cs,
	  gtk-gui/MonoDevelop.Core.Gui.Dialogs.MultiTaskProgressDialog.cs,
	  gtk-gui/gui.stetic: Juggle some close/cancel event handling.
	* MonoDevelop.Core.Gui/MessageService.cs: Add a method for showing custom
	  GTK dialogs types in the GUI thread.

2007-09-27  Michael Hutchinson <mhutchinson@novell.com> 

	* MonoDevelop.Core.Gui.mdp, Makefile.am: Updated.
	* MonoDevelop.Core.Gui.Dialogs/MultiTaskProgressDialog.cs, gtk-gui,
	  gtk-gui/generated.cs,
	  gtk-gui/MonoDevelop.Core.Gui.Dialogs.MultiTaskProgressDialog.cs,
	  gtk-gui/gui.stetic,
	  MonoDevelop.Core.Gui.ProgressMonitoring/MultiTaskDialogProgressMonitor.cs:
	  New IProgressMonitor that shows a GUI for multiple tasks.

2007-09-26  Lluis Sanchez Gual <lluis@novell.com> 

	* icons/Icons.SharpDevelopIcon, icons/Icons.SharpDevelopIcon-22.png: New
	  logo.

2007-09-21  Lluis Sanchez Gual <lluis@novell.com> 

	* MonoDevelop.Core.Gui.addin.xml: Bump MD version.

2007-09-05  Michael Hutchinson <mhutchinson@novell.com> 

	* MonoDevelop.Core.Gui/IMementoCapable.cs: Fix build.

2007-09-04  Michael Hutchinson <MHutchinson@novell.com>

	* MonoDevelop.Core.Gui.Dialogs/WizardDialog.cs,
	  MonoDevelop.Core.Gui.Dialogs/CurrentPanelPanel.cs,
	  MonoDevelop.Core.Gui.Dialogs/StatusPanel.cs,
	  MonoDevelop.Core.Gui.Dialogs/TreeViewOptions.cs,
	  MonoDevelop.Core.Gui.Components/FileBrowser.cs,
	  MonoDevelop.Core.Gui/RecentOpen.cs,
	  MonoDevelop.Core.Gui/MessageService.cs,
	  MonoDevelop.Core.Gui/ResourceService.cs: Remove some warnings.

2007-08-31  Mike Krüger <mkrueger@novell.com> 

	* MonoDevelop.Core.Gui.Dialogs/WizardDialog.cs,
	  MonoDevelop.Core.Gui.Dialogs/CurrentPanelPanel.cs,
	  MonoDevelop.Core.Gui.Dialogs/DefaultDialogPanelDescriptor.cs,
	  MonoDevelop.Core.Gui.Dialogs/StatusPanel.cs,
	  MonoDevelop.Core.Gui.Dialogs/TreeViewOptions.cs,
	  MonoDevelop.Core.Gui.Dialogs/IDialogPanel.cs,
	  MonoDevelop.Core.Gui.Dialogs/IWizardPanel.cs,
	  MonoDevelop.Core.Gui.Components/FileBrowser.cs,
	  MonoDevelop.Core.Gui/IMessageService.cs,
	  MonoDevelop.Core.Gui/IMementoCapable.cs,
	  MonoDevelop.Core.Gui/RecentOpen.cs,
	  MonoDevelop.Core.Gui/MessageService.cs,
	  MonoDevelop.Core.Gui/ResourceService.cs: Changes due to new property
	  system.

2007-08-21  Mike Krüger <mkrueger@novell.com> 

	* MonoDevelop.Core.Gui/RecentOpen.cs, Freedesktop.RecentFiles/RecentItem.cs,
	  Freedesktop.RecentFiles/RecentFileStorage.cs: Fixed 82458: unable to
	  open files that have a colon in the path.

2007-08-09  Lluis Sanchez Gual <lluis@novell.com> 

	* MonoDevelop.Core.Gui.mdp,
	  MonoDevelop.Core.Gui.Codons/LocalCommandItemCodon.cs,
	  MonoDevelop.Core.Gui.Codons/ItemSetCodon.cs,
	  MonoDevelop.Core.Gui.Codons/LinkItemCodon.cs,
	  MonoDevelop.Core.Gui.Codons/CommandCategoryCodon.cs,
	  MonoDevelop.Core.Gui.Codons/CommandItemCodon.cs,
	  MonoDevelop.Core.Gui.Codons/CommandCodon.cs,
	  MonoDevelop.Core.Gui.Codons/SeparatorItemCodon.cs,
	  MonoDevelop.Core.Gui/CommandService.cs, Makefile.am,
	  MonoDevelop.Core.Gui.addin.xml: Removed the CommandService class.
	  Everything is done directly with CommandManager. Moved all extension
	  node types to MD.Components.

2007-08-09  Lluis Sanchez Gual <lluis@novell.com> 

	* MonoDevelop.Core.Gui.mdp, MonoDevelop.Core.Gui/ResourceService.cs,
	  Makefile.am, MonoDevelop.Core.Gui.addin.xml: Reorganized the extension
	  point hierarchy. Embedded all add-in manifests as resources.

2007-08-03  Lluis Sanchez Gual <lluis@novell.com> 

	* MonoDevelop.Core.Gui.Components/FileBrowser.cs,
	  MonoDevelop.Core.Gui/GuiService.cs: Avoid using the ServiceManager for
	  classes that are not registered as services.

2007-08-03  Lluis Sanchez Gual <lluis@novell.com> 

	* MonoDevelop.Core.Gui/MessageService.cs,
	  MonoDevelop.Core.Gui/GuiService.cs,
	  MonoDevelop.Core.Gui/ResourceService.cs, MonoDevelop.Core.Gui.addin.xml:
	  API cleanup. Converted core services into regular classes.

2007-08-02  Lluis Sanchez Gual <lluis@novell.com> 

	* MonoDevelop.Core.Gui.mdp, MonoDevelop.Core.Gui.Dialogs/ResourceService.cs,
	  MonoDevelop.Core.Gui/ResourceService.cs, Makefile.am: Moved
	  ResourceService to the correct location.
	* MonoDevelop.Core.Gui/DispatchService.cs: DispatchService is not a service
	  anymore.

2007-08-02  Lluis Sanchez Gual <lluis@novell.com> 

	* MonoDevelop.Core.Gui.addin.xml: DispatchServices is now a static class.

2007-08-02  Lluis Sanchez Gual <lluis@novell.com> 

	* MonoDevelop.Core.Gui/DispatchService.cs,
	  MonoDevelop.Core.Gui/GuiSyncContext.cs,
	  MonoDevelop.Core.Gui.ProgressMonitoring/MessageDialogProgressMonitor.cs,
	  MonoDevelop.Core.Gui.ProgressMonitoring/BaseProgressMonitor.cs:
	  Converted DispatchService to a static class.

2007-07-24  Lluis Sanchez Gual <lluis@novell.com> 

	* icons/Icons.16x16.ReplaceInFiles, icons/Icons.16x16.NewFolderIcon,
	  icons/Icons.16x16.ClosedResourceFolder,
	  icons/Icons.16x16.ClosedFolderBitmap,
	  icons/Icons.16x16.OpenResourceFolder,
	  icons/Icons.16x16.ClosedReferenceFolder,
	  icons/Icons.16x16.OpenFolderBitmap, icons/Icons.16x16.FindInFiles,
	  icons/Icons.16x16.OpenReferenceFolder: Tangoified icons.

2007-07-19  Lluis Sanchez Gual <lluis@novell.com> 

	* MonoDevelop.Core.Gui.Codons/CommandCategoryCodon.cs: Translate
	  category names.
	* icons/Icons.16x16.PropertiesIcon, icons/Icons.16x16.TaskListIcon: Use
	  gnome icons.

2007-07-18  Lluis Sanchez Gual <lluis@novell.com> 

	* MonoDevelop.Core.Gui.mdp,
	  MonoDevelop.Core.Gui.Codons/CommandCategoryCodon.cs,
	  MonoDevelop.Core.Gui.Codons/CommandCodon.cs,
	  MonoDevelop.Core.Gui/CommandService.cs, Makefile.am: Add support
	  for command categories.
	* MonoDevelop.Core.Gui.Components/FileBrowser.cs: Use the logging
	  service instead of the console.

2007-07-17  Jeffrey Stedfast  <fejj@novell.com>

	* MonoDevelop.Core.Gui.Codons/CommandCodon.cs: Use the new
	KeyBindingManager to canonicalize the shortcut string into the new
	format (in case it was in the old format).

2007-06-22  Mike Krüger <mkrueger@novell.com> 

	* MonoDevelop.Core.Gui.Dialogs/TreeViewOptions.cs,
	  MonoDevelop.Core.Gui.Dialogs/IDialogPanel.cs: Tree View Options now
	  works on the IDialogPanel interface instead of the abstract class
	  AbstractOptionPanel.

2007-06-20  Mike Krüger <mkrueger@novell.com> 

	Fixed a bug (treeviewoptions asserted that all option dialog
	widgets are frames).

2007-06-19  Mike Krüger <mkrueger@novell.com> 

	* icons/Icons.16x16.ClosedFolderBitmap: overworked some of the windows
	  icons.

2007-06-19  Lluis Sanchez Gual <lluis@novell.com> 

	* MonoDevelop.Core.Gui/DispatchService.cs: Fix some warnings.

2007-06-19  Mike Krüger <mkrueger@novell.com> 

	removed standalone tag from .recently-used.

2007-06-19  Mike Krüger <mkrueger@novell.com> 

	removed the BOM in .recently-used file.

2007-06-19  Mike Krüger <mkrueger@novell.com> 

	RecentItems now use the .NET classes for Uri and DateTime and hides some details of the freedesktop recent file management.

2007-06-19  Mike Krüger <mkrueger@novell.com> 

	Added file system watcher and file locking to recent file handling.

2007-06-18  Mike Krüger <mkrueger@novell.com> 

	Improved recent file management. The files are now stored only on disc. Still TODO: File System Locks (how to use the posix log from .NET) and file system watcher.

2007-05-31  Lluis Sanchez Gual <lluis@novell.com> 

	* MonoDevelop.Core.Gui.Dialogs/TreeViewOptions.cs: Expand root nodes by
	  default.

2007-05-25  Lluis Sanchez Gual <lluis@novell.com> 

	* MonoDevelop.Core.Gui/CommandService.cs: Unregister commands from
	  unloaded add-ins. Don't reuse extension objects when creating a
	  menu, since they may have changed.

2007-05-21  Ankit Jain  <jankit@novell.com>

	* MonoDevelop.Core.Gui/MessageService.cs: Ensure Dialogs are Destroy()'ed.

2007-05-11  Lluis Sanchez Gual <lluis@novell.com> 

	* MonoDevelop.Core.Gui.mdp: Reference copy fix.

2007-05-09  Lluis Sanchez Gual <lluis@novell.com> 

	* MonoDevelop.Core.Gui.mdp, Makefile.am: Reference shared assemblies
	  from the correct location.

2007-05-07  Lluis Sanchez Gual <lluis@novell.com> 

	* MonoDevelop.Core.Gui.mdp, MonoDevelop.Core.Gui.Dialogs/SetupApp.cs,
	  Makefile.am, MonoDevelop.Core.Gui.addin.xml: Implemented the gsetup
	  utility using Mono.Addins.
	* MonoDevelop.Core.Gui.Codons/LocalCommandItemCodon.cs,
	  MonoDevelop.Core.Gui.Codons/ItemSetCodon.cs,
	  MonoDevelop.Core.Gui.Codons/LinkItemCodon.cs,
	  MonoDevelop.Core.Gui.Codons/StockIconCodon.cs,
	  MonoDevelop.Core.Gui.Codons/CommandItemCodon.cs,
	  MonoDevelop.Core.Gui.Codons/CommandCodon.cs,
	  MonoDevelop.Core.Gui.Codons/DialogPanelCodon.cs,
	  MonoDevelop.Core.Gui.Codons/SeparatorItemCodon.cs: Use the
	  Mono.Addins attributes to provide extension documentation.

2007-05-04  Lluis Sanchez Gual <lluis@novell.com> 

	* MonoDevelop.Core.Gui.mdp,
	  MonoDevelop.Core.Gui.Dialogs/WizardDialog.cs,
	  MonoDevelop.Core.Gui.Dialogs/CurrentPanelPanel.cs,
	  MonoDevelop.Core.Gui.Dialogs/DefaultDialogPanelDescriptor.cs,
	  MonoDevelop.Core.Gui.Dialogs/IDialogPanel.cs,
	  MonoDevelop.Core.Gui.Dialogs/IWizardPanel.cs,
	  MonoDevelop.Core.Gui.Dialogs/StatusPanel.cs,
	  MonoDevelop.Core.Gui.Dialogs/TreeViewOptions.cs,
	  MonoDevelop.Core.Gui.Dialogs/ResourceService.cs,
	  MonoDevelop.Core.Gui.Codons/LocalCommandItemCodon.cs,
	  MonoDevelop.Core.Gui.Codons/ItemSetCodon.cs,
	  MonoDevelop.Core.Gui.Codons/LinkItemCodon.cs,
	  MonoDevelop.Core.Gui.Codons/StockIconCodon.cs,
	  MonoDevelop.Core.Gui.Codons/CommandItemCodon.cs,
	  MonoDevelop.Core.Gui.Codons/CommandCodon.cs,
	  MonoDevelop.Core.Gui.Codons/DialogPanelCodon.cs,
	  MonoDevelop.Core.Gui.Codons/SeparatorItemCodon.cs,
	  MonoDevelop.Core.Gui/IMessageService.cs,
	  MonoDevelop.Core.Gui/StockIcons.cs,
	  MonoDevelop.Core.Gui/CommandService.cs,
	  MonoDevelop.Core.Gui/MessageService.cs,
	  MonoDevelop.Core.Gui/GuiService.cs, Makefile.am,
	  icons/plugin-32.png, icons/plugin-16.png, icons/plugin-22.png,
	  MonoDevelop.Core.Gui.addin.xml: Migration to Mono.Addins.

2007-04-19  Lluis Sanchez Gual <lluis@novell.com> 

	* MonoDevelop.Core.Gui.mdp: Don't copy referenced assemblies.
	* MonoDevelop.Core.Gui/RecentOpen.cs: Purge deleted files from the
	  recent list.
	* Freedesktop.RecentFiles/RecentFiles.cs: Added method for removing old
	  entries from the recent list.

2007-02-24  Lluis Sanchez Gual <lluis@novell.com> 

	* MonoDevelop.Core.Gui.addin.xml: Fix compatible version number.

2007-02-16  Lluis Sanchez Gual <lluis@novell.com> 

	* MonoDevelop.Core.Gui.addin.xml: Change add-in versions to 0.13.

2007-02-15  Lluis Sanchez Gual <lluis@novell.com> 

	* MonoDevelop.Core.Gui.Utils/DesktopApplication.cs: Ooops, fix build.

2007-02-15  Lluis Sanchez Gual <lluis@novell.com> 

	* MonoDevelop.Core.Gui.mdp: Added missing file.
	* MonoDevelop.Core.Gui.Utils/DesktopApplication.cs: Fix warning.

2007-02-13  Lluis Sanchez Gual <lluis@novell.com> 

	* Makefile.am: Updated.

2007-02-08  Lluis Sanchez Gual <lluis@novell.com> 

	* MonoDevelop.Core.Gui.mdp: Updated.

2007-02-08  Lluis Sanchez Gual <lluis@novell.com> 

	* MonoDevelop.Core.Gui.mdp, Makefile.am: Synchronized the MD project
	  and the Makefile
	* MonoDevelop.Core.Gui.Dialogs/TreeViewOptions.cs: Allow overriding the
	  store method at dialog level.
	* MonoDevelop.Core.Gui/StockIcons.cs, icons/Icons.16x16.Information,
	  icons/Icons.16x16.SelectionArrow, icons/Icons.AboutImage,
	  icons/Icons.16x16.FindIcon, icons/Icons.16x16.OpenFileIcon,
	  icons/Icons.16x16.SubTypes, icons/Icons.16x16.NextWindowIcon,
	  icons/Icons.16x16.AboutIcon, icons/Icons.16x16.Library,
	  icons/Icons.16x16.SuperTypes, icons/Icons.32x32.ASPFileIcon,
	  icons/Icons.TipOfTheDayIcon, MonoDevelop.Core.Gui.addin.xml:
	  Removed some unused and ugly icons.

2006-02-02 David Makovský (Yakeen) <yakeen@sannyas-on.net>

	* MonoDevelop.Core.Gui/StockIcons.cs: removed unused (SD) stock icons
	* MonoDevelop.Core.Gui.addin.xml,
	* Makefile.am: removed and added icons
	* icons/Icons.16x16.NETWORK,
	* icons/Icons.16x16.FullScreen,
	* icons/Icons.16x16.MyComputer,
	* icons/Icons.16x16.PersonalFiles,
	* icons/Icons.16x16.DRIVE,
	* icons/Icons.16x16.CopyLeftIcon,
	* icons/Icons.16x16.Desktop : removed
	* icons/view-fullscreen_22.png,
	* icons/view-fullscreen.png,
	* icons/edit-select-all.png,
	* icons/edit-select-all_22.png: added tango icons

2007-01-29  Lluis Sanchez Gual <lluis@novell.com> 

	* MonoDevelop.Core.Gui.Utils/DesktopApplication.cs: Added missing id
	  field.

2007-01-22  Lluis Sanchez Gual <lluis@novell.com> 

	* MonoDevelop.Core.Gui.Utils/DesktopApplication.cs: Fix warning.
	* MonoDevelop.Core.Gui/DispatchService.cs: Added fixme.
	* MonoDevelop.Core.Gui/MessageService.cs: Implemented ShowCustomDialog
	  (patch by Michael Hutchinson).

2007-01-19  Marek Sieradzki  <marek.sieradzki@gmail.com>

	* MonoDevelop.Core.Gui.Components/FileBrowser.cs,
	  MonoDevelop.Core.Gui/ResourceNotFoundException.cs,
	  MonoDevelop.Core.Gui.ErrorHandlers/CombineLoadError.cs: Removed
	  redundant String.Format ().

2006-12-17  Lluis Sanchez Gual <lluis@novell.com> 

	* MonoDevelop.Core.Gui.mdp, MonoDevelop.Core.Gui/FileEventArgs.cs,
	  MonoDevelop.Core.Gui/DefaultFileService.cs,
	  MonoDevelop.Core.Gui/IFileService.cs, Makefile.am,
	  MonoDevelop.Core.Gui.addin.xml: FileService has been moved to
	  MonoDevelop.Core.

2006-12-06 Jacob Ilsø Christensen  <jacobilsoe@gmail.com>

	* MonoDevelop.Core.Gui.Dialogs/AddinInstallDialog.cs:
	* MonoDevelop.Core.Gui.Dialogs/ResourceService.cs:
	* Freedesktop.RecentFiles/RecentFiles.cs:
	Fixed a few compiler warnings.

2006-11-26 David Makovský (Yakeen) <yakeen@sannyas-on.net>

	* icons/Icons.16x16.FullScreen: replaced by Tango icon
	
2006-11-16  Lluis Sanchez Gual <lluis@novell.com> 

	* MonoDevelop.Core.Gui/MessageService.cs: Added new overload to support
	  modal warning dialogs.

2006-09-19 Jacob Ilsø Christensen  <jacobilsoe@gmail.com>

	* .: Added svn:ignore for MonoDevelop.Core.Gui.pidb

2006-09-13 Lluis Sanchez Gual  <lluis@novell.com>

	* icons/Icons.16x16.SaveAllIcon:
	* icons/Icons.24x24.SaveAllIcon:
	* MonoDevelop.Core.Gui.addin.xml:
	* Makefile.am: Updated the save all icon and added a new
	  icon size. Icons provided by Michael Monreal.

2006-09-11 Jacob Ilsø Christensen  <jacobilsoe@gmail.com>

	* MonoDevelop.Core.Gui.Dialogs/TreeViewOptions.cs: Changed
	title to "MonoDevelop Preferences" to adhere to the HIG.

2006-08-21  Andrés G. Aragoneses  <knocte@gmail.com>

	* MonoDevelop.Core.Gui.Dialogs/AddinInstallDialog.cs: Fixed typo.

2006-08-10  Scott Ellington  <scott.ellington@gmail.com>

	* Freedesktop.RecentFiles/RecentFiles.cs: check for null Groups when
	clearing. (fixes bug 79038)

2006-08-08 Lluis Sanchez Gual  <lluis@novell.com>

	* MonoDevelop.Core.Gui/CommandService.cs: Allow specifying an
	  initial command target when showing a context menu.
	* icons/Icons.16x16.SaveAllIcon: Updated the save all icon.

2006-07-12 Lluis Sanchez Gual  <lluis@novell.com>

	* MonoDevelop.Core.Gui.Dialogs/AddinInstallDialog.cs: Remove debug code.
	* MonoDevelop.Core.Gui.Dialogs/TreeViewOptions.cs: Added method for
	  selecting a panel in the options dialog.
	* MonoDevelop.Core.Gui.addin.xml: Removed incorrect icon size for
	  the md-software-update icon.

2006-07-03 Lluis Sanchez Gual  <lluis@novell.com> 

	* MonoDevelop.Core.Gui.Dialogs/ProgressDialog.cs: Set the progress
	  bar to complete, when the last task ends.
	* MonoDevelop.Core.Gui.Dialogs/AddinTreeWidget.cs: Made public.
	* MonoDevelop.Core.Gui.Dialogs/ResourceService.cs: Stock icons for which
	  size is not specified are valid for all sizes.
	* MonoDevelop.Core.Gui/Makefile.am: New MD icon.
	* MonoDevelop.Core.Gui.ProgressMonitoring/MessageDialogProgressMonitor.cs:
	  Minor fix.
	* MonoDevelop.Core.Gui.addin.xml: Added new icons with different sizes
	  for the MD logo. Updated add-in and references version.

2006-06-29  Michael Hutchinson <m.j.hutchinson@gmail.com>

	* MonoDevelop.Core.Gui/MessageService.cs: Add new GetPassword method 
	using existing GetTextResponse code.	

2006-06-15 Lluis Sanchez Gual  <lluis@novell.com>

	* MonoDevelop.Core.Gui/CommandService.cs:
	* MonoDevelop.Core.Gui.Dialogs/ResourceService.cs: Use the new extension
	  listeners to read extensions.

2006-05-31 Lluis Sanchez Gual  <lluis@novell.com>

	* Base.glade: Show enable/disable buttons.
	* MonoDevelop.Core.Gui.Dialogs/AddinTreeWidget.cs: Save/restore
	  the cursor position when refreshing the tree.

2006-05-30 Lluis Sanchez Gual  <lluis@novell.com>

	* MonoDevelop.Core.Gui.mdp:
	* Makefile.am: Added DesktopApplication.cs.
	* MonoDevelop.Core.Gui.Utils/DesktopApplication.cs: Wrapper for
	  MimeApplication. Implementes some missing properties.

2006-05-25  Mark Howard <mh@tildemh.com> 

	* Base.glade: Make error message text selectable (and hence copy-able)
	
2006-05-05 Lluis Sanchez Gual  <lluis@novell.com>

	* MonoDevelop.Core.Gui.Codons/ItemSetCodon.cs: Use the new ChildCodons
	  attribute instead of Category.
	* MonoDevelop.Core.Gui.Utils/FileIconLoader.cs: Added workaround for
	  crash in LookupSync.
	* MonoDevelop.Core.Gui.addin.xml: Added description.

2006-05-04 Lluis Sanchez Gual  <lluis@novell.com>

	* MonoDevelop.Core.Gui.addin.xml: Updated versions.
	* MonoDevelop.Core.Gui.mdp: Updated.

2006-04-07 Lluis Sanchez Gual  <lluis@novell.com>

	* MonoDevelop.Core.Gui.Codons/LocalCommandItemCodon.cs:
	* MonoDevelop.Core.Gui.Codons/LinkItemCodon.cs:
	* MonoDevelop.Core.Gui.Codons/StockIconCodon.cs:
	* MonoDevelop.Core.Gui.Codons/CommandItemCodon.cs:
	* MonoDevelop.Core.Gui.Codons/CommandCodon.cs:
	* MonoDevelop.Core.Gui.Codons/DialogPanelCodon.cs:
	* MonoDevelop.Core.Gui.Codons/SeparatorItemCodon.cs:
	* MonoDevelop.Core.Gui.addin.xml:
	* MonoDevelop.Core.Gui.Codons/ItemSetCodon.cs: Add documentation.

2006-04-03 Lluis Sanchez Gual  <lluis@novell.com>

	* MonoDevelop.Core.Gui.Dialogs/ResourceService.cs: Check that
	  icon resources exist before trying to add them.

2006-03-31 Lluis Sanchez Gual  <lluis@novell.com>   

	* MonoDevelop.Core.Gui.addin.xml: Break compatibility
	  with old versions.

2006-03-30 Lluis Sanchez Gual  <lluis@novell.com>

	* Base.glade:
	* MonoDevelop.Core.Gui.Dialogs/AddinInstallDialog.cs: Added a combo
	  to select the filter to apply to the list. Now it can show all
	  packages, only packages not installed or with newer versions,
	  or only updates.

2006-03-24 Lluis Sanchez Gual  <lluis@novell.com>   

	* MonoDevelop.Core.Gui.mdp: Updated.
	* Makefile.am: Use an unified format. Patch by Matze Braun.
	* MonoDevelop.Core.Gui.addin.xml: Updated add-in versions.

2006-03-12  David Makovský (Yakeen) <yakeen@sannyas-on.net>

	* Base.glade: Marking some strings not to be translated. Not include balast in pot file.

2006-03-02  Jacob Ilsø Christensen  <jacobilsoe@gmail.com>

	* MonoDevelop.Core.Gui/MessageService.cs: Make sure that
	{ and } are escaped correctly. Fixes bug 77675.

2006-02-24  Lluis Sanchez Gual  <lluis@novell.com>   

	* MonoDevelop.Core.Gui.Dialogs/AbstractOptionPanel.cs:
	  Catch exceptions thrown while saving options.

2006-02-19  Andrés G. Aragoneses  <knocte@gmail.com>

	* Base.glade: Improved some strings.
	* MonoDevelop.Core.Gui.Codons/CommandCodon.cs: fixed bug 
	#77516.

2006-02-16  Lluis Sanchez Gual  <lluis@novell.com>   

	* MonoDevelop.Core.Gui/IFileService.cs:
	* MonoDevelop.Core.Gui/DefaultFileService.cs: Added some
	method for notifying file changes.

2006-02-12  Marek Sieradzki  <marek.sieradzki@gmail.com>

	* MonoDevelop.Core.Gui.Components/FileBrowser.cs: Localization fix.

2006-01-25  Jacob Ilsø Christensen  <jacobilsoe@gmail.com>

	* Base.glade: Corrected spellings of add-in.

2006-01-24  Lluis Sanchez Gual  <lluis@novell.com>   

	* MonoDevelop.Core.Gui.addin.xml:
	* Makefile.am: Added new icons.

2006-01-14  John Luke  <john.luke@gmail.com>   

	* MonoDevelop.Core.Gui.Utils/FileIconLoader.cs:
	rewrite the way we lookup the "icon_name" from Gnome
	to avoid relying on exceptions, and just always use
	"gnome-fs-directory" for directories

2006-01-10 Lluis Sanchez Gual  <lluis@novell.com>   

	* MonoDevelop.Core.Gui/CommandService.cs: Added InsertOptions
	method.
	* MonoDevelop.Core.Gui/MessageService.cs: Improve the error
	dialog. Don't show the stack trace for exceptions of type UserException.

2006-01-04  Alexandre Miguel Pedro Gomes <alexmipego@gmail.com>

	* Makefile.am, icons/uncomment.png, icons/comment.png,
	icons/visual-studio.png, MonoDevelop.Core.Gui.addin.xml: Added icons to
	Import VS Solution, comment and uncomment code.

2005-12-15  Jacob Ilsø Christensen <jacobilsoe@gmail.com> 

	* MonoDevelop.Core.Gui/MessageService.cs: Escape now closes
	message and warning dialogs. Refactored some duplicate methods.
	Cleaned up Gtk namespace usage.
	
2005-12-11  Jacob Ilsø Christensen  <jacobilsoe@gmail.com>

	* MonoDevelop.Core.Gui.Dialogs/ManageSitesDialog.cs:
	Only enable the delete button when something is selected.

2005-11-25  Lluis Sanchez Gual  <lluis@novell.com>

	* MonoDevelop.Core.Gui/StockIcons.cs:
	* MonoDevelop.Core.Gui.addin.xml: Removed unused icon that doesn't
	exist. This may fix bug #76556.

2005-11-21  Lluis Sanchez Gual  <lluis@novell.com>

	* Base.glade: Hide the enable/disable buttons in the add-in manager,
	since this feature is not yet implemented.
	* MonoDevelop.Core.Gui.Dialogs/AddinManagerDialog.cs: ShowAll is bad.

2005-11-21  Lluis Sanchez Gual  <lluis@novell.com> 

	* MonoDevelop.Core.Gui.Utils/FileIconLoader.cs: Really fix.

2005-11-21  Lluis Sanchez Gual  <lluis@novell.com>

	* MonoDevelop.Core.Gui.Utils/FileIconLoader.cs: Escape some reserved
	characters that cause a crash in gnome_icon_lookup_sync. Based on a
	patch by Dean Brettle. Fixes bug #76776. 

2005-11-14  Lluis Sanchez Gual  <lluis@novell.com>

	* MonoDevelop.Core.Gui/MessageService.cs:
	* MonoDevelop.Core.Gui.Dialogs/ErrorDialog.cs: Don't show the details
	text view if there are no details to show.
	* MonoDevelop.Core.Gui.Components/FileBrowser.cs: Catch some access
	errors.

2005-11-10  Lluis Sanchez Gual  <lluis@novell.com>

	* Base.glade:
	* MonoDevelop.Core.Gui.Dialogs/ProgressDialog.cs: Added close
	button which is used when HideWhenDone is set to false.
	* MonoDevelop.Core.Gui.ProgressMonitoring/MessageDialogProgressMonitor.cs:
	Added option for keeping open the progress dialog when done.
	* MonoDevelop.Core.Gui/GuiSyncContext.cs: always dispatch synchronously
	if already running in the gui thread.
	
2005-11-09  Lluis Sanchez Gual  <lluis@novell.com>

	* MonoDevelop.Core.Gui.Dialogs/AddinInstallDialog.cs:
	* MonoDevelop.Core.Gui.Dialogs/AddinManagerDialog.cs:
	* MonoDevelop.Core.Gui.Dialogs/AddinTreeWidget.cs:
	Added support for installing addins in the home directory.
	
	* Makefile.am: 
	* MonoDevelop.Core.Gui.addin.xml: Added new icon.
	
2005-11-04  Lluis Sanchez Gual  <lluis@novell.com>

	* MonoDevelop.Core.Gui/CommandService.cs:
	* MonoDevelop.Core.Gui.Dialogs/AddinInstallDialog.cs: Fix warning.

2005-10-28  Lluis Sanchez Gual  <lluis@novell.com>

	* MonoDevelop.Core.Gui.ProgressMonitoring/MessageDialogProgressMonitor.cs:
	Show the error dialog even when the progress dialog is not visible.
	* MonoDevelop.Core.Gui.ProgressMonitoring/BaseProgressMonitor.cs:
	Avoid dispatching through the GUI thread some property getters and setters. 

2005-10-25  Lluis Sanchez Gual  <lluis@novell.com>

	* MonoDevelop.Core.Gui.Utils/FileIconLoader.cs: Avoid potential
	crash of Gnome.Icon.LookupSync when the file does not exist.

2005-10-19  Lluis Sanchez Gual  <lluis@novell.com>

	* Makefile.am:
	* MonoDevelop.Core.Gui.mdp: Added new files:
	
	* MonoDevelop.Core.Gui.Dialogs/NewSiteDialog.cs:
	* MonoDevelop.Core.Gui.Dialogs/AddinManagerDialog.cs:
	* MonoDevelop.Core.Gui.Dialogs/ManageSitesDialog.cs:
	* MonoDevelop.Core.Gui.Dialogs/AddinInfoDialog.cs: Made internal.
	
	* MonoDevelop.Core.Gui.Dialogs/AddinInstallDialog.cs: Show a
	progress dialog when updating from repository.
	
	* MonoDevelop.Core.Gui.Dialogs/ProgressDialog.cs:
	* Base.glade: Added progress dialog.
	
	* MonoDevelop.Core.Gui/GuiService.cs: Added method for
	starting the addin manager.
	* MonoDevelop.Core.Gui.ProgressMonitoring/MessageDialogProgressMonitor.cs:
	This progress monitor now displays the progress in a dialog.

2005-10-11  Lluis Sanchez Gual  <lluis@novell.com> 

	* MonoDevelop.Core.Gui/MessageService.cs: Added parameter to showError
	to display the dialog as a modal dialog.
	
	* MonoDevelop.Core.Gui.Dialogs/AddinInfoDialog.cs: 
	* MonoDevelop.Core.Gui.Dialogs/ManageSitesDialog.cs:
	* MonoDevelop.Core.Gui.Dialogs/AddinInstallDialog.cs:
	* MonoDevelop.Core.Gui.Dialogs/AddinManagerDialog.cs:
	* MonoDevelop.Core.Gui.Dialogs/NewSiteDialog.cs:
	* MonoDevelop.Core.Gui.Dialogs/AddinTreeWidget.cs:
	* Base.glade: Initial implementation of an add-in manager.
	
	* Makefile.am: Added new files.
	
	* MonoDevelop.Core.Gui.ProgressMonitoring/BaseProgressMonitor.cs:
	Made some methods public. Implemented BeginStepTask.
	
	* MonoDevelop.Core.Gui.addin.xml:  Fixed addin header information.
	Use "id" attribuet instead of "name" to identify addins.
	Registered some stock icons, applications and services.

2005-10-04  Lluis Sanchez Gual  <lluis@novell.com> 

	* MonoDevelop.Core.Gui.Dialogs/WizardDialog.cs:
	* MonoDevelop.Core.Gui/CommandService.cs: Use the new addin API.
	
	* MonoDevelop.Core.Gui.Dialogs/ResourceService.cs: Converted some static
	methods to instance methods, since they need a properly initialized
	service instance.
	
	* MonoDevelop.Core.Gui.addin.xml: Added addin dependencies.
	Registered ResourceService as a service.

2005-10-04  Lluis Sanchez Gual  <lluis@novell.com>

	* Makefile.am: Install the assembly in the AddIns directory.

2005-09-28  Lluis Sanchez Gual  <lluis@novell.com>

	Created new assembly. Old ChangeLog entries can be found in the
	MonoDevelop.Ide ChangeLog.<|MERGE_RESOLUTION|>--- conflicted
+++ resolved
@@ -1,5 +1,3 @@
-<<<<<<< HEAD
-=======
 2010-01-19  Lluis Sanchez Gual  <lluis@novell.com>
 
 	* gtk-gui/generated.cs:
@@ -16,7 +14,6 @@
 	* gtk-gui/MonoDevelop.Core.Gui.Dialogs.InstrumentationViewerDialog.cs:
 	  Flush.
 
->>>>>>> 8055dc5c
 2010-01-14  Lluis Sanchez Gual  <lluis@novell.com>
 
 	* MonoDevelop.Core.Gui/DispatchService.cs: Don't break if
@@ -196,7 +193,7 @@
 	  on .NET, IMethodMessage.MethodBase returns the method for
 	  the type of the proxy, instead of the target type. There is
 	  no legal way of getting the target type, so we have to use
-	  reflection here to get it.
+	  reflection here to get it.
 
 2009-08-27  Mike Krüger  <mkrueger@novell.com>
 
