﻿// Caret.cs
//
// Author:
//   Mike Krüger <mkrueger@novell.com>
//
// Copyright (c) 2007 Novell, Inc (http://www.novell.com)
//
// Permission is hereby granted, free of charge, to any person obtaining a copy
// of this software and associated documentation files (the "Software"), to deal
// in the Software without restriction, including without limitation the rights
// to use, copy, modify, merge, publish, distribute, sublicense, and/or sell
// copies of the Software, and to permit persons to whom the Software is
// furnished to do so, subject to the following conditions:
//
// The above copyright notice and this permission notice shall be included in
// all copies or substantial portions of the Software.
//
// THE SOFTWARE IS PROVIDED "AS IS", WITHOUT WARRANTY OF ANY KIND, EXPRESS OR
// IMPLIED, INCLUDING BUT NOT LIMITED TO THE WARRANTIES OF MERCHANTABILITY,
// FITNESS FOR A PARTICULAR PURPOSE AND NONINFRINGEMENT. IN NO EVENT SHALL THE
// AUTHORS OR COPYRIGHT HOLDERS BE LIABLE FOR ANY CLAIM, DAMAGES OR OTHER
// LIABILITY, WHETHER IN AN ACTION OF CONTRACT, TORT OR OTHERWISE, ARISING FROM,
// OUT OF OR IN CONNECTION WITH THE SOFTWARE OR THE USE OR OTHER DEALINGS IN
// THE SOFTWARE.
//
//

using System;
using System.Linq;
using Microsoft.VisualStudio.Text;
using MonoDevelop.Core;
using MonoDevelop.Core.Text;
using MonoDevelop.Ide.Editor;

namespace Mono.TextEditor
{
	partial class CaretImpl : MonoDevelop.Ide.Editor.Caret
	{
		bool isInInsertMode = true;
		bool autoScrollToCaret = true;
		
		CaretMode mode;

		ITextSnapshot currentBuffer;

		int line = DocumentLocation.MinLine;
		public override int Line {
			get {
				return line;
			}
			set {
				if (line != value) {
					if (value < DocumentLocation.MinLine)
						throw new ArgumentException ("Line < MinLine");
					var old = Location;
					line = value;
					CheckLine ();
					SetColumn ();
					UpdateCaretOffset ();
					OnPositionChanged (new CaretLocationEventArgs (old, currentBuffer ?? TextEditorData.Document.TextBuffer.CurrentSnapshot, CaretChangeReason.Movement));
				}
			}
		}
		
		int column = DocumentLocation.MinColumn;
		public override int Column {
			get {
				return column;
			}
			set {
				if (column != value) {
					if (value < DocumentLocation.MinColumn)
						throw new ArgumentException ("Column < MinColumn");
					var old = Location;
					column = value;
					CheckColumn ();
					SetDesiredColumn ();
					UpdateCaretOffset ();
					OnPositionChanged (new CaretLocationEventArgs (old, currentBuffer ?? TextEditorData.Document.TextBuffer.CurrentSnapshot, CaretChangeReason.Movement));
				}
			}
		}
		
		public override DocumentLocation Location {
			get {
				return new DocumentLocation (Line, Column);
			}
			set {
				if (Location != value) {
					if (value.Line < DocumentLocation.MinLine || value.Column < DocumentLocation.MinColumn)
						throw new ArgumentException ("invalid location: " + value);
					DocumentLocation old = Location;
					line = value.Line;
					column = value.Column;
					CheckLine ();
					CheckColumn ();
					SetDesiredColumn ();
					UpdateCaretOffset ();
					OnPositionChanged (new CaretLocationEventArgs (old, currentBuffer ?? TextEditorData.Document.TextBuffer.CurrentSnapshot, CaretChangeReason.Movement));
				}
			}
		}

		int caretOffset;
		public override int Offset {
			get {
				return caretOffset;
			}
			set {
				if (caretOffset == value)
					return;
				if (caretOffset < 0)
					throw new InvalidOperationException ($"Caret offset must be >= 0 tried to set {value}");
				if (caretOffset > TextEditorData.Length)
					throw new InvalidOperationException ($"Caret offset must be < Length {TextEditorData.Length} but was {value}");
				DocumentLocation old = Location;
				caretOffset = value;
				line = System.Math.Max (1, TextEditorData.Document.OffsetToLineNumber (value));
				var lineSegment = TextEditorData.Document.GetLine (line);
				column = lineSegment != null ? value - lineSegment.Offset + 1 : 1;
				
				CheckLine ();
				CheckColumn ();
				SetDesiredColumn ();
				OnPositionChanged (new CaretLocationEventArgs (old, currentBuffer ?? TextEditorData.Document.TextBuffer.CurrentSnapshot, CaretChangeReason.Movement));
			}
		}

		public bool PreserveSelection {
			get;
			set;
		}

		public bool IsInInsertMode {
			get {
				return CaretMode.Insert == mode;
			}
			set {
				mode = value? CaretMode.Insert: CaretMode.Block;
				OnModeChanged ();
			}
		}
		
		/// <summary>
		/// The current mode of the caret
		/// </summary>
		public CaretMode Mode {
			get {
				return mode;
			}
			set {
				mode = value;
				OnModeChanged ();
			}
		}

		public bool AutoScrollToCaret {
			get {
				return autoScrollToCaret;
			}
			set {
				if (value != autoScrollToCaret) {
					autoScrollToCaret = value;
				}
			}
		}

		public bool IsVisible {
			get;
			set;
		}

		public bool AllowCaretBehindLineEnd {
			get;
			set;
		}

		public int DesiredColumn {
			get;
			set;
		}

		public TextEditorData TextEditorData {
			get;
			private set;
		}

		/// <summary>
		/// Gets or sets a value indicating whether this <see cref="T:Mono.TextEditor.Caret"/> will listen to text chagne events to update the caret position.
		/// </summary>
		public bool AutoUpdatePosition {
			get;
			set;
		}

		public CaretImpl (TextEditorData editor)
		{
			TextEditorData = editor;
			IsVisible = true;
			AllowCaretBehindLineEnd = false;
			DesiredColumn = DocumentLocation.MinColumn;
			AutoUpdatePosition = true;

			// Set up initial values
			_caretAffinity = PositionAffinity.Successor;
			insertionPoint = new VirtualSnapshotPoint (new SnapshotPoint (editor.Document.TextBuffer.CurrentSnapshot, 0));
		}

		/// <summary>
		/// Activates auto scroll to caret on next caret move.
		/// </summary>
		public void ActivateAutoScrollWithoutMove ()
		{
			autoScrollToCaret = true;
		}

		void CheckLine ()
		{
			if (line > TextEditorData.Document.LineCount) {
				line = TextEditorData.Document.LineCount;
				UpdateCaretOffset ();
			}
		}

		void CheckColumn ()
		{
			var curLine = TextEditorData.Document.GetLine (Line);

			if (TextEditorData.HasIndentationTracker && TextEditorData.Options.IndentStyle == IndentStyle.Virtual && curLine.Length == 0) {
				if (column > DocumentLocation.MinColumn) {
					var indentColumn = TextEditorData.GetVirtualIndentationColumn (Location);
					if (column < indentColumn) {
						column = indentColumn;
						UpdateCaretOffset ();
						return;
					}
					if (column == indentColumn)
						return;
				}
			}

			if (!AllowCaretBehindLineEnd) {
				var max = curLine.Length + 1;
				if (column > max) {
					column = max;
					UpdateCaretOffset ();
				}
			}
		}

		public void SetToOffsetWithDesiredColumn (int desiredOffset)
		{
			DocumentLocation old = Location;

			int desiredLineNumber = TextEditorData.Document.OffsetToLineNumber (desiredOffset);
			var desiredLine = TextEditorData.Document.GetLine (desiredLineNumber);
			int newColumn = desiredOffset - desiredLine.Offset + 1;
			if (desiredLine.Length + 1 < Column && newColumn == 1) {
				if (TextEditorData.HasIndentationTracker && TextEditorData.Options.IndentStyle == IndentStyle.Virtual)
					newColumn = TextEditorData.GetVirtualIndentationColumn (desiredLineNumber, 1);
			}
			
			line = desiredLineNumber;
			column = newColumn;
			var logicalDesiredColumn = desiredLine.GetLogicalColumn (TextEditorData, DesiredColumn);

			if (logicalDesiredColumn <= desiredLine.Length + 1) {
				int possibleOffset = TextEditorData.LocationToOffset (desiredLineNumber, logicalDesiredColumn);
				if (!TextEditorData.Document.GetFoldingsFromOffset (possibleOffset).Any (f => f.IsCollapsed))
					column = logicalDesiredColumn;
			} else {
				column = System.Math.Max (newColumn, desiredLine.Length + 1);
			}

			UpdateCaretOffset ();
			OnPositionChanged (new CaretLocationEventArgs (old, currentBuffer ?? TextEditorData.Document.TextBuffer.CurrentSnapshot, CaretChangeReason.Movement));
		}

		void SetDesiredColumn ()
		{
			var curLine = TextEditorData.Document.GetLine (Line);
			if (curLine == null)
				return;
			DesiredColumn = curLine.GetVisualColumn (TextEditorData, Column);
		}

		void SetColumn ()
		{
			var curLine = TextEditorData.Document.GetLine (Line);
			if (curLine == null)
				return;
			column = System.Math.Max (DocumentLocation.MinColumn, Column);
			column = curLine.GetLogicalColumn (TextEditorData, DesiredColumn);
			if (TextEditorData.HasIndentationTracker && TextEditorData.Options.IndentStyle == IndentStyle.Virtual && curLine.GetVisualColumn (TextEditorData, column) < DesiredColumn) {
				column = TextEditorData.GetVirtualIndentationColumn (Line, column);
			} else {
				if (!AllowCaretBehindLineEnd && Column > curLine.Length + 1)
					column = System.Math.Min (curLine.Length + 1, column);
			}
		}
		
		public void SetToDesiredColumn (int desiredColumn) 
		{
			var old = Location;
			DesiredColumn = desiredColumn;
			SetColumn ();
			OnPositionChanged (new CaretLocationEventArgs (old, currentBuffer ?? TextEditorData.Document.TextBuffer.CurrentSnapshot, CaretChangeReason.Movement));
		}
		
		public override string ToString ()
		{
			return String.Format ("[Caret: Location={0}, IsInInsertMode={1}]", 
			                      Location,
			                      isInInsertMode);
		}

		/// <summary>
		/// This method should be called after a fold segment is folded, to ensure
		/// that the caret is in a valid state.
		/// </summary>
		public void MoveCaretBeforeFoldings ()
		{
			int offset = Offset;
			foreach (FoldSegment fold in TextEditorData.Document.GetFoldingsFromOffset (Offset)) {
				if (fold.IsCollapsed)
					offset = System.Math.Min (offset, fold.Offset);
			}
			Offset = offset;
		}

		protected override void OnPositionChanged (CaretLocationEventArgs args)
		{
<<<<<<< HEAD
			try {
				TextEditorData.Document.EnsureOffsetIsUnfolded (Offset);
				base.OnPositionChanged (args);
				PositionChanged_ITextCaret (args);
			} catch (Exception ex) {
				LoggingService.LogInternalError ("Error when updating caret position", ex);
			}
=======
			TextEditorData.Document.EnsureOffsetIsUnfolded (Offset);
			base.OnPositionChanged (args);
			PositionChanged_ITextCaret (args);
			currentBuffer = TextEditorData.Document.TextBuffer.CurrentSnapshot;
>>>>>>> 1d74e053
		}
		
		protected virtual void OnModeChanged ()
		{
			if (ModeChanged != null) 
				ModeChanged (this, EventArgs.Empty);
		}
		public event EventHandler ModeChanged;

		public void UpdateCaretOffset ()
		{
			int result = 0;
			var doc = TextEditorData.Document;
			if (doc == null)
				return;
			if (Line <= doc.LineCount) {
				DocumentLine line = doc.GetLine (Line);
				if (line != null) {
					result = line.Offset;
					result += System.Math.Min (Column - 1, line.Length);
				}
			}
			caretOffset = System.Math.Max(0, result);
		}

		internal void UpdateCaretPosition (TextChangeEventArgs e)
		{
			//if (e.AnchorMovementType == AnchorMovementType.BeforeInsertion && caretOffset == e.Offset) {
			//	offsetVersion = TextEditorData.Version;
			//	return;
			//}
			var curVersion = TextEditorData.Version;
			var newOffset = e.GetNewOffset (caretOffset);
			if (!AutoUpdatePosition) 
				return;

			DocumentLocation old = Location;
			var newLocation = TextEditorData.OffsetToLocation (newOffset);
			int newColumn = newLocation.Column;
			
			var curLine = TextEditorData.GetLine (newLocation.Line);
			if (TextEditorData.HasIndentationTracker && TextEditorData.Options.IndentStyle == IndentStyle.Virtual && curLine.Length == 0) {
				var indentColumn = TextEditorData.GetVirtualIndentationColumn (newLocation);
				if (column == indentColumn) {
					newColumn = indentColumn;
				}
			}
			if (AllowCaretBehindLineEnd) {
				if (curLine != null && column > curLine.Length)
					newColumn = column;
			}
			line = newLocation.Line;
			column = newColumn;

			SetDesiredColumn ();
			UpdateCaretOffset ();
			OnPositionChanged (new CaretLocationEventArgs (old, currentBuffer ?? TextEditorData.Document.TextBuffer.CurrentSnapshot, CaretChangeReason.BufferChange));
		}

		public void SetDocument (TextDocument doc)
		{
			line = column = 1;
			caretOffset = 0;
		}
	}
	
	/// <summary>
	/// Possible visual modes for the caret
	/// </summary>
	enum CaretMode
	{
		Insert,
		Block,
		Underscore
	}
}<|MERGE_RESOLUTION|>--- conflicted
+++ resolved
@@ -1,4 +1,4 @@
-﻿// Caret.cs
+// Caret.cs
 //
 // Author:
 //   Mike Krüger <mkrueger@novell.com>
@@ -330,20 +330,14 @@
 
 		protected override void OnPositionChanged (CaretLocationEventArgs args)
 		{
-<<<<<<< HEAD
 			try {
 				TextEditorData.Document.EnsureOffsetIsUnfolded (Offset);
 				base.OnPositionChanged (args);
 				PositionChanged_ITextCaret (args);
+				currentBuffer = TextEditorData.Document.TextBuffer.CurrentSnapshot;
 			} catch (Exception ex) {
 				LoggingService.LogInternalError ("Error when updating caret position", ex);
 			}
-=======
-			TextEditorData.Document.EnsureOffsetIsUnfolded (Offset);
-			base.OnPositionChanged (args);
-			PositionChanged_ITextCaret (args);
-			currentBuffer = TextEditorData.Document.TextBuffer.CurrentSnapshot;
->>>>>>> 1d74e053
 		}
 		
 		protected virtual void OnModeChanged ()
