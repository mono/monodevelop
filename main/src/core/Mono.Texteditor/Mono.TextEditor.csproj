--- conflicted
+++ resolved
@@ -228,11 +228,8 @@
     <Compile Include="Mono.TextEditor\Document\OperationType.cs" />
     <Compile Include="Mono.TextEditor\Document\DiffTracker.cs" />
     <Compile Include="Mono.TextEditor.Utils\CompressingTreeList.cs" />
-<<<<<<< HEAD
     <Compile Include="Mono.TextEditor\Gui\XwtWorkarounds.cs" />
-=======
     <Compile Include="Mono.TextEditor.Utils\AvlTree.cs" />
->>>>>>> 4ccd6728
   </ItemGroup>
   <ItemGroup>
     <None Include="Mono.TextEditor.dll.config">
