--- conflicted
+++ resolved
@@ -58,7 +58,6 @@
 		Dictionary<char,ViMark> marks = new Dictionary<char, ViMark>();
 		Dictionary<char,ViMacro> macros = new Dictionary<char, ViMacro>();
 		char macros_lastplayed = '@'; // start with the illegal macro character
-<<<<<<< HEAD
 		string statusText = "";
 
     /// <summary>
@@ -93,10 +92,6 @@
           || CurState == State.Yank || CurState == State.Indent || CurState == State.Unindent;
       }
     }
-=======
->>>>>>> 1506c8b5
-		
-		/// <summary>
 		/// The macro currently being implemented. Will be set to null and checked as a flag when required.
 		/// </summary>
 		ViMacro currentMacro;
