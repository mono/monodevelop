--- conflicted
+++ resolved
@@ -103,7 +103,6 @@
 			protected set;
 		}
 
-<<<<<<< HEAD
 		ISelectionSurroundingProvider selectionSurroundingProvider = new DefaultSelectionSurroundingProvider ();
 		public ISelectionSurroundingProvider SelectionSurroundingProvider {
 			get {
@@ -116,7 +115,6 @@
 			}
 		}
 
-=======
 		bool? customTabsToSpaces;
 		public bool TabsToSpaces {
 			get {
@@ -127,7 +125,6 @@
 			}
 		}
 		
->>>>>>> e40f3136
 		public TextEditorData () : this (new TextDocument ())
 		{
 		}
@@ -506,13 +503,13 @@
 			return !document.ReadOnly;
 		}
 
-		public int FindNextWordOffset (int offset)
+		public int FindNextWordOffset (int offset)
 		{
 			return options.WordFindStrategy.FindNextWordOffset (Document, offset);
 		}
-		
-		public int FindPrevWordOffset (int offset)
-		{
+		
+		public int FindPrevWordOffset (int offset)
+		{
 			return options.WordFindStrategy.FindPrevWordOffset (Document, offset);
 		}
 		
@@ -780,15 +777,15 @@
 		public IEnumerable<DocumentLine> SelectedLines {
 			get {
 				if (!IsSomethingSelected) 
-					return document.GetLinesBetween (caret.Line, caret.Line);
-				var selection = MainSelection;
+					return document.GetLinesBetween (caret.Line, caret.Line);
+				var selection = MainSelection;
 				int startLineNr = selection.MinLine;
 				int endLineNr = selection.MaxLine;
 						
 				bool skipEndLine = selection.Anchor < selection.Lead ? selection.Lead.Column == DocumentLocation.MinColumn : selection.Anchor.Column == DocumentLocation.MinColumn;
-				if (skipEndLine)
-					endLineNr--;
-				return document.GetLinesBetween (startLineNr, endLineNr);
+				if (skipEndLine)
+					endLineNr--;
+				return document.GetLinesBetween (startLineNr, endLineNr);
 			}
 		}
 		
@@ -948,9 +945,9 @@
 						OnSearchChanged (EventArgs.Empty);
 					};
 				}
-				return currentSearchRequest;
-			}
-		}
+				return currentSearchRequest;
+			}
+		}
 		
 		public bool IsMatchAt (int offset)
 		{
