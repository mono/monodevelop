--- conflicted
+++ resolved
@@ -1,182 +1,165 @@
-// 
-// ProjectBuilder.cs
-//  
-// Author:
-//       Lluis Sanchez Gual <lluis@novell.com>
-//       Michael Hutchinson <m.j.hutchinson@gmail.com>
-//
-// Copyright (c) 2009-2011 Novell, Inc (http://www.novell.com)
-// Copyright (c) 2011-2015 Xamarin Inc. (http://www.xamarin.com)
-// 
-// Permission is hereby granted, free of charge, to any person obtaining a copy
-// of this software and associated documentation files (the "Software"), to deal
-// in the Software without restriction, including without limitation the rights
-// to use, copy, modify, merge, publish, distribute, sublicense, and/or sell
-// copies of the Software, and to permit persons to whom the Software is
-// furnished to do so, subject to the following conditions:
-// 
-// The above copyright notice and this permission notice shall be included in
-// all copies or substantial portions of the Software.
-// 
-// THE SOFTWARE IS PROVIDED "AS IS", WITHOUT WARRANTY OF ANY KIND, EXPRESS OR
-// IMPLIED, INCLUDING BUT NOT LIMITED TO THE WARRANTIES OF MERCHANTABILITY,
-// FITNESS FOR A PARTICULAR PURPOSE AND NONINFRINGEMENT. IN NO EVENT SHALL THE
-// AUTHORS OR COPYRIGHT HOLDERS BE LIABLE FOR ANY CLAIM, DAMAGES OR OTHER
-// LIABILITY, WHETHER IN AN ACTION OF CONTRACT, TORT OR OTHERWISE, ARISING FROM,
-// OUT OF OR IN CONNECTION WITH THE SOFTWARE OR THE USE OR OTHER DEALINGS IN
-// THE SOFTWARE.
-
-using System;
-using System.IO;
-using Microsoft.Build.Evaluation;
-using Microsoft.Build.Framework;
-using System.Collections.Generic;
-using System.Linq;
-using Microsoft.Build.Logging;
-using Microsoft.Build.Execution;
-using System.Xml;
-
-namespace MonoDevelop.Projects.Formats.MSBuild
-{
-	public partial class ProjectBuilder: MarshalByRefObject, IProjectBuilder
-	{
-		readonly ProjectCollection engine;
-		readonly string file;
-		ILogWriter currentLogWriter;
-		readonly ConsoleLogger consoleLogger;
-		readonly BuildEngine buildEngine;
-
-		public ProjectBuilder (BuildEngine buildEngine, ProjectCollection engine, string file)
-		{
-			this.file = file;
-			this.engine = engine;
-			this.buildEngine = buildEngine;
-			consoleLogger = new ConsoleLogger (LoggerVerbosity.Normal, LogWriteLine, null, null);
-			Refresh ();
-		}
-
-<<<<<<< HEAD
-=======
-		public string[] GetSupportedTargets (ProjectConfigurationInfo[] configurations)
-		{
-			string[] result = null;
-			BuildEngine.RunSTA (delegate {
-				try {
-					var project = SetupProject (configurations);
-					result = project.Targets.Select (t => t.Key).ToArray ();
-				} catch {
-					result = new string [0];
-				}
-			});
-			return result;
-		}
-
->>>>>>> f237ae68
-		public MSBuildResult Run (
-			ProjectConfigurationInfo[] configurations, ILogWriter logWriter, MSBuildVerbosity verbosity,
-			string[] runTargets, string[] evaluateItems, string[] evaluateProperties, Dictionary<string,string> globalProperties, int taskId)
-		{
-			if (runTargets == null || runTargets.Length == 0)
-				throw new ArgumentException ("runTargets is empty");
-
-			MSBuildResult result = null;
-			BuildEngine.RunSTA (taskId, delegate {
-				try {
-					var project = SetupProject (configurations);
-					currentLogWriter = logWriter;
-
-					ILogger[] loggers;
-					var logger = new LocalLogger (file);
-					if (logWriter != null) {
-						consoleLogger.Verbosity = GetVerbosity (verbosity);
-						loggers = new ILogger[] { logger, consoleLogger };
-					} else {
-						loggers = new ILogger[] { logger };
-					}
-
-					//building the project will create items and alter properties, so we use a new instance
-					var pi = project.CreateProjectInstance ();
-
-					if (globalProperties != null)
-						foreach (var p in globalProperties)
-							pi.SetProperty (p.Key, p.Value);
-					
-					pi.Build (runTargets, loggers);
-
-					result = new MSBuildResult (logger.BuildResult.ToArray ());
-
-					if (evaluateProperties != null) {
-						foreach (var name in evaluateProperties) {
-							var prop = pi.GetProperty (name);
-							result.Properties [name] = prop != null? prop.EvaluatedValue : null;
-						}
-					}
-
-					if (evaluateItems != null) {
-						foreach (var name in evaluateItems) {
-							var grp = pi.GetItems (name);
-							var list = new List<MSBuildEvaluatedItem> ();
-							foreach (var item in grp) {
-								var evItem = new MSBuildEvaluatedItem (name, UnescapeString (item.EvaluatedInclude));
-								foreach (var m in item.Metadata) {
-									evItem.Metadata [m.Name] = UnescapeString (m.EvaluatedValue);
-								}
-								list.Add (evItem);
-							}
-							result.Items[name] = list;
-						}
-					}
-				} catch (Microsoft.Build.Exceptions.InvalidProjectFileException ex) {
-					var r = new MSBuildTargetResult (
-						file, false, ex.ErrorSubcategory, ex.ErrorCode, ex.ProjectFile,
-						ex.LineNumber, ex.ColumnNumber, ex.EndLineNumber, ex.EndColumnNumber,
-						ex.BaseMessage, ex.HelpKeyword);
-					if (logWriter != null)
-						logWriter.WriteLine (r.ToString ());
-					result = new MSBuildResult (new [] { r });
-				} finally {
-					currentLogWriter = null;
-				}
-			});
-			return result;
-		}
-		
-		Project SetupProject (ProjectConfigurationInfo[] configurations)
-		{
-			Project project = null;
-
-			var slnConfigContents = GenerateSolutionConfigurationContents (configurations);
-
-			foreach (var pc in configurations) {
-				var p = ConfigureProject (pc.ProjectFile, pc.Configuration, pc.Platform, slnConfigContents);
-				if (pc.ProjectFile == file)
-					project = p;
-			}
-
-			Environment.CurrentDirectory = Path.GetDirectoryName (file);
-			return project;
-		}
-
-		Project ConfigureProject (string file, string configuration, string platform, string slnConfigContents)
-		{			
-			var p = engine.GetLoadedProjects (file).FirstOrDefault ();
-			if (p == null) {
-				var content = buildEngine.GetUnsavedProjectContent (file);
-				if (content == null)
-					p = engine.LoadProject (file);
-				else {
-					Environment.CurrentDirectory = Path.GetDirectoryName (file);
-					p = engine.LoadProject (new XmlTextReader (new StringReader (content)));
-					p.FullPath = file;
-				}
-			}
-			p.SetProperty ("CurrentSolutionConfigurationContents", slnConfigContents);
-			p.SetProperty ("Configuration", configuration);
-			if (!string.IsNullOrEmpty (platform))
-				p.SetProperty ("Platform", platform);
-			else
-				p.SetProperty ("Platform", "");
-			return p;
-		}
-	}
-}
+// 
+// ProjectBuilder.cs
+//  
+// Author:
+//       Lluis Sanchez Gual <lluis@novell.com>
+//       Michael Hutchinson <m.j.hutchinson@gmail.com>
+//
+// Copyright (c) 2009-2011 Novell, Inc (http://www.novell.com)
+// Copyright (c) 2011-2015 Xamarin Inc. (http://www.xamarin.com)
+// 
+// Permission is hereby granted, free of charge, to any person obtaining a copy
+// of this software and associated documentation files (the "Software"), to deal
+// in the Software without restriction, including without limitation the rights
+// to use, copy, modify, merge, publish, distribute, sublicense, and/or sell
+// copies of the Software, and to permit persons to whom the Software is
+// furnished to do so, subject to the following conditions:
+// 
+// The above copyright notice and this permission notice shall be included in
+// all copies or substantial portions of the Software.
+// 
+// THE SOFTWARE IS PROVIDED "AS IS", WITHOUT WARRANTY OF ANY KIND, EXPRESS OR
+// IMPLIED, INCLUDING BUT NOT LIMITED TO THE WARRANTIES OF MERCHANTABILITY,
+// FITNESS FOR A PARTICULAR PURPOSE AND NONINFRINGEMENT. IN NO EVENT SHALL THE
+// AUTHORS OR COPYRIGHT HOLDERS BE LIABLE FOR ANY CLAIM, DAMAGES OR OTHER
+// LIABILITY, WHETHER IN AN ACTION OF CONTRACT, TORT OR OTHERWISE, ARISING FROM,
+// OUT OF OR IN CONNECTION WITH THE SOFTWARE OR THE USE OR OTHER DEALINGS IN
+// THE SOFTWARE.
+
+using System;
+using System.IO;
+using Microsoft.Build.Evaluation;
+using Microsoft.Build.Framework;
+using System.Collections.Generic;
+using System.Linq;
+using Microsoft.Build.Logging;
+using Microsoft.Build.Execution;
+using System.Xml;
+
+namespace MonoDevelop.Projects.Formats.MSBuild
+{
+	public partial class ProjectBuilder: MarshalByRefObject, IProjectBuilder
+	{
+		readonly ProjectCollection engine;
+		readonly string file;
+		ILogWriter currentLogWriter;
+		readonly ConsoleLogger consoleLogger;
+		readonly BuildEngine buildEngine;
+
+		public ProjectBuilder (BuildEngine buildEngine, ProjectCollection engine, string file)
+		{
+			this.file = file;
+			this.engine = engine;
+			this.buildEngine = buildEngine;
+			consoleLogger = new ConsoleLogger (LoggerVerbosity.Normal, LogWriteLine, null, null);
+			Refresh ();
+		}
+
+		public MSBuildResult Run (
+			ProjectConfigurationInfo[] configurations, ILogWriter logWriter, MSBuildVerbosity verbosity,
+			string[] runTargets, string[] evaluateItems, string[] evaluateProperties, Dictionary<string,string> globalProperties, int taskId)
+		{
+			if (runTargets == null || runTargets.Length == 0)
+				throw new ArgumentException ("runTargets is empty");
+
+			MSBuildResult result = null;
+			BuildEngine.RunSTA (taskId, delegate {
+				try {
+					var project = SetupProject (configurations);
+					currentLogWriter = logWriter;
+
+					ILogger[] loggers;
+					var logger = new LocalLogger (file);
+					if (logWriter != null) {
+						consoleLogger.Verbosity = GetVerbosity (verbosity);
+						loggers = new ILogger[] { logger, consoleLogger };
+					} else {
+						loggers = new ILogger[] { logger };
+					}
+
+					//building the project will create items and alter properties, so we use a new instance
+					var pi = project.CreateProjectInstance ();
+
+					if (globalProperties != null)
+						foreach (var p in globalProperties)
+							pi.SetProperty (p.Key, p.Value);
+					
+					pi.Build (runTargets, loggers);
+
+					result = new MSBuildResult (logger.BuildResult.ToArray ());
+
+					if (evaluateProperties != null) {
+						foreach (var name in evaluateProperties) {
+							var prop = pi.GetProperty (name);
+							result.Properties [name] = prop != null? prop.EvaluatedValue : null;
+						}
+					}
+
+					if (evaluateItems != null) {
+						foreach (var name in evaluateItems) {
+							var grp = pi.GetItems (name);
+							var list = new List<MSBuildEvaluatedItem> ();
+							foreach (var item in grp) {
+								var evItem = new MSBuildEvaluatedItem (name, UnescapeString (item.EvaluatedInclude));
+								foreach (var m in item.Metadata) {
+									evItem.Metadata [m.Name] = UnescapeString (m.EvaluatedValue);
+								}
+								list.Add (evItem);
+							}
+							result.Items[name] = list;
+						}
+					}
+				} catch (Microsoft.Build.Exceptions.InvalidProjectFileException ex) {
+					var r = new MSBuildTargetResult (
+						file, false, ex.ErrorSubcategory, ex.ErrorCode, ex.ProjectFile,
+						ex.LineNumber, ex.ColumnNumber, ex.EndLineNumber, ex.EndColumnNumber,
+						ex.BaseMessage, ex.HelpKeyword);
+					if (logWriter != null)
+						logWriter.WriteLine (r.ToString ());
+					result = new MSBuildResult (new [] { r });
+				} finally {
+					currentLogWriter = null;
+				}
+			});
+			return result;
+		}
+		
+		Project SetupProject (ProjectConfigurationInfo[] configurations)
+		{
+			Project project = null;
+
+			var slnConfigContents = GenerateSolutionConfigurationContents (configurations);
+
+			foreach (var pc in configurations) {
+				var p = ConfigureProject (pc.ProjectFile, pc.Configuration, pc.Platform, slnConfigContents);
+				if (pc.ProjectFile == file)
+					project = p;
+			}
+
+			Environment.CurrentDirectory = Path.GetDirectoryName (file);
+			return project;
+		}
+
+		Project ConfigureProject (string file, string configuration, string platform, string slnConfigContents)
+		{			
+			var p = engine.GetLoadedProjects (file).FirstOrDefault ();
+			if (p == null) {
+				var content = buildEngine.GetUnsavedProjectContent (file);
+				if (content == null)
+					p = engine.LoadProject (file);
+				else {
+					Environment.CurrentDirectory = Path.GetDirectoryName (file);
+					p = engine.LoadProject (new XmlTextReader (new StringReader (content)));
+					p.FullPath = file;
+				}
+			}
+			p.SetProperty ("CurrentSolutionConfigurationContents", slnConfigContents);
+			p.SetProperty ("Configuration", configuration);
+			if (!string.IsNullOrEmpty (platform))
+				p.SetProperty ("Platform", platform);
+			else
+				p.SetProperty ("Platform", "");
+			return p;
+		}
+	}
+}