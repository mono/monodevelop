﻿// Copyright (c) AlphaSierraPapa for the SharpDevelop Team
// 
// Permission is hereby granted, free of charge, to any person obtaining a copy of this
// software and associated documentation files (the "Software"), to deal in the Software
// without restriction, including without limitation the rights to use, copy, modify, merge,
// publish, distribute, sublicense, and/or sell copies of the Software, and to permit persons
// to whom the Software is furnished to do so, subject to the following conditions:
// 
// The above copyright notice and this permission notice shall be included in all copies or
// substantial portions of the Software.
// 
// THE SOFTWARE IS PROVIDED "AS IS", WITHOUT WARRANTY OF ANY KIND, EXPRESS OR IMPLIED,
// INCLUDING BUT NOT LIMITED TO THE WARRANTIES OF MERCHANTABILITY, FITNESS FOR A PARTICULAR
// PURPOSE AND NONINFRINGEMENT. IN NO EVENT SHALL THE AUTHORS OR COPYRIGHT HOLDERS BE LIABLE
// FOR ANY CLAIM, DAMAGES OR OTHER LIABILITY, WHETHER IN AN ACTION OF CONTRACT, TORT OR
// OTHERWISE, ARISING FROM, OUT OF OR IN CONNECTION WITH THE SOFTWARE OR THE USE OR OTHER
// DEALINGS IN THE SOFTWARE.

using System;
using System.Collections.Generic;
using System.Collections.ObjectModel;
using System.Diagnostics;
using System.IO;
using System.Linq;
using System.Runtime.CompilerServices;
using System.Runtime.InteropServices;
using System.Runtime.Serialization;
using System.Threading;
using ICSharpCode.NRefactory.Documentation;
using ICSharpCode.NRefactory.Semantics;
using ICSharpCode.NRefactory.TypeSystem.Implementation;
using ICSharpCode.NRefactory.Utils;
using Mono.Cecil;

namespace ICSharpCode.NRefactory.TypeSystem
{
	/// <summary>
	/// Allows loading an IProjectContent from an already compiled assembly.
	/// </summary>
	/// <remarks>Instance methods are not thread-safe; you need to create multiple instances of CecilLoader
	/// if you want to load multiple project contents in parallel.</remarks>
	public class CecilLoader
	{
		#region Options
		/// <summary>
		/// Specifies whether to include internal members. The default is false.
		/// </summary>
		public bool IncludeInternalMembers { get; set; }
		
		/// <summary>
		/// Gets/Sets the documentation provider that is used to retrieve the XML documentation for all members.
		/// </summary>
		public IDocumentationProvider DocumentationProvider { get; set; }
		
		/// <summary>
		/// Gets/Sets the interning provider.
		/// </summary>
		public IInterningProvider InterningProvider { get; set; }
		
		/// <summary>
		/// Gets/Sets the cancellation token used by the cecil loader.
		/// </summary>
		public CancellationToken CancellationToken { get; set; }
		
		/// <summary>
		/// Gets a value indicating whether this instance stores references to the cecil objects.
		/// </summary>
		/// <value>
		/// <c>true</c> if this instance has references to the cecil objects; otherwise, <c>false</c>.
		/// </value>
		public bool HasCecilReferences { get { return typeSystemTranslationTable != null; } }
		#endregion
		
		ModuleDefinition currentModule;
		CecilUnresolvedAssembly currentAssembly;
		
		/// <summary>
		/// Initializes a new instance of the <see cref="ICSharpCode.NRefactory.TypeSystem.CecilLoader"/> class.
		/// </summary>
		/// <param name='createCecilReferences'>
		/// If true references to the cecil objects are hold. In this case the cecil loader can do a type system -> cecil mapping.
		/// </param>
		public CecilLoader (bool createCecilReferences = false)
		{
			if (createCecilReferences)
				typeSystemTranslationTable = new Dictionary<object, object> ();
			
			// Enable interning by default.
			this.InterningProvider = new SimpleInterningProvider();
		}
		
		#region Load From AssemblyDefinition
		/// <summary>
		/// Loads the assembly definition into a project content.
		/// </summary>
		/// <returns>IProjectContent that represents the assembly</returns>
		[CLSCompliant(false)]
		public IUnresolvedAssembly LoadAssembly(AssemblyDefinition assemblyDefinition)
		{
			if (assemblyDefinition == null)
				throw new ArgumentNullException("assemblyDefinition");
			
			this.currentModule = assemblyDefinition.MainModule;
			
			// Read assembly and module attributes
			IList<IUnresolvedAttribute> assemblyAttributes = new List<IUnresolvedAttribute>();
			IList<IUnresolvedAttribute> moduleAttributes = new List<IUnresolvedAttribute>();
			AddAttributes(assemblyDefinition, assemblyAttributes);
			AddAttributes(assemblyDefinition.MainModule, moduleAttributes);
			
			if (this.InterningProvider != null) {
				assemblyAttributes = this.InterningProvider.InternList(assemblyAttributes);
				moduleAttributes = this.InterningProvider.InternList(moduleAttributes);
			}
			
			this.currentAssembly = new CecilUnresolvedAssembly(assemblyDefinition.Name.Name, this.DocumentationProvider);
			currentAssembly.AssemblyAttributes.AddRange(assemblyAttributes);
			currentAssembly.ModuleAttributes.AddRange(assemblyAttributes);
			
			// Register type forwarders:
			foreach (ExportedType type in assemblyDefinition.MainModule.ExportedTypes) {
				if (type.IsForwarder) {
					int typeParameterCount;
					string name = ReflectionHelper.SplitTypeParameterCountFromReflectionName(type.Name, out typeParameterCount);
					var typeRef = new GetClassTypeReference(GetAssemblyReference(type.Scope), type.Namespace, name, typeParameterCount);
					typeRef = this.InterningProvider.Intern(typeRef);
					var key = new FullNameAndTypeParameterCount(type.Namespace, name, typeParameterCount);
					currentAssembly.AddTypeForwarder(key, typeRef);
				}
			}
			
			// Create and register all types:
			List<TypeDefinition> cecilTypeDefs = new List<TypeDefinition>();
			List<DefaultUnresolvedTypeDefinition> typeDefs = new List<DefaultUnresolvedTypeDefinition>();
			foreach (ModuleDefinition module in assemblyDefinition.Modules) {
				foreach (TypeDefinition td in module.Types) {
					this.CancellationToken.ThrowIfCancellationRequested();
					if (this.IncludeInternalMembers || (td.Attributes & TypeAttributes.VisibilityMask) == TypeAttributes.Public) {
						string name = td.Name;
						if (name.Length == 0 || name[0] == '<')
							continue;
						
						var t = CreateTopLevelTypeDefinition(td);
						cecilTypeDefs.Add(td);
						typeDefs.Add(t);
						currentAssembly.AddTypeDefinition(t);
					}
				}
			}
			// Initialize the type's members:
			for (int i = 0; i < typeDefs.Count; i++) {
				InitTypeDefinition(cecilTypeDefs[i], typeDefs[i]);
			}
			
			if (HasCecilReferences)
				typeSystemTranslationTable[this.currentAssembly] = assemblyDefinition;
			
			var result = this.currentAssembly;
			this.currentAssembly = null;
			this.currentModule = null;
			return result;
		}
		
		/// <summary>
		/// Loads a type from Cecil.
		/// </summary>
		/// <param name="typeDefinition">The Cecil TypeDefinition.</param>
		/// <returns>ITypeDefinition representing the Cecil type.</returns>
		[CLSCompliant(false)]
		public IUnresolvedTypeDefinition LoadType(TypeDefinition typeDefinition)
		{
			if (typeDefinition == null)
				throw new ArgumentNullException("typeDefinition");
			var td = CreateTopLevelTypeDefinition(typeDefinition);
			InitTypeDefinition(typeDefinition, td);
			return td;
		}
		#endregion
		
		#region IUnresolvedAssembly implementation
		[Serializable]
		sealed class CecilUnresolvedAssembly : DefaultUnresolvedAssembly, IDocumentationProvider, IDocumentationProviderContainer
		{
			[NonSerialized]
			IDocumentationProvider documentationProvider;

			public IDocumentationProvider DocumentationProvider {
				get {
					return documentationProvider;
				}
				set {
					documentationProvider = value;
				}
			}

			public CecilUnresolvedAssembly(string assemblyName, IDocumentationProvider documentationProvider)
				: base(assemblyName)
			{
				Debug.Assert(assemblyName != null);
				this.documentationProvider = documentationProvider;
			}
			
			DocumentationComment IDocumentationProvider.GetDocumentation(IEntity entity)
			{
				if (documentationProvider != null)
					return documentationProvider.GetDocumentation(entity);
				else
					return null;
			}
		}
		#endregion
		
		#region Load Assembly From Disk
		public IUnresolvedAssembly LoadAssemblyFile(string fileName)
		{
			if (fileName == null)
				throw new ArgumentNullException("fileName");
			var param = new ReaderParameters { AssemblyResolver = new DummyAssemblyResolver() };
			AssemblyDefinition asm = AssemblyDefinition.ReadAssembly(fileName, param);
			var result = LoadAssembly(asm);
			if (HasCecilReferences)
				typeSystemTranslationTable[result] = asm;
			return result;
		}
		
		// used to prevent Cecil from loading referenced assemblies
		sealed class DummyAssemblyResolver : IAssemblyResolver
		{
			public AssemblyDefinition Resolve(AssemblyNameReference name)
			{
				return null;
			}
			
			public AssemblyDefinition Resolve(string fullName)
			{
				return null;
			}
			
			public AssemblyDefinition Resolve(AssemblyNameReference name, ReaderParameters parameters)
			{
				return null;
			}
			
			public AssemblyDefinition Resolve(string fullName, ReaderParameters parameters)
			{
				return null;
			}
		}
		#endregion
		
		#region Read Type Reference
		/// <summary>
		/// Reads a type reference.
		/// </summary>
		/// <param name="type">The Cecil type reference that should be converted into
		/// a type system type reference.</param>
		/// <param name="typeAttributes">Attributes associated with the Cecil type reference.
		/// This is used to support the 'dynamic' type.</param>
		[CLSCompliant(false)]
		public ITypeReference ReadTypeReference(TypeReference type, ICustomAttributeProvider typeAttributes = null)
		{
			int typeIndex = 0;
			return CreateType(type, typeAttributes, ref typeIndex);
		}
		
		ITypeReference CreateType(TypeReference type, ICustomAttributeProvider typeAttributes, ref int typeIndex)
		{
			while (type is OptionalModifierType || type is RequiredModifierType) {
				type = ((TypeSpecification)type).ElementType;
			}
			if (type == null) {
				return SpecialType.UnknownType;
			}
			
			if (type is Mono.Cecil.ByReferenceType) {
				typeIndex++;
				return new ByReferenceTypeReference(
					CreateType(
						(type as Mono.Cecil.ByReferenceType).ElementType,
						typeAttributes, ref typeIndex));
			} else if (type is Mono.Cecil.PointerType) {
				typeIndex++;
				return new PointerTypeReference(
					CreateType(
						(type as Mono.Cecil.PointerType).ElementType,
						typeAttributes, ref typeIndex));
			} else if (type is Mono.Cecil.ArrayType) {
				typeIndex++;
				return new ArrayTypeReference(
					CreateType(
						(type as Mono.Cecil.ArrayType).ElementType,
						typeAttributes, ref typeIndex),
					(type as Mono.Cecil.ArrayType).Rank);
			} else if (type is GenericInstanceType) {
				GenericInstanceType gType = (GenericInstanceType)type;
				ITypeReference baseType = CreateType(gType.ElementType, typeAttributes, ref typeIndex);
				ITypeReference[] para = new ITypeReference[gType.GenericArguments.Count];
				for (int i = 0; i < para.Length; ++i) {
					typeIndex++;
					para[i] = CreateType(gType.GenericArguments[i], typeAttributes, ref typeIndex);
				}
				return new ParameterizedTypeReference(baseType, para);
			} else if (type is GenericParameter) {
				GenericParameter typeGP = (GenericParameter)type;
				return new TypeParameterReference(typeGP.Owner is MethodDefinition ? EntityType.Method : EntityType.TypeDefinition, typeGP.Position);
			} else if (type.IsNested) {
				ITypeReference typeRef = CreateType(type.DeclaringType, typeAttributes, ref typeIndex);
				int partTypeParameterCount;
				string namepart = ReflectionHelper.SplitTypeParameterCountFromReflectionName(type.Name, out partTypeParameterCount);
				return new NestedTypeReference(typeRef, namepart, partTypeParameterCount);
			} else {
				string ns = type.Namespace ?? string.Empty;
				string name = type.Name;
				if (name == null)
					throw new InvalidOperationException("type.Name returned null. Type: " + type.ToString());
				
				if (name == "Object" && ns == "System" && HasDynamicAttribute(typeAttributes, typeIndex)) {
					return SpecialType.Dynamic;
				} else {
					int typeParameterCount;
					name = ReflectionHelper.SplitTypeParameterCountFromReflectionName(name, out typeParameterCount);
					if (currentAssembly != null) {
						IUnresolvedTypeDefinition c = currentAssembly.GetTypeDefinition(ns, name, typeParameterCount);
						if (c != null)
							return c;
					}
					return new GetClassTypeReference(GetAssemblyReference(type.Scope), ns, name, typeParameterCount);
				}
			}
		}
		
		IAssemblyReference GetAssemblyReference(IMetadataScope scope)
		{
			if (scope == null || scope == currentModule)
				return DefaultAssemblyReference.CurrentAssembly;
			else
				return new DefaultAssemblyReference(scope.Name);
		}
		
		static bool HasDynamicAttribute(ICustomAttributeProvider attributeProvider, int typeIndex)
		{
			if (attributeProvider == null || !attributeProvider.HasCustomAttributes)
				return false;
			foreach (CustomAttribute a in attributeProvider.CustomAttributes) {
				TypeReference type = a.AttributeType;
				if (type.Name == "DynamicAttribute" && type.Namespace == "System.Runtime.CompilerServices") {
					if (a.ConstructorArguments.Count == 1) {
						CustomAttributeArgument[] values = a.ConstructorArguments[0].Value as CustomAttributeArgument[];
						if (values != null && typeIndex < values.Length && values[typeIndex].Value is bool)
							return (bool)values[typeIndex].Value;
					}
					return true;
				}
			}
			return false;
		}
		#endregion
		
		#region Read Attributes
		#region Assembly Attributes
		static readonly ITypeReference assemblyVersionAttributeTypeRef = typeof(System.Reflection.AssemblyVersionAttribute).ToTypeReference();
		
		void AddAttributes(AssemblyDefinition assembly, IList<IUnresolvedAttribute> outputList)
		{
			if (assembly.HasCustomAttributes) {
				AddCustomAttributes(assembly.CustomAttributes, outputList);
			}
			if (assembly.HasSecurityDeclarations) {
				AddSecurityAttributes(assembly.SecurityDeclarations, outputList);
			}
			
			// AssemblyVersionAttribute
			if (assembly.Name.Version != null) {
				var assemblyVersion = new DefaultUnresolvedAttribute(assemblyVersionAttributeTypeRef, new[] { KnownTypeReference.String });
				assemblyVersion.PositionalArguments.Add(new SimpleConstantValue(KnownTypeReference.String, assembly.Name.Version.ToString()));
				outputList.Add(assemblyVersion);
			}
		}
		#endregion
		
		#region Module Attributes
		void AddAttributes(ModuleDefinition module, IList<IUnresolvedAttribute> outputList)
		{
			if (module.HasCustomAttributes) {
				AddCustomAttributes(module.CustomAttributes, outputList);
			}
		}
		#endregion
		
		#region Parameter Attributes
		static readonly IUnresolvedAttribute inAttribute = new DefaultUnresolvedAttribute(typeof(InAttribute).ToTypeReference());
		static readonly IUnresolvedAttribute outAttribute = new DefaultUnresolvedAttribute(typeof(OutAttribute).ToTypeReference());
		
		void AddAttributes(ParameterDefinition parameter, DefaultUnresolvedParameter targetParameter)
		{
			if (!targetParameter.IsOut) {
				if (parameter.IsIn)
					targetParameter.Attributes.Add(inAttribute);
				if (parameter.IsOut)
					targetParameter.Attributes.Add(outAttribute);
			}
			if (parameter.HasCustomAttributes) {
				AddCustomAttributes(parameter.CustomAttributes, targetParameter.Attributes);
			}
			if (parameter.HasMarshalInfo) {
				targetParameter.Attributes.Add(ConvertMarshalInfo(parameter.MarshalInfo));
			}
		}
		#endregion
		
		#region Method Attributes
		static readonly ITypeReference dllImportAttributeTypeRef = typeof(DllImportAttribute).ToTypeReference();
		static readonly SimpleConstantValue trueValue = new SimpleConstantValue(KnownTypeReference.Boolean, true);
		static readonly SimpleConstantValue falseValue = new SimpleConstantValue(KnownTypeReference.Boolean, false);
		static readonly ITypeReference callingConventionTypeRef = typeof(CallingConvention).ToTypeReference();
		static readonly IUnresolvedAttribute preserveSigAttribute = new DefaultUnresolvedAttribute(typeof(PreserveSigAttribute).ToTypeReference());
		static readonly ITypeReference methodImplAttributeTypeRef = typeof(MethodImplAttribute).ToTypeReference();
		static readonly ITypeReference methodImplOptionsTypeRef = typeof(MethodImplOptions).ToTypeReference();
		
		static bool HasAnyAttributes(MethodDefinition methodDefinition)
		{
			if (methodDefinition.HasPInvokeInfo)
				return true;
			if ((methodDefinition.ImplAttributes & ~MethodImplAttributes.CodeTypeMask) != 0)
				return true;
			if (methodDefinition.MethodReturnType.HasFieldMarshal)
				return true;
			return methodDefinition.HasCustomAttributes || methodDefinition.MethodReturnType.HasCustomAttributes;
		}
		
		void AddAttributes(MethodDefinition methodDefinition, IList<IUnresolvedAttribute> attributes, IList<IUnresolvedAttribute> returnTypeAttributes)
		{
			MethodImplAttributes implAttributes = methodDefinition.ImplAttributes & ~MethodImplAttributes.CodeTypeMask;
			
			#region DllImportAttribute
			if (methodDefinition.HasPInvokeInfo) {
				PInvokeInfo info = methodDefinition.PInvokeInfo;
				var dllImport = new DefaultUnresolvedAttribute(dllImportAttributeTypeRef, new[] { KnownTypeReference.String });
				dllImport.PositionalArguments.Add(new SimpleConstantValue(KnownTypeReference.String, info.Module.Name));
				
				if (info.IsBestFitDisabled)
					dllImport.AddNamedFieldArgument("BestFitMapping", falseValue);
				if (info.IsBestFitEnabled)
					dllImport.AddNamedFieldArgument("BestFitMapping", trueValue);
				
				CallingConvention callingConvention;
				switch (info.Attributes & PInvokeAttributes.CallConvMask) {
					case (PInvokeAttributes)0:
<<<<<<< HEAD
						Console.WriteLine ("Calling convention not set for:" + methodDefinition.FullName);
=======
						Debug.WriteLine ("P/Invoke calling convention not set on:" + methodDefinition.FullName);
>>>>>>> cdc8ca70
						callingConvention = CallingConvention.StdCall;
						break;
					case PInvokeAttributes.CallConvCdecl:
						callingConvention = CallingConvention.Cdecl;
						break;
					case PInvokeAttributes.CallConvFastcall:
						callingConvention = CallingConvention.FastCall;
						break;
					case PInvokeAttributes.CallConvStdCall:
						callingConvention = CallingConvention.StdCall;
						break;
					case PInvokeAttributes.CallConvThiscall:
						callingConvention = CallingConvention.ThisCall;
						break;
					case PInvokeAttributes.CallConvWinapi:
						callingConvention = CallingConvention.Winapi;
						break;
					default:
						throw new NotSupportedException("unknown calling convention");
				}
				if (callingConvention != CallingConvention.Winapi)
					dllImport.AddNamedFieldArgument("CallingConvention", callingConventionTypeRef, (int)callingConvention);
				
				CharSet charSet = CharSet.None;
				switch (info.Attributes & PInvokeAttributes.CharSetMask) {
					case PInvokeAttributes.CharSetAnsi:
						charSet = CharSet.Ansi;
						break;
					case PInvokeAttributes.CharSetAuto:
						charSet = CharSet.Auto;
						break;
					case PInvokeAttributes.CharSetUnicode:
						charSet = CharSet.Unicode;
						break;
				}
				if (charSet != CharSet.None)
					dllImport.AddNamedFieldArgument("CharSet", charSetTypeRef, (int)charSet);
				
				if (!string.IsNullOrEmpty(info.EntryPoint) && info.EntryPoint != methodDefinition.Name)
					dllImport.AddNamedFieldArgument("EntryPoint", KnownTypeReference.String, info.EntryPoint);
				
				if (info.IsNoMangle)
					dllImport.AddNamedFieldArgument("ExactSpelling", trueValue);
				
				if ((implAttributes & MethodImplAttributes.PreserveSig) == MethodImplAttributes.PreserveSig)
					implAttributes &= ~MethodImplAttributes.PreserveSig;
				else
					dllImport.AddNamedFieldArgument("PreserveSig", falseValue);
				
				if (info.SupportsLastError)
					dllImport.AddNamedFieldArgument("SetLastError", trueValue);
				
				if (info.IsThrowOnUnmappableCharDisabled)
					dllImport.AddNamedFieldArgument("ThrowOnUnmappableChar", falseValue);
				if (info.IsThrowOnUnmappableCharEnabled)
					dllImport.AddNamedFieldArgument("ThrowOnUnmappableChar", trueValue);
				
				attributes.Add(dllImport);
			}
			#endregion
			
			#region PreserveSigAttribute
			if (implAttributes == MethodImplAttributes.PreserveSig) {
				attributes.Add(preserveSigAttribute);
				implAttributes = 0;
			}
			#endregion
			
			#region MethodImplAttribute
			if (implAttributes != 0) {
				var methodImpl = new DefaultUnresolvedAttribute(methodImplAttributeTypeRef, new[] { methodImplOptionsTypeRef });
				methodImpl.PositionalArguments.Add(new SimpleConstantValue(methodImplOptionsTypeRef, (int)implAttributes));
				attributes.Add(methodImpl);
			}
			#endregion
			
			if (methodDefinition.HasCustomAttributes) {
				AddCustomAttributes(methodDefinition.CustomAttributes, attributes);
			}
			if (methodDefinition.HasSecurityDeclarations) {
				AddSecurityAttributes(methodDefinition.SecurityDeclarations, attributes);
			}
			if (methodDefinition.MethodReturnType.HasMarshalInfo) {
				returnTypeAttributes.Add(ConvertMarshalInfo(methodDefinition.MethodReturnType.MarshalInfo));
			}
			if (methodDefinition.MethodReturnType.HasCustomAttributes) {
				AddCustomAttributes(methodDefinition.MethodReturnType.CustomAttributes, returnTypeAttributes);
			}
		}
		#endregion
		
		#region Type Attributes
		static readonly DefaultUnresolvedAttribute serializableAttribute = new DefaultUnresolvedAttribute(typeof(SerializableAttribute).ToTypeReference());
		static readonly DefaultUnresolvedAttribute comImportAttribute = new DefaultUnresolvedAttribute(typeof(ComImportAttribute).ToTypeReference());
		static readonly ITypeReference structLayoutAttributeTypeRef = typeof(StructLayoutAttribute).ToTypeReference();
		static readonly ITypeReference layoutKindTypeRef = typeof(LayoutKind).ToTypeReference();
		static readonly ITypeReference charSetTypeRef = typeof(CharSet).ToTypeReference();
		
		void AddAttributes(TypeDefinition typeDefinition, IUnresolvedTypeDefinition targetEntity)
		{
			// SerializableAttribute
			if (typeDefinition.IsSerializable)
				targetEntity.Attributes.Add(serializableAttribute);
			
			// ComImportAttribute
			if (typeDefinition.IsImport)
				targetEntity.Attributes.Add(comImportAttribute);
			
			#region StructLayoutAttribute
			LayoutKind layoutKind = LayoutKind.Auto;
			switch (typeDefinition.Attributes & TypeAttributes.LayoutMask) {
				case TypeAttributes.SequentialLayout:
					layoutKind = LayoutKind.Sequential;
					break;
				case TypeAttributes.ExplicitLayout:
					layoutKind = LayoutKind.Explicit;
					break;
			}
			CharSet charSet = CharSet.None;
			switch (typeDefinition.Attributes & TypeAttributes.StringFormatMask) {
				case TypeAttributes.AnsiClass:
					charSet = CharSet.Ansi;
					break;
				case TypeAttributes.AutoClass:
					charSet = CharSet.Auto;
					break;
				case TypeAttributes.UnicodeClass:
					charSet = CharSet.Unicode;
					break;
			}
			LayoutKind defaultLayoutKind = (typeDefinition.IsValueType && !typeDefinition.IsEnum) ? LayoutKind.Sequential: LayoutKind.Auto;
			if (layoutKind != defaultLayoutKind || charSet != CharSet.Ansi || typeDefinition.PackingSize > 0 || typeDefinition.ClassSize > 0) {
				DefaultUnresolvedAttribute structLayout = new DefaultUnresolvedAttribute(structLayoutAttributeTypeRef, new[] { layoutKindTypeRef });
				structLayout.PositionalArguments.Add(new SimpleConstantValue(layoutKindTypeRef, (int)layoutKind));
				if (charSet != CharSet.Ansi) {
					structLayout.AddNamedFieldArgument("CharSet", charSetTypeRef, (int)charSet);
				}
				if (typeDefinition.PackingSize > 0) {
					structLayout.AddNamedFieldArgument("Pack", KnownTypeReference.Int32, (int)typeDefinition.PackingSize);
				}
				if (typeDefinition.ClassSize > 0) {
					structLayout.AddNamedFieldArgument("Size", KnownTypeReference.Int32, (int)typeDefinition.ClassSize);
				}
				targetEntity.Attributes.Add(structLayout);
			}
			#endregion
			
			if (typeDefinition.HasCustomAttributes) {
				AddCustomAttributes(typeDefinition.CustomAttributes, targetEntity.Attributes);
			}
			if (typeDefinition.HasSecurityDeclarations) {
				AddSecurityAttributes(typeDefinition.SecurityDeclarations, targetEntity.Attributes);
			}
		}
		#endregion
		
		#region Field Attributes
		static readonly ITypeReference fieldOffsetAttributeTypeRef = typeof(FieldOffsetAttribute).ToTypeReference();
		static readonly IUnresolvedAttribute nonSerializedAttribute = new DefaultUnresolvedAttribute(typeof(NonSerializedAttribute).ToTypeReference());
		
		void AddAttributes(FieldDefinition fieldDefinition, IUnresolvedEntity targetEntity)
		{
			// FieldOffsetAttribute
			if (fieldDefinition.HasLayoutInfo) {
				DefaultUnresolvedAttribute fieldOffset = new DefaultUnresolvedAttribute(fieldOffsetAttributeTypeRef, new[] { KnownTypeReference.Int32 });
				fieldOffset.PositionalArguments.Add(new SimpleConstantValue(KnownTypeReference.Int32, fieldDefinition.Offset));
				targetEntity.Attributes.Add(fieldOffset);
			}
			
			// NonSerializedAttribute
			if (fieldDefinition.IsNotSerialized) {
				targetEntity.Attributes.Add(nonSerializedAttribute);
			}
			
			if (fieldDefinition.HasMarshalInfo) {
				targetEntity.Attributes.Add(ConvertMarshalInfo(fieldDefinition.MarshalInfo));
			}
			
			if (fieldDefinition.HasCustomAttributes) {
				AddCustomAttributes(fieldDefinition.CustomAttributes, targetEntity.Attributes);
			}
		}
		#endregion
		
		#region Event Attributes
		void AddAttributes(EventDefinition eventDefinition, IUnresolvedEntity targetEntity)
		{
			if (eventDefinition.HasCustomAttributes) {
				AddCustomAttributes(eventDefinition.CustomAttributes, targetEntity.Attributes);
			}
		}
		#endregion
		
		#region Property Attributes
		void AddAttributes(PropertyDefinition propertyDefinition, IUnresolvedEntity targetEntity)
		{
			if (propertyDefinition.HasCustomAttributes) {
				AddCustomAttributes(propertyDefinition.CustomAttributes, targetEntity.Attributes);
			}
		}
		#endregion
		
		#region MarshalAsAttribute (ConvertMarshalInfo)
		static readonly ITypeReference marshalAsAttributeTypeRef = typeof(MarshalAsAttribute).ToTypeReference();
		static readonly ITypeReference unmanagedTypeTypeRef = typeof(UnmanagedType).ToTypeReference();
		
		static IUnresolvedAttribute ConvertMarshalInfo(MarshalInfo marshalInfo)
		{
			DefaultUnresolvedAttribute attr = new DefaultUnresolvedAttribute(marshalAsAttributeTypeRef, new[] { unmanagedTypeTypeRef });
			attr.PositionalArguments.Add(new SimpleConstantValue(unmanagedTypeTypeRef, (int)marshalInfo.NativeType));
			
			FixedArrayMarshalInfo fami = marshalInfo as FixedArrayMarshalInfo;
			if (fami != null) {
				attr.AddNamedFieldArgument("SizeConst", KnownTypeReference.Int32, (int)fami.Size);
				if (fami.ElementType != NativeType.None)
					attr.AddNamedFieldArgument("ArraySubType", unmanagedTypeTypeRef, (int)fami.ElementType);
			}
			SafeArrayMarshalInfo sami = marshalInfo as SafeArrayMarshalInfo;
			if (sami != null && sami.ElementType != VariantType.None) {
				attr.AddNamedFieldArgument("SafeArraySubType", typeof(VarEnum).ToTypeReference(), (int)sami.ElementType);
			}
			ArrayMarshalInfo ami = marshalInfo as ArrayMarshalInfo;
			if (ami != null) {
				if (ami.ElementType != NativeType.Max)
					attr.AddNamedFieldArgument("ArraySubType", unmanagedTypeTypeRef, (int)ami.ElementType);
				if (ami.Size >= 0)
					attr.AddNamedFieldArgument("SizeConst", KnownTypeReference.Int32, (int)ami.Size);
				if (ami.SizeParameterMultiplier != 0 && ami.SizeParameterIndex >= 0)
					attr.AddNamedFieldArgument("SizeParamIndex", KnownTypeReference.Int16, (short)ami.SizeParameterIndex);
			}
			CustomMarshalInfo cmi = marshalInfo as CustomMarshalInfo;
			if (cmi != null) {
				attr.AddNamedFieldArgument("MarshalType", KnownTypeReference.String, cmi.ManagedType.FullName);
				if (!string.IsNullOrEmpty(cmi.Cookie))
					attr.AddNamedFieldArgument("MarshalCookie", KnownTypeReference.String, cmi.Cookie);
			}
			FixedSysStringMarshalInfo fssmi = marshalInfo as FixedSysStringMarshalInfo;
			if (fssmi != null) {
				attr.AddNamedFieldArgument("SizeConst", KnownTypeReference.Int32, (int)fssmi.Size);
			}
			
			return attr;
		}
		#endregion
		
		#region Custom Attributes (ReadAttribute)
		void AddCustomAttributes(Mono.Collections.Generic.Collection<CustomAttribute> attributes, IList<IUnresolvedAttribute> targetCollection)
		{
			foreach (var cecilAttribute in attributes) {
				TypeReference type = cecilAttribute.AttributeType;
				if (type.Namespace == "System.Runtime.CompilerServices") {
					if (type.Name == "DynamicAttribute" || type.Name == "ExtensionAttribute")
						continue;
				} else if (type.Name == "ParamArrayAttribute" && type.Namespace == "System") {
					continue;
				}
				targetCollection.Add(ReadAttribute(cecilAttribute));
			}
		}
		
		[CLSCompliant(false)]
		public IUnresolvedAttribute ReadAttribute(CustomAttribute attribute)
		{
			if (attribute == null)
				throw new ArgumentNullException("attribute");
			MethodReference ctor = attribute.Constructor;
			ITypeReference attributeType = ReadTypeReference(attribute.AttributeType);
			IList<ITypeReference> ctorParameterTypes = null;
			if (ctor.HasParameters) {
				ctorParameterTypes = new ITypeReference[ctor.Parameters.Count];
				for (int i = 0; i < ctorParameterTypes.Count; i++) {
					ctorParameterTypes[i] = ReadTypeReference(ctor.Parameters[i].ParameterType);
				}
			}
			if (this.InterningProvider != null) {
				attributeType = this.InterningProvider.Intern(attributeType);
				ctorParameterTypes = this.InterningProvider.InternList(ctorParameterTypes);
			}
			return new CecilUnresolvedAttribute(attributeType, ctorParameterTypes ?? EmptyList<ITypeReference>.Instance, attribute.GetBlob());
		}
		#endregion
		
		#region CecilUnresolvedAttribute
		static int GetBlobHashCode(byte[] blob)
		{
			unchecked {
				int hash = 0;
				foreach (byte b in blob) {
					hash *= 257;
					hash += b;
				}
				return hash;
			}
		}
		
		static bool BlobEquals(byte[] a, byte[] b)
		{
			if (a.Length != b.Length)
				return false;
			for (int i = 0; i < a.Length; i++) {
				if (a[i] != b[i])
					return false;
			}
			return true;
		}
		
		[Serializable]
		sealed class CecilUnresolvedAttribute : IUnresolvedAttribute, ISupportsInterning
		{
			internal readonly ITypeReference attributeType;
			internal readonly IList<ITypeReference> ctorParameterTypes;
			internal readonly byte[] blob;
			
			public CecilUnresolvedAttribute(ITypeReference attributeType, IList<ITypeReference> ctorParameterTypes, byte[] blob)
			{
				Debug.Assert(attributeType != null);
				Debug.Assert(ctorParameterTypes != null);
				Debug.Assert(blob != null);
				this.attributeType = attributeType;
				this.ctorParameterTypes = ctorParameterTypes;
				this.blob = blob;
			}
			
			DomRegion IUnresolvedAttribute.Region {
				get { return DomRegion.Empty; }
			}
			
			IAttribute IUnresolvedAttribute.CreateResolvedAttribute(ITypeResolveContext context)
			{
				if (context.CurrentAssembly == null)
					throw new InvalidOperationException("Cannot resolve CecilUnresolvedAttribute without a parent assembly");
				return new CecilResolvedAttribute(context, this);
			}
			
			void ISupportsInterning.PrepareForInterning(IInterningProvider provider)
			{
				// We already interned our child elements in ReadAttribute().
			}
			
			int ISupportsInterning.GetHashCodeForInterning()
			{
				return attributeType.GetHashCode() ^ ctorParameterTypes.GetHashCode() ^ GetBlobHashCode(blob);
			}
			
			bool ISupportsInterning.EqualsForInterning(ISupportsInterning other)
			{
				CecilUnresolvedAttribute o = other as CecilUnresolvedAttribute;
				return o != null && attributeType == o.attributeType && ctorParameterTypes == o.ctorParameterTypes
					&& BlobEquals(blob, o.blob);
			}
		}
		#endregion
		
		#region CecilResolvedAttribute
		sealed class CecilResolvedAttribute : IAttribute
		{
			readonly ITypeResolveContext context;
			readonly byte[] blob;
			readonly IList<ITypeReference> ctorParameterTypes;
			readonly IType attributeType;
			
			IMethod constructor;
			volatile bool constructorResolved;
			
			IList<ResolveResult> positionalArguments;
			IList<KeyValuePair<IMember, ResolveResult>> namedArguments;
			
			public CecilResolvedAttribute(ITypeResolveContext context, CecilUnresolvedAttribute unresolved)
			{
				this.context = context;
				this.blob = unresolved.blob;
				this.ctorParameterTypes = unresolved.ctorParameterTypes;
				this.attributeType = unresolved.attributeType.Resolve(context);
			}
			
			public CecilResolvedAttribute(ITypeResolveContext context, IType attributeType)
			{
				this.context = context;
				this.attributeType = attributeType;
				this.ctorParameterTypes = EmptyList<ITypeReference>.Instance;
			}
			
			public DomRegion Region {
				get { return DomRegion.Empty; }
			}
			
			public IType AttributeType {
				get { return attributeType; }
			}
			
			public IMethod Constructor {
				get {
					if (!constructorResolved) {
						constructor = ResolveConstructor();
						constructorResolved = true;
					}
					return constructor;
				}
			}
			
			IMethod ResolveConstructor()
			{
				var parameterTypes = ctorParameterTypes.Resolve(context);
				foreach (var ctor in attributeType.GetConstructors(m => m.Parameters.Count == parameterTypes.Count)) {
					bool ok = true;
					for (int i = 0; i < parameterTypes.Count; i++) {
						if (!ctor.Parameters[i].Type.Equals(parameterTypes[i])) {
							ok = false;
							break;
						}
					}
					if (ok)
						return ctor;
				}
				return null;
			}
			
			public IList<ResolveResult> PositionalArguments {
				get {
					var result = LazyInit.VolatileRead(ref this.positionalArguments);
					if (result != null) {
						return result;
					}
					DecodeBlob();
					return positionalArguments;
				}
			}
			
			public IList<KeyValuePair<IMember, ResolveResult>> NamedArguments {
				get {
					var result = LazyInit.VolatileRead(ref this.namedArguments);
					if (result != null) {
						return result;
					}
					DecodeBlob();
					return namedArguments;
				}
			}
			
			public override string ToString()
			{
				return "[" + attributeType.ToString() + "(...)]";
			}
			
			void DecodeBlob()
			{
				var positionalArguments = new List<ResolveResult>();
				var namedArguments = new List<KeyValuePair<IMember, ResolveResult>>();
				DecodeBlob(positionalArguments, namedArguments);
				Interlocked.CompareExchange(ref this.positionalArguments, positionalArguments, null);
				Interlocked.CompareExchange(ref this.namedArguments, namedArguments, null);
			}
			
			void DecodeBlob(List<ResolveResult> positionalArguments, List<KeyValuePair<IMember, ResolveResult>> namedArguments)
			{
				if (blob == null)
					return;
				BlobReader reader = new BlobReader(blob, context.CurrentAssembly);
				if (reader.ReadUInt16() != 0x0001) {
					Debug.WriteLine("Unknown blob prolog");
					return;
				}
				foreach (var ctorParameter in ctorParameterTypes.Resolve(context)) {
					positionalArguments.Add(reader.ReadFixedArg(ctorParameter));
				}
				ushort numNamed = reader.ReadUInt16();
				for (int i = 0; i < numNamed; i++) {
					var namedArg = reader.ReadNamedArg(attributeType);
					if (namedArg.Key != null)
						namedArguments.Add(namedArg);
				}
			}
		}
		#endregion
		
		#region class BlobReader
		class BlobReader
		{
			byte[] buffer;
			int position;
			readonly IAssembly currentResolvedAssembly;

			public BlobReader(byte[] buffer, IAssembly currentResolvedAssembly)
			{
				if (buffer == null)
					throw new ArgumentNullException("buffer");
				this.buffer = buffer;
				this.currentResolvedAssembly = currentResolvedAssembly;
			}
			
			public byte ReadByte()
			{
				return buffer[position++];
			}

			public sbyte ReadSByte()
			{
				unchecked {
					return(sbyte) ReadByte();
				}
			}
			
			public byte[] ReadBytes(int length)
			{
				var bytes = new byte[length];
				Buffer.BlockCopy(buffer, position, bytes, 0, length);
				position += length;
				return bytes;
			}

			public ushort ReadUInt16()
			{
				unchecked {
					ushort value =(ushort)(buffer[position]
					                       |(buffer[position + 1] << 8));
					position += 2;
					return value;
				}
			}

			public short ReadInt16()
			{
				unchecked {
					return(short) ReadUInt16();
				}
			}

			public uint ReadUInt32()
			{
				unchecked {
					uint value =(uint)(buffer[position]
					                   |(buffer[position + 1] << 8)
					                   |(buffer[position + 2] << 16)
					                   |(buffer[position + 3] << 24));
					position += 4;
					return value;
				}
			}

			public int ReadInt32()
			{
				unchecked {
					return(int) ReadUInt32();
				}
			}

			public ulong ReadUInt64()
			{
				unchecked {
					uint low = ReadUInt32();
					uint high = ReadUInt32();

					return(((ulong) high) << 32) | low;
				}
			}

			public long ReadInt64()
			{
				unchecked {
					return(long) ReadUInt64();
				}
			}

			public uint ReadCompressedUInt32()
			{
				unchecked {
					byte first = ReadByte();
					if((first & 0x80) == 0)
						return first;

					if((first & 0x40) == 0)
						return((uint)(first & ~0x80) << 8)
							| ReadByte();

					return((uint)(first & ~0xc0) << 24)
						|(uint) ReadByte() << 16
						|(uint) ReadByte() << 8
						| ReadByte();
				}
			}

			public float ReadSingle()
			{
				unchecked {
					if(!BitConverter.IsLittleEndian) {
						var bytes = ReadBytes(4);
						Array.Reverse(bytes);
						return BitConverter.ToSingle(bytes, 0);
					}

					float value = BitConverter.ToSingle(buffer, position);
					position += 4;
					return value;
				}
			}

			public double ReadDouble()
			{
				unchecked {
					if(!BitConverter.IsLittleEndian) {
						var bytes = ReadBytes(8);
						Array.Reverse(bytes);
						return BitConverter.ToDouble(bytes, 0);
					}

					double value = BitConverter.ToDouble(buffer, position);
					position += 8;
					return value;
				}
			}
			
			public ResolveResult ReadFixedArg(IType argType)
			{
				if (argType.Kind == TypeKind.Array) {
					if (((ArrayType)argType).Dimensions != 1) {
						// Only single-dimensional arrays are supported
						return ErrorResolveResult.UnknownError;
					}
					IType elementType = ((ArrayType)argType).ElementType;
					uint numElem = ReadUInt32();
					if (numElem == 0xffffffff) {
						// null reference
						return new ConstantResolveResult(argType, null);
					} else {
						ResolveResult[] elements = new ResolveResult[numElem];
						for (int i = 0; i < elements.Length; i++) {
							elements[i] = ReadElem(elementType);
						}
						return new ArrayCreateResolveResult(argType, null, elements);
					}
				} else {
					return ReadElem(argType);
				}
			}
			
			public ResolveResult ReadElem(IType elementType)
			{
				ITypeDefinition underlyingType;
				if (elementType.Kind == TypeKind.Enum) {
					underlyingType = elementType.GetDefinition().EnumUnderlyingType.GetDefinition();
				} else {
					underlyingType = elementType.GetDefinition();
				}
				if (underlyingType == null)
					return ErrorResolveResult.UnknownError;
				KnownTypeCode typeCode = underlyingType.KnownTypeCode;
				if (typeCode == KnownTypeCode.Object) {
					// boxed value type
					IType boxedTyped = ReadCustomAttributeFieldOrPropType();
					ResolveResult elem = ReadElem(boxedTyped);
					if (elem.IsCompileTimeConstant && elem.ConstantValue == null)
						return new ConstantResolveResult(elementType, null);
					else
						return new ConversionResolveResult(elementType, elem, Conversion.BoxingConversion);
				} else if (typeCode == KnownTypeCode.Type) {
					return new TypeOfResolveResult(underlyingType, ReadType());
				} else {
					return new ConstantResolveResult(elementType, ReadElemValue(typeCode));
				}
			}
			
			object ReadElemValue(KnownTypeCode typeCode)
			{
				switch (typeCode) {
					case KnownTypeCode.Boolean:
						return ReadByte() != 0;
					case KnownTypeCode.Char:
						return (char)ReadUInt16();
					case KnownTypeCode.SByte:
						return ReadSByte();
					case KnownTypeCode.Byte:
						return ReadByte();
					case KnownTypeCode.Int16:
						return ReadInt16();
					case KnownTypeCode.UInt16:
						return ReadUInt16();
					case KnownTypeCode.Int32:
						return ReadInt32();
					case KnownTypeCode.UInt32:
						return ReadUInt32();
					case KnownTypeCode.Int64:
						return ReadInt64();
					case KnownTypeCode.UInt64:
						return ReadUInt64();
					case KnownTypeCode.Single:
						return ReadSingle();
					case KnownTypeCode.Double:
						return ReadDouble();
					case KnownTypeCode.String:
						return ReadSerString();
					default:
						throw new NotSupportedException();
				}
			}
			
			public string ReadSerString ()
			{
				if (buffer [position] == 0xff) {
					position++;
					return null;
				}

				int length = (int) ReadCompressedUInt32();
				if (length == 0)
					return string.Empty;

				string @string = System.Text.Encoding.UTF8.GetString(
					buffer, position,
					buffer [position + length - 1] == 0 ? length - 1 : length);

				position += length;
				return @string;
			}
			
			public KeyValuePair<IMember, ResolveResult> ReadNamedArg(IType attributeType)
			{
				EntityType memberType;
				switch (ReadByte()) {
					case 0x53:
						memberType = EntityType.Field;
						break;
					case 0x54:
						memberType = EntityType.Property;
						break;
					default:
						throw new NotSupportedException();
				}
				IType type = ReadCustomAttributeFieldOrPropType();
				string name = ReadSerString();
				ResolveResult val = ReadFixedArg(type);
				IMember member = null;
				// Use last matching member, as GetMembers() returns members from base types first.
				foreach (IMember m in attributeType.GetMembers(m => m.EntityType == memberType && m.Name == name)) {
					if (m.ReturnType.Equals(type))
						member = m;
				}
				return new KeyValuePair<IMember, ResolveResult>(member, val);
			}
			
			IType ReadCustomAttributeFieldOrPropType()
			{
				ICompilation compilation = currentResolvedAssembly.Compilation;
				switch (ReadByte()) {
					case 0x02:
						return compilation.FindType(KnownTypeCode.Boolean);
					case 0x03:
						return compilation.FindType(KnownTypeCode.Char);
					case 0x04:
						return compilation.FindType(KnownTypeCode.SByte);
					case 0x05:
						return compilation.FindType(KnownTypeCode.Byte);
					case 0x06:
						return compilation.FindType(KnownTypeCode.Int16);
					case 0x07:
						return compilation.FindType(KnownTypeCode.UInt16);
					case 0x08:
						return compilation.FindType(KnownTypeCode.Int32);
					case 0x09:
						return compilation.FindType(KnownTypeCode.UInt32);
					case 0x0a:
						return compilation.FindType(KnownTypeCode.Int64);
					case 0x0b:
						return compilation.FindType(KnownTypeCode.UInt64);
					case 0x0c:
						return compilation.FindType(KnownTypeCode.Single);
					case 0x0d:
						return compilation.FindType(KnownTypeCode.Double);
					case 0x0e:
						return compilation.FindType(KnownTypeCode.String);
					case 0x1d:
						return new ArrayType(compilation, ReadCustomAttributeFieldOrPropType());
					case 0x50:
						return compilation.FindType(KnownTypeCode.Type);
					case 0x51: // boxed value type
						return compilation.FindType(KnownTypeCode.Object);
					case 0x55: // enum
						return ReadType();
					default:
						throw new NotSupportedException();
				}
			}
			
			IType ReadType()
			{
				string typeName = ReadSerString();
				ITypeReference typeReference = ReflectionHelper.ParseReflectionName(typeName);
				IType typeInCurrentAssembly = typeReference.Resolve(new SimpleTypeResolveContext(currentResolvedAssembly));
				if (typeInCurrentAssembly.Kind != TypeKind.Unknown)
					return typeInCurrentAssembly;
				
				// look for the type in mscorlib
				ITypeDefinition systemObject = currentResolvedAssembly.Compilation.FindType(KnownTypeCode.Object).GetDefinition();
				if (systemObject != null) {
					return typeReference.Resolve(new SimpleTypeResolveContext(systemObject.ParentAssembly));
				} else {
					// couldn't find corlib - return the unknown IType for the current assembly
					return typeInCurrentAssembly;
				}
			}
		}
		#endregion
		
		#region Security Attributes
		static readonly ITypeReference securityActionTypeReference = typeof(System.Security.Permissions.SecurityAction).ToTypeReference();
		static readonly ITypeReference permissionSetAttributeTypeReference = typeof(System.Security.Permissions.PermissionSetAttribute).ToTypeReference();
		
		/// <summary>
		/// Reads a security declaration.
		/// </summary>
		[CLSCompliant(false)]
		public IList<IUnresolvedAttribute> ReadSecurityDeclaration(SecurityDeclaration secDecl)
		{
			if (secDecl == null)
				throw new ArgumentNullException("secDecl");
			var result = new List<IUnresolvedAttribute>();
			AddSecurityAttributes(secDecl, result);
			return result;
		}
		
		void AddSecurityAttributes(Mono.Collections.Generic.Collection<SecurityDeclaration> securityDeclarations, IList<IUnresolvedAttribute> targetCollection)
		{
			foreach (var secDecl in securityDeclarations) {
				AddSecurityAttributes(secDecl, targetCollection);
			}
		}
		
		void AddSecurityAttributes(SecurityDeclaration secDecl, IList<IUnresolvedAttribute> targetCollection)
		{
			byte[] blob = secDecl.GetBlob();
			BlobReader reader = new BlobReader(blob, null);
			var securityAction = new SimpleConstantValue(securityActionTypeReference, (int)secDecl.Action);
			if (reader.ReadByte() == '.') {
				// binary attribute
				uint attributeCount = reader.ReadCompressedUInt32();
				UnresolvedSecurityDeclaration unresolvedSecDecl = new UnresolvedSecurityDeclaration(securityAction, blob);
				if (this.InterningProvider != null) {
					unresolvedSecDecl = this.InterningProvider.Intern(unresolvedSecDecl);
				}
				for (uint i = 0; i < attributeCount; i++) {
					targetCollection.Add(new UnresolvedSecurityAttribute(unresolvedSecDecl, (int)i));
				}
			} else {
				// for backward compatibility with .NET 1.0: XML-encoded attribute
				var attr = new DefaultUnresolvedAttribute(permissionSetAttributeTypeReference);
				attr.ConstructorParameterTypes.Add(securityActionTypeReference);
				attr.PositionalArguments.Add(securityAction);
				string xml = System.Text.Encoding.Unicode.GetString(blob);
				attr.AddNamedPropertyArgument("XML", KnownTypeReference.String, xml);
				targetCollection.Add(attr);
			}
		}
		
		[Serializable]
		sealed class UnresolvedSecurityDeclaration : ISupportsInterning
		{
			IConstantValue securityAction;
			byte[] blob;
			
			public UnresolvedSecurityDeclaration(IConstantValue securityAction, byte[] blob)
			{
				Debug.Assert(securityAction != null);
				Debug.Assert(blob != null);
				this.securityAction = securityAction;
				this.blob = blob;
			}
			
			public IList<IAttribute> Resolve(IAssembly currentAssembly)
			{
				// TODO: make this a per-assembly cache
//				CacheManager cache = currentAssembly.Compilation.CacheManager;
//				IList<IAttribute> result = (IList<IAttribute>)cache.GetShared(this);
//				if (result != null)
//					return result;
				
				ITypeResolveContext context = new SimpleTypeResolveContext(currentAssembly);
				BlobReader reader = new BlobReader(blob, currentAssembly);
				if (reader.ReadByte() != '.') {
					// should not use UnresolvedSecurityDeclaration for XML secdecls
					throw new InvalidOperationException();
				}
				ResolveResult securityActionRR = securityAction.Resolve(context);
				uint attributeCount = reader.ReadCompressedUInt32();
				IAttribute[] attributes = new IAttribute[attributeCount];
				try {
					ReadSecurityBlob(reader, attributes, context, securityActionRR);
				} catch (NotSupportedException ex) {
					// ignore invalid blobs
					Debug.WriteLine(ex.ToString());
				}
				for (int i = 0; i < attributes.Length; i++) {
					if (attributes[i] == null)
						attributes[i] = new CecilResolvedAttribute(context, SpecialType.UnknownType);
				}
				return attributes;
//				return (IList<IAttribute>)cache.GetOrAddShared(this, attributes);
			}
			
			void ReadSecurityBlob(BlobReader reader, IAttribute[] attributes, ITypeResolveContext context, ResolveResult securityActionRR)
			{
				for (int i = 0; i < attributes.Length; i++) {
					string attributeTypeName = reader.ReadSerString();
					ITypeReference attributeTypeRef = ReflectionHelper.ParseReflectionName(attributeTypeName);
					IType attributeType = attributeTypeRef.Resolve(context);
					
					reader.ReadCompressedUInt32(); // ??
					// The specification seems to be incorrect here, so I'm using the logic from Cecil instead.
					uint numNamed = reader.ReadCompressedUInt32();
					
					var namedArgs = new List<KeyValuePair<IMember, ResolveResult>>((int)numNamed);
					for (uint j = 0; j < numNamed; j++) {
						var namedArg = reader.ReadNamedArg(attributeType);
						if (namedArg.Key != null)
							namedArgs.Add(namedArg);
						
					}
					attributes[i] = new ResolvedSecurityAttribute {
						AttributeType = attributeType,
						NamedArguments = namedArgs,
						PositionalArguments = new ResolveResult[] { securityActionRR }
					};
				}
			}
			
			void ISupportsInterning.PrepareForInterning(IInterningProvider provider)
			{
				securityAction = provider.Intern(securityAction);
			}
			
			int ISupportsInterning.GetHashCodeForInterning()
			{
				return securityAction.GetHashCode() ^ GetBlobHashCode(blob);
			}
			
			bool ISupportsInterning.EqualsForInterning(ISupportsInterning other)
			{
				UnresolvedSecurityDeclaration o = other as UnresolvedSecurityDeclaration;
				return o != null && securityAction == o.securityAction && BlobEquals(blob, o.blob);
			}
		}
		
		[Serializable]
		sealed class UnresolvedSecurityAttribute : IUnresolvedAttribute
		{
			readonly UnresolvedSecurityDeclaration secDecl;
			readonly int index;
			
			public UnresolvedSecurityAttribute(UnresolvedSecurityDeclaration secDecl, int index)
			{
				Debug.Assert(secDecl != null);
				this.secDecl = secDecl;
				this.index = index;
			}
			
			DomRegion IUnresolvedAttribute.Region {
				get { return DomRegion.Empty; }
			}
			
			IAttribute IUnresolvedAttribute.CreateResolvedAttribute(ITypeResolveContext context)
			{
				return secDecl.Resolve(context.CurrentAssembly)[index];
			}
		}
		
		sealed class ResolvedSecurityAttribute : IAttribute
		{
			public IType AttributeType { get; internal set; }
			
			DomRegion IAttribute.Region {
				get { return DomRegion.Empty; }
			}
			
			volatile IMethod constructor;
			
			public IMethod Constructor {
				get {
					IMethod ctor = this.constructor;
					if (ctor == null) {
						foreach (IMethod candidate in this.AttributeType.GetConstructors(m => m.Parameters.Count == 1)) {
							if (candidate.Parameters[0].Type.Equals(this.PositionalArguments[0].Type)) {
								ctor = candidate;
								break;
							}
						}
						this.constructor = ctor;
					}
					return ctor;
				}
			}
			
			public IList<ResolveResult> PositionalArguments { get; internal set; }
			
			public IList<KeyValuePair<IMember, ResolveResult>> NamedArguments { get; internal set; }
		}
		#endregion
		#endregion
		
		#region Read Type Definition
		DefaultUnresolvedTypeDefinition CreateTopLevelTypeDefinition(TypeDefinition typeDefinition)
		{
			string name = ReflectionHelper.SplitTypeParameterCountFromReflectionName(typeDefinition.Name);
			var td = new DefaultUnresolvedTypeDefinition(typeDefinition.Namespace, name);
			InitTypeParameters(typeDefinition, td);
			return td;
		}
		
		static void InitTypeParameters(TypeDefinition typeDefinition, DefaultUnresolvedTypeDefinition td)
		{
			// Type parameters are initialized within the constructor so that the class can be put into the type storage
			// before the rest of the initialization runs - this allows it to be available for early binding as soon as possible.
			for (int i = 0; i < typeDefinition.GenericParameters.Count; i++) {
				if (typeDefinition.GenericParameters[i].Position != i)
					throw new InvalidOperationException("g.Position != i");
				td.TypeParameters.Add(new DefaultUnresolvedTypeParameter(
					EntityType.TypeDefinition, i, typeDefinition.GenericParameters[i].Name));
			}
		}
		
		void InitTypeDefinition(TypeDefinition typeDefinition, DefaultUnresolvedTypeDefinition td)
		{
			InitTypeModifiers(typeDefinition, td);
			
			if (typeDefinition.HasGenericParameters) {
				for (int i = 0; i < typeDefinition.GenericParameters.Count; i++) {
					AddConstraints((DefaultUnresolvedTypeParameter)td.TypeParameters[i], typeDefinition.GenericParameters[i]);
				}
			}
			
			InitNestedTypes(typeDefinition, td); // nested types can be initialized only after generic parameters were created
			AddAttributes(typeDefinition, td);
			td.HasExtensionMethods = HasExtensionAttribute(typeDefinition);
			
			// set base classes
			if (typeDefinition.IsEnum) {
				foreach (FieldDefinition enumField in typeDefinition.Fields) {
					if (!enumField.IsStatic) {
						td.BaseTypes.Add(ReadTypeReference(enumField.FieldType));
						break;
					}
				}
			} else {
				if (typeDefinition.BaseType != null) {
					td.BaseTypes.Add(ReadTypeReference(typeDefinition.BaseType));
				}
				if (typeDefinition.HasInterfaces) {
					foreach (TypeReference iface in typeDefinition.Interfaces) {
						td.BaseTypes.Add(ReadTypeReference(iface));
					}
				}
			}
			
			InitMembers(typeDefinition, td);
			if (HasCecilReferences)
				typeSystemTranslationTable[td] = typeDefinition;
			if (this.InterningProvider != null) {
				td.ApplyInterningProvider(this.InterningProvider);
			}
			td.Freeze();
		}
		
		void InitNestedTypes(TypeDefinition typeDefinition, DefaultUnresolvedTypeDefinition td)
		{
			if (!typeDefinition.HasNestedTypes)
				return;
			foreach (TypeDefinition nestedTypeDef in typeDefinition.NestedTypes) {
				TypeAttributes visibility = nestedTypeDef.Attributes & TypeAttributes.VisibilityMask;
				if (this.IncludeInternalMembers
				    || visibility == TypeAttributes.NestedPublic
				    || visibility == TypeAttributes.NestedFamily
				    || visibility == TypeAttributes.NestedFamORAssem)
				{
					string name = nestedTypeDef.Name;
					int pos = name.LastIndexOf('/');
					if (pos > 0)
						name = name.Substring(pos + 1);
					if (name.Length == 0 || name[0] == '<')
						continue;
					name = ReflectionHelper.SplitTypeParameterCountFromReflectionName(name);
					var nestedType = new DefaultUnresolvedTypeDefinition(td, name);
					InitTypeParameters(nestedTypeDef, nestedType);
					td.NestedTypes.Add(nestedType);
					InitTypeDefinition(nestedTypeDef, nestedType);
				}
			}
		}
		
		static void InitTypeModifiers(TypeDefinition typeDefinition, DefaultUnresolvedTypeDefinition td)
		{
			// set classtype
			if (typeDefinition.IsInterface) {
				td.Kind = TypeKind.Interface;
			} else if (typeDefinition.IsEnum) {
				td.Kind = TypeKind.Enum;
			} else if (typeDefinition.IsValueType) {
				td.Kind = TypeKind.Struct;
			} else if (IsDelegate(typeDefinition)) {
				td.Kind = TypeKind.Delegate;
			} else if (IsModule(typeDefinition)) {
				td.Kind = TypeKind.Module;
			} else {
				td.Kind = TypeKind.Class;
			}
			td.IsSealed = typeDefinition.IsSealed;
			td.IsAbstract = typeDefinition.IsAbstract;
			switch (typeDefinition.Attributes & TypeAttributes.VisibilityMask) {
				case TypeAttributes.NotPublic:
				case TypeAttributes.NestedAssembly:
					td.Accessibility = Accessibility.Internal;
					break;
				case TypeAttributes.Public:
				case TypeAttributes.NestedPublic:
					td.Accessibility = Accessibility.Public;
					break;
				case TypeAttributes.NestedPrivate:
					td.Accessibility = Accessibility.Private;
					break;
				case TypeAttributes.NestedFamily:
					td.Accessibility = Accessibility.Protected;
					break;
				case TypeAttributes.NestedFamANDAssem:
					td.Accessibility = Accessibility.ProtectedAndInternal;
					break;
				case TypeAttributes.NestedFamORAssem:
					td.Accessibility = Accessibility.ProtectedOrInternal;
					break;
			}
		}
		
		static bool IsDelegate(TypeDefinition type)
		{
			if (type.BaseType == null)
				return false;
			else
				return type.BaseType.FullName == "System.Delegate"
					|| type.BaseType.FullName == "System.MulticastDelegate";
		}
		
		static bool IsModule(TypeDefinition type)
		{
			if (!type.HasCustomAttributes)
				return false;
			foreach (var att in type.CustomAttributes) {
				if (att.AttributeType.FullName == "Microsoft.VisualBasic.CompilerServices.StandardModuleAttribute"
				    || att.AttributeType.FullName == "System.Runtime.CompilerServices.CompilerGlobalScopeAttribute")
				{
					return true;
				}
			}
			return false;
		}
		
		void InitMembers(TypeDefinition typeDefinition, DefaultUnresolvedTypeDefinition td)
		{
			td.AddDefaultConstructorIfRequired = (td.Kind == TypeKind.Struct || td.Kind == TypeKind.Enum);
			if (typeDefinition.HasMethods) {
				foreach (MethodDefinition method in typeDefinition.Methods) {
					if (IsVisible(method.Attributes) && !IsAccessor(method.SemanticsAttributes)) {
						EntityType type = EntityType.Method;
						if (method.IsSpecialName) {
							if (method.IsConstructor)
								type = EntityType.Constructor;
							else if (method.Name.StartsWith("op_", StringComparison.Ordinal))
								type = EntityType.Operator;
						}
						td.Members.Add(ReadMethod(method, td, type));
					}
				}
			}
			if (typeDefinition.HasFields) {
				foreach (FieldDefinition field in typeDefinition.Fields) {
					if (IsVisible(field.Attributes) && !field.IsSpecialName) {
						td.Members.Add(ReadField(field, td));
					}
				}
			}
			if (typeDefinition.HasProperties) {
				string defaultMemberName = null;
				var defaultMemberAttribute = typeDefinition.CustomAttributes.FirstOrDefault(
					a => a.AttributeType.FullName == typeof(System.Reflection.DefaultMemberAttribute).FullName);
				if (defaultMemberAttribute != null && defaultMemberAttribute.ConstructorArguments.Count == 1) {
					defaultMemberName = defaultMemberAttribute.ConstructorArguments[0].Value as string;
				}
				foreach (PropertyDefinition property in typeDefinition.Properties) {
					bool getterVisible = property.GetMethod != null && IsVisible(property.GetMethod.Attributes);
					bool setterVisible = property.SetMethod != null && IsVisible(property.SetMethod.Attributes);
					if (getterVisible || setterVisible) {
						EntityType type = property.Name == defaultMemberName ? EntityType.Indexer : EntityType.Property;
						td.Members.Add(ReadProperty(property, td, type));
					}
				}
			}
			if (typeDefinition.HasEvents) {
				foreach (EventDefinition ev in typeDefinition.Events) {
					if (ev.AddMethod != null && IsVisible(ev.AddMethod.Attributes)) {
						td.Members.Add(ReadEvent(ev, td));
					}
				}
			}
		}
		
		static bool IsAccessor(MethodSemanticsAttributes semantics)
		{
			return !(semantics == MethodSemanticsAttributes.None || semantics == MethodSemanticsAttributes.Other);
		}
		#endregion
		
		#region Read Method
		[CLSCompliant(false)]
		public IUnresolvedMethod ReadMethod(MethodDefinition method, IUnresolvedTypeDefinition parentType, EntityType methodType = EntityType.Method)
		{
			if (method == null)
				return null;
			DefaultUnresolvedMethod m = new DefaultUnresolvedMethod(parentType, method.Name);
			m.EntityType = methodType;
			if (method.HasGenericParameters) {
				for (int i = 0; i < method.GenericParameters.Count; i++) {
					if (method.GenericParameters[i].Position != i)
						throw new InvalidOperationException("g.Position != i");
					m.TypeParameters.Add(new DefaultUnresolvedTypeParameter(
						EntityType.Method, i, method.GenericParameters[i].Name));
				}
				for (int i = 0; i < method.GenericParameters.Count; i++) {
					AddConstraints((DefaultUnresolvedTypeParameter)m.TypeParameters[i], method.GenericParameters[i]);
				}
			}
			
			m.ReturnType = ReadTypeReference(method.ReturnType, typeAttributes: method.MethodReturnType);
			
			if (HasAnyAttributes(method))
				AddAttributes(method, m.Attributes, m.ReturnTypeAttributes);
			TranslateModifiers(method, m);
			
			if (method.HasParameters) {
				foreach (ParameterDefinition p in method.Parameters) {
					m.Parameters.Add(ReadParameter(p));
				}
			}
			
			// mark as extension method if the attribute is set
			if (method.IsStatic && HasExtensionAttribute(method)) {
				m.IsExtensionMethod = true;
			}
			
			FinishReadMember(m, method);
			return m;
		}
		
		static bool HasExtensionAttribute(ICustomAttributeProvider provider)
		{
			if (provider.HasCustomAttributes) {
				foreach (var attr in provider.CustomAttributes) {
					if (attr.AttributeType.Name == "ExtensionAttribute" && attr.AttributeType.Namespace == "System.Runtime.CompilerServices")
						return true;
				}
			}
			return false;
		}
		
		bool IsVisible(MethodAttributes att)
		{
			att &= MethodAttributes.MemberAccessMask;
			return IncludeInternalMembers
				|| att == MethodAttributes.Public
				|| att == MethodAttributes.Family
				|| att == MethodAttributes.FamORAssem;
		}
		
		static Accessibility GetAccessibility(MethodAttributes attr)
		{
			switch (attr & MethodAttributes.MemberAccessMask) {
				case MethodAttributes.Public:
					return Accessibility.Public;
				case MethodAttributes.FamANDAssem:
					return Accessibility.ProtectedAndInternal;
				case MethodAttributes.Assembly:
					return Accessibility.Internal;
				case MethodAttributes.Family:
					return Accessibility.Protected;
				case MethodAttributes.FamORAssem:
					return Accessibility.ProtectedOrInternal;
				default:
					return Accessibility.Private;
			}
		}
		
		void TranslateModifiers(MethodDefinition method, AbstractUnresolvedMember m)
		{
			if (m.DeclaringTypeDefinition.Kind == TypeKind.Interface) {
				// interface members don't have modifiers, but we want to handle them as "public abstract"
				m.Accessibility = Accessibility.Public;
				m.IsAbstract = true;
			} else {
				m.Accessibility = GetAccessibility(method.Attributes);
				if (method.IsAbstract) {
					m.IsAbstract = true;
					m.IsOverride = !method.IsNewSlot;
				} else if (method.IsFinal) {
					if (!method.IsNewSlot) {
						m.IsSealed = true;
						m.IsOverride = true;
					}
				} else if (method.IsVirtual) {
					if (method.IsNewSlot)
						m.IsVirtual = true;
					else
						m.IsOverride = true;
				}
				m.IsStatic = method.IsStatic;
			}
		}
		#endregion
		
		#region Read Parameter
		[CLSCompliant(false)]
		public IUnresolvedParameter ReadParameter(ParameterDefinition parameter)
		{
			if (parameter == null)
				throw new ArgumentNullException("parameter");
			var type = ReadTypeReference(parameter.ParameterType, typeAttributes: parameter);
			var p = new DefaultUnresolvedParameter(type, parameter.Name);
			
			if (parameter.ParameterType is Mono.Cecil.ByReferenceType) {
				if (!parameter.IsIn && parameter.IsOut)
					p.IsOut = true;
				else
					p.IsRef = true;
			}
			AddAttributes(parameter, p);
			
			if (parameter.IsOptional) {
				p.DefaultValue = new SimpleConstantValue(type, parameter.Constant);
			}
			
			if (parameter.ParameterType is Mono.Cecil.ArrayType) {
				foreach (CustomAttribute att in parameter.CustomAttributes) {
					if (att.AttributeType.FullName == typeof(ParamArrayAttribute).FullName) {
						p.IsParams = true;
						break;
					}
				}
			}
			
			return p;
		}
		#endregion
		
		#region Read Field
		bool IsVisible(FieldAttributes att)
		{
			att &= FieldAttributes.FieldAccessMask;
			return IncludeInternalMembers
				|| att == FieldAttributes.Public
				|| att == FieldAttributes.Family
				|| att == FieldAttributes.FamORAssem;
		}
		
		[CLSCompliant(false)]
		public IUnresolvedField ReadField(FieldDefinition field, IUnresolvedTypeDefinition parentType)
		{
			if (field == null)
				throw new ArgumentNullException("field");
			if (parentType == null)
				throw new ArgumentNullException("parentType");
			
			DefaultUnresolvedField f = new DefaultUnresolvedField(parentType, field.Name);
			f.Accessibility = GetAccessibility(field.Attributes);
			f.IsReadOnly = field.IsInitOnly;
			f.IsStatic = field.IsStatic;
			f.ReturnType = ReadTypeReference(field.FieldType, typeAttributes: field);
			if (field.HasConstant) {
				f.ConstantValue = new SimpleConstantValue(f.ReturnType, field.Constant);
			}
			AddAttributes(field, f);
			
			RequiredModifierType modreq = field.FieldType as RequiredModifierType;
			if (modreq != null && modreq.ModifierType.FullName == typeof(IsVolatile).FullName) {
				f.IsVolatile = true;
			}
			
			FinishReadMember(f, field);
			return f;
		}
		
		static Accessibility GetAccessibility(FieldAttributes attr)
		{
			switch (attr & FieldAttributes.FieldAccessMask) {
				case FieldAttributes.Public:
					return Accessibility.Public;
				case FieldAttributes.FamANDAssem:
					return Accessibility.ProtectedAndInternal;
				case FieldAttributes.Assembly:
					return Accessibility.Internal;
				case FieldAttributes.Family:
					return Accessibility.Protected;
				case FieldAttributes.FamORAssem:
					return Accessibility.ProtectedOrInternal;
				default:
					return Accessibility.Private;
			}
		}
		#endregion
		
		#region Type Parameter Constraints
		void AddConstraints(DefaultUnresolvedTypeParameter tp, GenericParameter g)
		{
			switch (g.Attributes & GenericParameterAttributes.VarianceMask) {
				case GenericParameterAttributes.Contravariant:
					tp.Variance = VarianceModifier.Contravariant;
					break;
				case GenericParameterAttributes.Covariant:
					tp.Variance = VarianceModifier.Covariant;
					break;
			}
			
			tp.HasReferenceTypeConstraint = g.HasReferenceTypeConstraint;
			tp.HasValueTypeConstraint = g.HasNotNullableValueTypeConstraint;
			tp.HasDefaultConstructorConstraint = g.HasDefaultConstructorConstraint;
			
			if (g.HasConstraints) {
				foreach (TypeReference constraint in g.Constraints) {
					tp.Constraints.Add(ReadTypeReference(constraint));
				}
			}
		}
		#endregion
		
		#region Read Property
		[CLSCompliant(false)]
		public IUnresolvedProperty ReadProperty(PropertyDefinition property, IUnresolvedTypeDefinition parentType, EntityType propertyType = EntityType.Property)
		{
			if (property == null)
				throw new ArgumentNullException("property");
			if (parentType == null)
				throw new ArgumentNullException("parentType");
			DefaultUnresolvedProperty p = new DefaultUnresolvedProperty(parentType, property.Name);
			p.EntityType = propertyType;
			TranslateModifiers(property.GetMethod ?? property.SetMethod, p);
			p.ReturnType = ReadTypeReference(property.PropertyType, typeAttributes: property);
			
			p.Getter = ReadMethod(property.GetMethod, parentType);
			p.Setter = ReadMethod(property.SetMethod, parentType);
			
			if (property.HasParameters) {
				foreach (ParameterDefinition par in property.Parameters) {
					p.Parameters.Add(ReadParameter(par));
				}
			}
			AddAttributes(property, p);
			
			FinishReadMember(p, property);
			return p;
		}
		#endregion
		
		#region Read Event
		[CLSCompliant(false)]
		public IUnresolvedEvent ReadEvent(EventDefinition ev, IUnresolvedTypeDefinition parentType)
		{
			if (ev == null)
				throw new ArgumentNullException("ev");
			if (parentType == null)
				throw new ArgumentNullException("parentType");
			
			DefaultUnresolvedEvent e = new DefaultUnresolvedEvent(parentType, ev.Name);
			TranslateModifiers(ev.AddMethod, e);
			e.ReturnType = ReadTypeReference(ev.EventType, typeAttributes: ev);
			
			e.AddAccessor = ReadMethod(ev.AddMethod, parentType);
			e.RemoveAccessor = ReadMethod(ev.RemoveMethod, parentType);
			e.InvokeAccessor = ReadMethod(ev.InvokeMethod, parentType);
			
			AddAttributes(ev, e);
			
			FinishReadMember(e, ev);
			
			return e;
		}
		#endregion
		
		void FinishReadMember(AbstractUnresolvedMember member, object cecilDefinition)
		{
			member.ApplyInterningProvider(this.InterningProvider);
			member.Freeze();
			if (HasCecilReferences)
				typeSystemTranslationTable[member] = cecilDefinition;
		}
		
		#region Type system translation table
		Dictionary<object, object> typeSystemTranslationTable;
		
		T InternalGetCecilObject<T> (object typeSystemObject) where T : class
		{
			if (typeSystemObject == null)
				throw new ArgumentNullException ("typeSystemObject");
			if (!HasCecilReferences)
				throw new NotSupportedException ("This instance contains no cecil references.");
			object result;
			if (!typeSystemTranslationTable.TryGetValue (typeSystemObject, out result))
				return null;
			return result as T;
		}
		
		[CLSCompliant(false)]
		public AssemblyDefinition GetCecilObject (IUnresolvedAssembly content)
		{
			return InternalGetCecilObject<AssemblyDefinition> (content);
		}
		
		[CLSCompliant(false)]
		public TypeDefinition GetCecilObject (IUnresolvedTypeDefinition type)
		{
			if (type == null)
				throw new ArgumentNullException ("type");
			return InternalGetCecilObject<TypeDefinition> (type);
		}
		
		[CLSCompliant(false)]
		public MethodDefinition GetCecilObject (IUnresolvedMethod method)
		{
			return InternalGetCecilObject<MethodDefinition> (method);
		}
		
		[CLSCompliant(false)]
		public FieldDefinition GetCecilObject (IUnresolvedField field)
		{
			return InternalGetCecilObject<FieldDefinition> (field);
		}
		
		[CLSCompliant(false)]
		public EventDefinition GetCecilObject (IUnresolvedEvent evt)
		{
			return InternalGetCecilObject<EventDefinition> (evt);
		}
		
		[CLSCompliant(false)]
		public PropertyDefinition GetCecilObject (IUnresolvedProperty property)
		{
			return InternalGetCecilObject<PropertyDefinition> (property);
		}
		#endregion
	}
}<|MERGE_RESOLUTION|>--- conflicted
+++ resolved
@@ -1,4 +1,4 @@
-﻿// Copyright (c) AlphaSierraPapa for the SharpDevelop Team
+// Copyright (c) AlphaSierraPapa for the SharpDevelop Team
 // 
 // Permission is hereby granted, free of charge, to any person obtaining a copy of this
 // software and associated documentation files (the "Software"), to deal in the Software
@@ -446,11 +446,7 @@
 				CallingConvention callingConvention;
 				switch (info.Attributes & PInvokeAttributes.CallConvMask) {
 					case (PInvokeAttributes)0:
-<<<<<<< HEAD
-						Console.WriteLine ("Calling convention not set for:" + methodDefinition.FullName);
-=======
 						Debug.WriteLine ("P/Invoke calling convention not set on:" + methodDefinition.FullName);
->>>>>>> cdc8ca70
 						callingConvention = CallingConvention.StdCall;
 						break;
 					case PInvokeAttributes.CallConvCdecl:
