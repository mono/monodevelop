// 
// ResolveNamespaceTests.cs
//  
// Author:
//       Mike Krüger <mkrueger@xamarin.com>
// 
// Copyright (c) 2012 Xamarin Inc. (http://xamarin.com)
// 
// Permission is hereby granted, free of charge, to any person obtaining a copy
// of this software and associated documentation files (the "Software"), to deal
// in the Software without restriction, including without limitation the rights
// to use, copy, modify, merge, publish, distribute, sublicense, and/or sell
// copies of the Software, and to permit persons to whom the Software is
// furnished to do so, subject to the following conditions:
// 
// The above copyright notice and this permission notice shall be included in
// all copies or substantial portions of the Software.
// 
// THE SOFTWARE IS PROVIDED "AS IS", WITHOUT WARRANTY OF ANY KIND, EXPRESS OR
// IMPLIED, INCLUDING BUT NOT LIMITED TO THE WARRANTIES OF MERCHANTABILITY,
// FITNESS FOR A PARTICULAR PURPOSE AND NONINFRINGEMENT. IN NO EVENT SHALL THE
// AUTHORS OR COPYRIGHT HOLDERS BE LIABLE FOR ANY CLAIM, DAMAGES OR OTHER
// LIABILITY, WHETHER IN AN ACTION OF CONTRACT, TORT OR OTHERWISE, ARISING FROM,
// OUT OF OR IN CONNECTION WITH THE SOFTWARE OR THE USE OR OTHER DEALINGS IN
// THE SOFTWARE.
using System;
using NUnit.Framework;
using MonoDevelop.CSharpBinding.Tests;
using System.Collections.Generic;
using MonoDevelop.CSharpBinding;
using MonoDevelop.Ide.Gui;
using Mono.TextEditor;
using ICSharpCode.NRefactory.Semantics;
using ICSharpCode.NRefactory.CSharp;
using MonoDevelop.CSharp;
using MonoDevelop.CSharp.Completion;
using MonoDevelop.Refactoring;
using System.Linq;
using MonoDevelop.Projects;
using MonoDevelop.Ide.TypeSystem;
using MonoDevelop.Ide;
using MonoDevelop.Core.ProgressMonitoring;

namespace MonoDevelop.CSharpBinding.Refactoring
{
	[TestFixture]
	public class ResolveNamespaceTests : UnitTests.TestBase
	{
		static Document Setup (string input)
		{
			var tww = new TestWorkbenchWindow ();
			var content = new TestViewContent ();
			var text = input;
			int endPos = text.IndexOf ('$');
			if (endPos >= 0)
				text = text.Substring (0, endPos) + text.Substring (endPos + 1);
			
			MonoDevelopWorkspace.CreateTextLoader = delegate (string fn) {
				return MonoDevelopTextLoader.CreateFromText (text);
			};
			var project = new DotNetAssemblyProject (Microsoft.CodeAnalysis.LanguageNames.CSharp);
			project.Name = "test";
			project.References.Add (new ProjectReference (ReferenceType.Package, "System, Version=2.0.0.0, Culture=neutral, PublicKeyToken=b77a5c561934e089"));
			project.References.Add (new ProjectReference (ReferenceType.Package, "System.Core"));

			project.FileName = "test.csproj";
			project.Files.Add (new ProjectFile ("/a.cs", BuildAction.Compile)); 

			var solution = new MonoDevelop.Projects.Solution ();
			var config = solution.AddConfiguration ("", true); 
			solution.DefaultSolutionFolder.AddItem (project);
			RoslynTypeSystemService.Load (solution);
			content.Project = project;

			tww.ViewContent = content;
			content.ContentName = "/a.cs";
			content.GetTextEditorData ().Document.MimeType = "text/x-csharp";
			var doc = new Document (tww);
			doc.SetProject (project);

			content.Text = text;
			content.CursorPosition = Math.Max (0, endPos);

			var compExt = new CSharpCompletionTextEditorExtension ();
			compExt.Initialize (doc.Editor, doc);
			content.Contents.Add (compExt);
			doc.UpdateParseDocument ();
			return doc;
		}
		
		protected override void InternalSetup (string rootDir)
		{
			base.InternalSetup (rootDir);
			IdeApp.Initialize (new NullProgressMonitor ()); 
		}

		MonoDevelop.Refactoring.ResolveCommandHandler.PossibleNamespaceResult GetResult (string input)
		{
			var doc = Setup (input);
			var location = doc.Editor.CaretLocation;
			ResolveResult resolveResult;
			AstNode node;
			doc.TryResolveAt (location, out resolveResult, out node);
<<<<<<< HEAD
			var result = ResolveCommandHandler.GetPossibleNamespaces (doc);
			
			RoslynTypeSystemService.Workspace.UnloadSolution ();

			return result;
=======
			return ResolveCommandHandler.GetPossibleNamespaces (doc.Editor, doc.Editor.CaretLocation, doc, node, ref resolveResult);
>>>>>>> 22dfba59
		}

		[Test]
		public void TestObjectCreationType ()
		{
			var result = GetResult (@"class Test {
	void MyMethod ()
	{
		var list = new $List<string> ();
	}
}");
			Assert.IsTrue (result.Any (t => t.Namespace == "System.Collections.Generic"));
		}

		[Test]
		public void TestLocalVariableType ()
		{
			var result = GetResult (@"class Test {
	void MyMethod ()
	{
		$List<string> list;
	}
}");
			Assert.IsTrue (result.Any (t => t.Namespace == "System.Collections.Generic"));
		}

		[Test]
		public void TestParameterType ()
		{
			var result = GetResult (@"class Test {
	void MyMethod ($List<string> list)
	{
	}
}");
			Assert.IsTrue (result.Any (t => t.Namespace == "System.Collections.Generic"));
		}
		
		[Test]
		public void TestFieldType ()
		{
			var result = GetResult (@"class Test {
	$List<string> list;
}");
			Assert.IsTrue (result.Any (t => t.Namespace == "System.Collections.Generic"));
		}
		
		
		[Test]
		public void TestBaseType ()
		{
			var result = GetResult (@"class Test : $List<string> {}");
			Assert.IsTrue (result.Any (t => t.Namespace == "System.Collections.Generic"));
		}
		

		[Test]
		public void TestLocalVariableValid ()
		{
			var result = GetResult (@"using System.Collections.Generic;
class Test {
	void MyMethod ()
	{
		$List<string> list;
	}
}");
			Assert.AreEqual (0, result.Count);
		}

		[Test]
		public void TestAttributeCase1 ()
		{
			var result = GetResult (@"
[$Obsolete]
class Test {
}");
			Assert.IsTrue (result.Any (t => t.Namespace == "System"));
		}
		
		[Test]
		public void TestAttributeCase2 ()
		{

			var result = GetResult (@"
[$SerializableAttribute]
class Test {
}");
			Assert.IsTrue (result.Any (t => t.Namespace == "System"));
		}

		[Test]
		public void TestAmbigiousResolveResult ()
		{

			var result = GetResult (@"namespace Foo { class Bar {} }
namespace Foo2 { class Bar {} }

namespace My
{
	using Foo;
	using Foo2;

	class Program
	{
		public static void Main ()
		{
			$Bar bar;
		}
	}
}");
			foreach (var a in result)
				Console.WriteLine (a);
			Assert.IsTrue (result.Any (t => t.Namespace == "Foo"));
			Assert.IsTrue (result.Any (t => t.Namespace == "Foo2"));
		}

		[Test]
		public void TestExtensionMethod ()
		{
			var result = GetResult (@"class Program
{
	public static void Main (string[] args)
	{
		args.$First ();
	}
}");
			foreach (var a in result)
				Console.WriteLine (a);
			Assert.IsTrue (result.Any (t => t.Namespace == "System.Linq"));
		}


		#region Bug 3453 - [New Resolver] "Resolve" doesn't show up from time
		[Test]
		public void TestBug3453Case1 ()
		{
			var result = GetResult (@"class Test {
	string GetName ()
	{
		var encoding = $Encoding
		return encoding.EncodingName;
	}
}");
			Assert.IsTrue (result.Any (t => t.Namespace == "System.Text"));
		}

		[Test]
		public void TestBug3453Case2 ()
		{
			var result = GetResult (@"class Test {
	string GetName ()
	{
		$Encoding
		return encoding.EncodingName;
	}
}");
			Assert.IsTrue (result.Any (t => t.Namespace == "System.Text"));
		}

		[Test]
		public void TestBug3453Case3 ()
		{
			var result = GetResult (@"class Test {
	string GetName ()
	{
		$Encoding.
	}
}");
			Assert.IsTrue (result.Any (t => t.Namespace == "System.Text"));
		}

		[Test]
		public void TestBug3453Case3WithGeneris ()
		{
			var result = GetResult (@"class Test {
	string GetName ()
	{
		$List<string>.
	}
}");
			Assert.IsTrue (result.Any (t => t.Namespace == "System.Collections.Generic"));
		}
		#endregion

		/// <summary>
		/// Bug 4361 - Cannot 'resolve' an unknown type
		/// </summary>
		[Test]
		public void TestBug4361 ()
		{
			var result = GetResult (@"using System;

namespace sadfhgjhkfj
{
    class MainClass
    {
        public static void Main (string[] args)
        {
            while (true) {
                var t = new Thre$ad
            }
        }
    }
}");
			foreach (var a in result)
				Console.WriteLine (a);
			Assert.IsTrue (result.Any (t => t.Namespace == "System.Threading"));
		}

		[Test]
		public void TestBug4361Case2 ()
		{
			var result = GetResult (@"using System;

namespace sadfhgjhkfj
{
    class MainClass
    {
        public static void Main (string[] args)
        {
            while (true) {
                var t = new Thre$ad[0];
            }
        }
    }
}");
			Assert.IsTrue (result.Any (t => t.Namespace == "System.Threading"));
		}

		/// <summary>
		/// Bug 4493 - 'Resolve' context action offers incorrect options
		/// </summary>
		[Test]
		public void TestBug4493 ()
		{
			var result = GetResult (@"using System;

namespace sadfhgjhkfj
{
    class MainClass
    {
        public static void Main (string[] args)
        {
            S$tack<int> a;
        }
    }
}"
			);

			Assert.IsFalse (result.Any (t => t.Namespace == "System.Collections"));
			Assert.IsTrue (result.Any (t => t.Namespace == "System.Collections.Generic"));
		}


		/// <summary>
		/// Bug 5206 - Resolve -> Add Using statement does not work after "|" 
		/// </summary>
		[Test]
		public void TestBug5206 ()
		{
			var result = GetResult (@"using System;

namespace TestConsole
{
	class MainClass
	{
		public static void Main (string[] args)
		{
			var f = typeof (int).GetFields (System.Reflection.BindingFlags.Static | Binding$Flags
		}
 	}
}"
			);

			Assert.IsTrue (result.Any (t => t.Namespace == "System.Reflection"));
		}

		/// <summary>
		/// Bug 4749 - Resolve is incorrect for inner classes
		/// </summary>
		[Test]
		public void TestBug4749 ()
		{

			var result = GetResult (@"namespace Test { public class Foo { public class Bar {} } }

class Program
{
	public static void Main ()
	{
		$Bar bar;
	}
}
");
			foreach (var a in result)
				Console.WriteLine (a);
			Assert.IsTrue (result.Any (t => t.Namespace == "Test.Foo" && !t.IsAccessibleWithGlobalUsing));
		}


		/// <summary>
		/// Bug 10059 - Resolve type fails for nested static types
		/// </summary>
		[Test]
		public void TestBug10059 ()
		{
			var result = GetResult (@"namespace ConsoleTest
{
    class MainClass
    {
        $Environment.SpecialFolder F { get; }
    }
}
"
			                        );
			
			Assert.IsTrue (result.Any (t => t.Namespace == "System"));
		}


	}
}
<|MERGE_RESOLUTION|>--- conflicted
+++ resolved
@@ -101,15 +101,11 @@
 			ResolveResult resolveResult;
 			AstNode node;
 			doc.TryResolveAt (location, out resolveResult, out node);
-<<<<<<< HEAD
-			var result = ResolveCommandHandler.GetPossibleNamespaces (doc);
+			var result = ResolveCommandHandler.GetPossibleNamespaces (doc.Editor, doc.Editor.CaretLocation, doc, node, ref resolveResult);
 			
 			RoslynTypeSystemService.Workspace.UnloadSolution ();
 
 			return result;
-=======
-			return ResolveCommandHandler.GetPossibleNamespaces (doc.Editor, doc.Editor.CaretLocation, doc, node, ref resolveResult);
->>>>>>> 22dfba59
 		}
 
 		[Test]
