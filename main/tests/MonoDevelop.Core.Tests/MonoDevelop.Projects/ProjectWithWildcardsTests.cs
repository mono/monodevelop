--- conflicted
+++ resolved
@@ -189,11 +189,6 @@
 			p = await Services.ProjectService.ReadSolutionItem (Util.GetMonitor (), projFile);
 			Assert.IsInstanceOf<Project> (p);
 			mp = (Project)p;
-<<<<<<< HEAD
-
-			Assert.Null (mp.Files.FirstOrDefault (pf => pf.FilePath.FileName == "Data1.cs"));
-			Assert.NotNull (mp.Files.FirstOrDefault (pf => pf.FilePath.FileName == "text1-1.txt" && pf.CopyToOutputDirectory == FileCopyMode.PreserveNewest));
-=======
 
 			bool processedItemGroup = false;
 			foreach (var ig in mp.MSBuildProject.ItemGroups) {
@@ -213,7 +208,6 @@
 			}
 
 			Assert.True (processedItemGroup);
->>>>>>> 5a520e66
 
 			p.Dispose ();
 		}
