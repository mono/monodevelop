--- conflicted
+++ resolved
@@ -493,7 +493,6 @@
 			sol.Dispose ();
 		}
 
-<<<<<<< HEAD
 		[TestCase ("ConsoleProject-duplicate-reference.csproj", 2)]
 		[TestCase ("ConsoleProject-triplicate-reference.csproj", 3)]
 		public async Task ReevaluateProjectWithDuplicateReference (string projectName, int expectedReferences)
@@ -517,7 +516,8 @@
 			Assert.AreEqual (0, itemRemoved);
 
 			p.Dispose ();
-=======
+		}
+    
 		class AddReferenceOnReevaluateProjectExtension : DotNetProjectExtension
 		{
 			protected internal override Task OnReevaluateProject (ProgressMonitor monitor)
@@ -558,7 +558,6 @@
 
 				return base.OnReevaluateProject (monitor);
 			}
->>>>>>> 9f59e49f
 		}
 	}
 }