﻿//
// ParameterCompletionTests.cs
//
// Author:
//   Mike Krüger <mkrueger@novell.com>
//
// Copyright (C) 2008 Novell, Inc (http://www.novell.com)
//
// Permission is hereby granted, free of charge, to any person obtaining
// a copy of this software and associated documentation files (the
// "Software"), to deal in the Software without restriction, including
// without limitation the rights to use, copy, modify, merge, publish,
// distribute, sublicense, and/or sell copies of the Software, and to
// permit persons to whom the Software is furnished to do so, subject to
// the following conditions:
// 
// The above copyright notice and this permission notice shall be
// included in all copies or substantial portions of the Software.
// 
// THE SOFTWARE IS PROVIDED "AS IS", WITHOUT WARRANTY OF ANY KIND,
// EXPRESS OR IMPLIED, INCLUDING BUT NOT LIMITED TO THE WARRANTIES OF
// MERCHANTABILITY, FITNESS FOR A PARTICULAR PURPOSE AND
// NONINFRINGEMENT. IN NO EVENT SHALL THE AUTHORS OR COPYRIGHT HOLDERS BE
// LIABLE FOR ANY CLAIM, DAMAGES OR OTHER LIABILITY, WHETHER IN AN ACTION
// OF CONTRACT, TORT OR OTHERWISE, ARISING FROM, OUT OF OR IN CONNECTION
// WITH THE SOFTWARE OR THE USE OR OTHER DEALINGS IN THE SOFTWARE.
//

using System.Collections.Generic;
using NUnit.Framework;
using ICSharpCode.NRefactory6.CSharp.Completion;
using System.Linq;
using ICSharpCode.NRefactory6.CSharp.CodeCompletion;
using Microsoft.CodeAnalysis;
using Microsoft.CodeAnalysis.CSharp;
using System.Collections.Immutable;
using Microsoft.CodeAnalysis.Text;
using System;

namespace ICSharpCode.NRefactory6.CSharp.ParameterHinting
{
	[TestFixture]
	class ParameterHintingTests : TestBase
	{
		internal class TestFactory : IParameterHintingDataFactory
		{
			#region IParameterHintingDataFactory implementation

			IParameterHintingData IParameterHintingDataFactory.CreateConstructorProvider(Microsoft.CodeAnalysis.IMethodSymbol constructor)
			{
				return new ParameterHintingData(constructor);
			}

			IParameterHintingData IParameterHintingDataFactory.CreateMethodDataProvider(Microsoft.CodeAnalysis.IMethodSymbol method)
			{
				return new ParameterHintingData(method);
			}

			IParameterHintingData IParameterHintingDataFactory.CreateDelegateDataProvider(Microsoft.CodeAnalysis.ITypeSymbol delegateType)
			{
				return new DelegateParameterHintingData (delegateType);
			}

			IParameterHintingData IParameterHintingDataFactory.CreateIndexerParameterDataProvider(Microsoft.CodeAnalysis.IPropertySymbol indexer, Microsoft.CodeAnalysis.SyntaxNode resolvedNode)
			{
				return new ParameterHintingData(indexer);
			}

			IParameterHintingData IParameterHintingDataFactory.CreateTypeParameterDataProvider(Microsoft.CodeAnalysis.INamedTypeSymbol type)
			{
				return new TypeParameterHintingData(type);
			}

			IParameterHintingData IParameterHintingDataFactory.CreateTypeParameterDataProvider(Microsoft.CodeAnalysis.IMethodSymbol method)
			{
				return new TypeParameterHintingData(method);
			}
			
			IParameterHintingData IParameterHintingDataFactory.CreateArrayDataProvider(Microsoft.CodeAnalysis.IArrayTypeSymbol arrayType)
			{
				return new ArrayParameterHintingData(arrayType);
			}
			#endregion

			
		}
		
		internal static ParameterHintingResult CreateProvider(string text)
		{
			string parsedText;
			string editorText;
			int cursorPosition = text.IndexOf('$');
			int endPos = text.IndexOf('$', cursorPosition + 1);
			if (endPos == -1) {
				parsedText = editorText = text.Substring(0, cursorPosition) + text.Substring(cursorPosition + 1);
			} else {
				parsedText = text.Substring(0, cursorPosition) + new string(' ', endPos - cursorPosition) + text.Substring(endPos + 1);
				editorText = text.Substring(0, cursorPosition) + text.Substring(cursorPosition + 1, endPos - cursorPosition - 1) + text.Substring(endPos + 1);
				cursorPosition = endPos - 1; 
			}
			
			var workspace = new InspectionActionTestBase.TestWorkspace ();

			var projectId  = ProjectId.CreateNewId();
			//var solutionId = SolutionId.CreateNewId();
			var documentId = DocumentId.CreateNewId(projectId);

			workspace.Open(ProjectInfo.Create(
						projectId,
						VersionStamp.Create(),
						"TestProject",
						"TestProject",
						LanguageNames.CSharp,
						null,
						null,
						new CSharpCompilationOptions (
							OutputKind.DynamicallyLinkedLibrary,
							false,
							"",
							"",
							"Script",
							null,
							OptimizationLevel.Debug,
							false,
							false
						),
						new CSharpParseOptions (
							LanguageVersion.CSharp6,
							DocumentationMode.None,
							SourceCodeKind.Regular,
							ImmutableArray.Create("DEBUG", "TEST")
						),
						new [] {
							DocumentInfo.Create(
								documentId,
								"a.cs",
								null,
								SourceCodeKind.Regular,
								TextLoader.From(TextAndVersion.Create(SourceText.From(parsedText), VersionStamp.Create())) 
							)
						},
						null,
						InspectionActionTestBase.DefaultMetadataReferences
					)
			);
			
			var engine = new ParameterHintingEngine (workspace, new TestFactory ());
			
			var compilation = workspace.CurrentSolution.GetProject(projectId).GetCompilationAsync().Result;
			
			if (!workspace.TryApplyChanges(workspace.CurrentSolution.WithDocumentText(documentId, SourceText.From(editorText)))) {
				Assert.Fail();
			}
			var document = workspace.CurrentSolution.GetDocument(documentId);
			var semanticModel = document.GetSemanticModelAsync().Result;

			return engine.GetParameterDataProviderAsync(document, semanticModel, cursorPosition).Result;
		}
		
		/// <summary>
		/// Bug 427448 - Code Completion: completion of constructor parameters not working
		/// </summary>
		[Test]
		public void TestBug427448 ()
		{
			var provider = CreateProvider (
@"class Test
{
	public Test (int a)
	{
	}
	
	public Test (string b)
	{
	}
	protected Test ()
	{
	}
	Test (double d, float m)
	{
	}
}

class AClass
{
	void A()
	{
		$Test t = new Test ($
	}
}");
			Assert.IsNotNull (provider, "provider was not created.");
			Assert.AreEqual (2, provider.Count);
		}

		/// <summary>
		/// Bug 432437 - No completion when invoking delegates
		/// </summary>
		[Test]
		public void TestBug432437 ()
		{
			var provider = CreateProvider (
@"public delegate void MyDel (int value);

class Test
{
	MyDel d;

	void A()
	{
		$d ($
	}
}");
			Assert.IsNotNull (provider, "provider was not created.");
			Assert.AreEqual (1, provider.Count);
		}

		/// <summary>
		/// Bug 432658 - Incorrect completion when calling an extension method from inside another extension method
		/// </summary>
		[Test]
		public void TestBug432658 ()
		{
			var provider = CreateProvider (
@"static class Extensions
{
	public static void Ext1 (this int start)
	{
	}
	public static void Ext2 (this int end)
	{
		$Ext1($
	}
}");
			Assert.IsNotNull (provider, "provider was not created.");
			Assert.AreEqual (1, provider.Count, "There should be one overload");
			Assert.AreEqual (1, provider[0].ParameterCount, "Parameter 'start' should exist");
		}

		/// <summary>
		/// Bug 432727 - No completion if no constructor
		/// </summary>
		[Test]
		public void TestBug432727 ()
		{
			var provider = CreateProvider (
@"class A
{
	void Method ()
	{
		$A aTest = new A ($
	}
}");
			Assert.IsNotNull (provider, "provider was not created.");
			Assert.AreEqual (1, provider.Count);
		}

		/// <summary>
		/// Bug 434705 - No autocomplete offered if not assigning result of 'new' to a variable
		/// </summary>
		[Test]
		public void TestBug434705 ()
		{
			var provider = CreateProvider (
@"class Test
{
	public Test (int a)
	{
	}
}

class AClass
{
	Test A()
	{
		$return new Test ($
	}
}");
			Assert.IsNotNull (provider, "provider was not created.");
			Assert.AreEqual (1, provider.Count);
		}
		
		/// <summary>
		/// Bug 434705 - No autocomplete offered if not assigning result of 'new' to a variable
		/// </summary>
		[Test]
		public void TestBug434705B ()
		{
			var provider = CreateProvider (
@"
class Test<T>
{
	public Test (T t)
	{
	}
}
class TestClass
{
	void TestMethod ()
	{
		$Test<int> l = new Test<int> ($
	}
}");
			Assert.IsNotNull (provider, "provider was not created.");
			Assert.AreEqual (1, provider.Count);
		}
	
		
		/// <summary>
		/// Bug 434701 - No autocomplete in attributes
		/// </summary>
		[Test]
		public void TestBug434701 ()
		{
			var provider = CreateProvider (
@"namespace Test {
class TestAttribute : System.Attribute
{
	public Test (int a)
	{
	}
}

$[Test ($
class AClass
{
}
}");
			Assert.IsNotNull (provider, "provider was not created.");
			Assert.AreEqual (1, provider.Count);
		}
		
		/// <summary>
		/// Bug 447985 - Exception display tip is inaccurate for derived (custom) exceptions
		/// </summary>
		[Test]
		public void TestBug447985 ()
		{
			var provider = CreateProvider (
@"
namespace System {
	public class Exception
	{
		public Exception () {}
	}
}

class MyException : System.Exception
{
	public MyException (int test)
	{}
}

class AClass
{
	public void Test ()
	{
		$throw new MyException($
	}

}");
			Assert.IsNotNull (provider, "provider was not created.");
			Assert.AreEqual (1, provider.Count);
			Assert.AreEqual (1, provider[0].ParameterCount, "Parameter 'test' should exist");
		}
		
		
		/// <summary>
		/// Bug 1760 - [New Resolver] Parameter tooltip not shown for indexers 
		/// </summary>
		[Test]
		public void Test1760 ()
		{
			var provider = CreateProvider (
				@"
class TestClass
{
	public static void Main (string[] args)
	{
		$args[$
	}
}");
			Assert.IsNotNull (provider, "provider was not created.");
			Assert.AreEqual (1, provider.Count);
		}

		[Test]
		public void TestSecondIndexerParameter ()
		{
			var provider = CreateProvider (
@"
class TestClass
{
	public int this[int i, int j] { get { return 0; } } 
	public void Test ()
	{
		$this[1,$
	}
}");
			Assert.IsNotNull (provider, "provider was not created.");
			Assert.AreEqual (1, provider.Count);
		}
		
		[Test]
		public void TestSecondMethodParameter ()
		{
			var provider = CreateProvider (
@"
class TestClass
{
	public int TestMe (int i, int j) { return 0; } 
	public void Test ()
	{
		$TestMe (1,$
	}
}");
			Assert.IsNotNull (provider, "provider was not created.");
			Assert.AreEqual (1, provider.Count);
		}

		[Test]
		public void TestMethodParameterWithSpacesTabsNewLines ()
		{
			var provider = CreateProvider (@"class TestClass
{
	public int TestMe (int x) { return 0; } 
	public void Test ()
	{
		$TestMe ( 		  	  
 	
 $
	}
}");
			Assert.IsNotNull (provider, "provider was not created.");
			Assert.AreEqual (1, provider.Count);
		}
        
		[Test]
		public void TestMethodParameterNestedArray ()
		{
		    var provider = CreateProvider (@"using System;

class TestClass
{
	TestClass ()
	{
		var str = new string[2,2];
		$Console.WriteLine ( str [1,$
	}
}
");
			Assert.IsNotNull (provider, "provider was not created.");
			Assert.AreEqual (1, provider.Count);
		}
		
		
		/// Bug 599 - Regression: No intellisense over Func delegate
		[Test]
		public void TestBug599 ()
		{
			var provider = CreateProvider (
@"using System;
using System.Core;

class TestClass
{
	void A (Func<int, int> f)
	{
		$f ($
	}
}");
			Assert.IsNotNull (provider, "provider was not created.");
			Assert.AreEqual (1, provider.Count);
		}
		
		/// Bug 3307 - Chained linq methods do not work correctly
		[Test]
		public void TestBug3307 ()
		{
			var provider = CreateProvider (
@"using System;
using System.Linq;

class TestClass
{
	public static void Main (string[] args)
	{
		$args.Select ($
	}
}");
			Assert.IsNotNull (provider, "provider was not created.");
			Assert.IsTrue (provider.Count > 0);
		}
		
		[Test]
		public void TestBug3307FollowUp ()
		{
			var provider = CodeCompletionBugTests.CreateProvider (
@"using System;
using System.Linq;

public class MainClass
{
	static void TestMe (Action<int> act)
	{
	}
	
	public static void Main (string[] args)
	{
		$TestMe (x$
	}
}");
			Assert.IsNotNull (provider, "provider was not created.");
			Assert.IsFalse (provider.AutoSelect, "auto select enabled !");
		}
		
		[Test]
		public void TestBug3307FollowUp2 ()
		{
			var provider = CodeCompletionBugTests.CreateProvider (
@"using System;
using System.Linq;

public class MainClass
{
	public static void Main (string[] args)
	{
		$args.Select (x$
	}
}");
			Assert.IsNotNull (provider, "provider was not created.");
			Assert.IsFalse (provider.AutoSelect, "auto select enabled !");
		}
		
		[Test]
		public void TestConstructor ()
		{
			var provider = CreateProvider (
@"class Foo { public Foo (int a) {} }

class A
{
	void Method ()
	{
		$Bar = new Foo ($
	}
}");
			Assert.IsNotNull (provider, "provider was not created.");
			Assert.AreEqual (1, provider.Count);
		}
		
		
		[Test]
		public void TestConstructorCase2 ()
		{
			var provider = CreateProvider (
@"
namespace Test 
{
	struct TestMe 
	{
		public TestMe (string a)
		{
		}
	}
	
	class A
	{
		void Method ()
		{
			$new TestMe ($
		}
	}
}");
			Assert.IsNotNull (provider, "provider was not created.");
			Assert.AreEqual (2, provider.Count);
		}
		
		[Test]
		public void TestTypeParameter ()
		{
			var provider = CreateProvider (
@"using System;

namespace Test 
{
	class A
	{
		void Method ()
		{
			$Action<$
		}
	}
}");
			Assert.IsNotNull (provider, "provider was not created.");
			Assert.AreEqual (16, provider.Count);
		}

		[Test]
		public void TestSecondTypeParameter ()
		{
			var provider = CreateProvider (
@"using System;

namespace Test 
{
	class A
	{
		void Method ()
		{
			$Action<string,$
		}
	}
}");
			Assert.IsNotNull (provider, "provider was not created.");
			Assert.AreEqual (16, provider.Count);
		}
		
		[Test]
		public void TestMethodTypeParameter ()
		{
			var provider = CreateProvider (
@"using System;

namespace Test 
{
	class A
	{
		void TestMethod<T, S>()
		{
		}

		void Method ()
		{
			$TestMethod<$
		}
	}
}");
			Assert.IsNotNull (provider, "provider was not created.");
			Assert.AreEqual (1, provider.Count);
		}
		
		[Test]
		public void TestSecondMethodTypeParameter ()
		{
			var provider = CreateProvider (
@"using System;

namespace Test 
{
	class A
	{
		void TestMethod<T, S>()
		{
		}

		void Method ()
		{
			$TestMethod<string,$
		}
	}
}");
			Assert.IsNotNull (provider, "provider was not created.");
			Assert.AreEqual (1, provider.Count);
		}		
	
		[Test]
		public void TestArrayParameter ()
		{
			var provider = CreateProvider (
@"
class TestClass
{
	public void Method()
	{
		int[,,,] arr;
		$arr[$
	}
}");
			Assert.IsNotNull (provider, "provider was not created.");
			Assert.AreEqual (1, provider.Count);
		}
		
		[Test]
		public void TestSecondArrayParameter ()
		{
			var provider = CreateProvider (
@"
class TestClass
{
	public void Method()
	{
		int[,,,] arr;
		$arr[5,$
	}
}");
			Assert.IsNotNull (provider, "provider was not created.");
			Assert.AreEqual (1, provider.Count);
		}
		
		[Test]
		public void TestTypeParameterInBaseType ()
		{
			var provider = CreateProvider (
@"using System;

namespace Test 
{
	$class A : Tuple<$
}");
			Assert.IsNotNull (provider, "provider was not created.");
			Assert.AreEqual (8, provider.Count);
		}
		
		
		[Test]
		public void TestBaseConstructorCall ()
		{
			var provider = CreateProvider (
@"class Base
{
	public Base (int i)
	{
			
	}
	public Base (int i, string s)
	{
			
	}
}

namespace Test 
{
	class A : Base
	{
		$public A () : base($
	}
}");
			Assert.IsNotNull (provider, "provider was not created.");
			Assert.AreEqual (2, provider.Count);
		}
		
		[Test]
		public void TestThisConstructorCall ()
		{
			var provider = CreateProvider (
@"class Base
{
	public Base (int i)
	{
			
	}
	public Base (int i, string s)
	{
			
	}
}

namespace Test 
{
	class A : Base
	{
		public A (int a, int b) : base(a) {}

		$public A () : this($
	}
}");
			Assert.IsNotNull (provider, "provider was not created.");
			Assert.AreEqual (1, provider.Count);
		}
		
		/// <summary>
		/// Bug 3645 - [New Resolver]Parameter completion shows all static and non-static overloads
		/// </summary>
		[Test]
		public void TestBug3645 ()
		{
			var provider = CreateProvider (
@"class Main
{
	public static void FooBar (string str)
	{
	}
	
	public void FooBar (int i)
	{
		
	}
	
	public static void Main (string[] args)
	{
		$FooBar ($
	}
}");
			Assert.IsNotNull (provider, "provider was not created.");
			Assert.AreEqual (1, provider.Count);
		}

		/// <summary>
		/// Bug 3991 - constructor argument completion not working for attributes applied to methods or parameters
		/// </summary>
		[Test]
		public void TestBug3991()
		{
			var provider = CreateProvider(
@"using System;
namespace Test
{
	class TestClass
	{
		[Obsolete$($]
		TestClass()
		{
		}
	}
}
");
			Assert.IsNotNull(provider, "provider was not created.");
			Assert.Greater(provider.Count, 0);
		}

		/// <summary>
		/// Bug 4087 - code completion handles object and collection initializers (braces) incorrectly in method calls
		/// </summary>
		[Test]
		public void TestBug4087()
		{
			var provider = CreateProvider(
@"using System;
class TestClass
{
	TestClass()
	{
		$Console.WriteLine (new int[]{ 4, 5,$
	}
}
");
			Assert.IsTrue (provider == null || provider.Count == 0);
		}

		/// <summary>
		/// Bug 4927 - [New Resolver] Autocomplete shows non-static methods when using class name
		/// </summary>
		[Test]
		public void TestBug4927 ()
		{
			var provider = CreateProvider (
@"
public class A
{
  // static method
  public static void Method(string someParameter, object anotherParameter)
  {
  }

  // instance method
  public void Method()
  {
  }
}


public class B
{
  public static void Main()
  {
    $A.Method($
  }
}
");
	
			Assert.IsNotNull (provider, "provider was not created.");
			Assert.AreEqual (1, provider.Count);
		}


		[Test]
		public void TestLambdaCase()
		{
			var provider = CreateProvider(
				@"using System;
class TestClass
{    
	void F (Action i, int foo)
	{
		$F (()=> Something(),$

	}
}
");
			Assert.IsTrue (provider != null && provider.Count == 1);
		}

		[Test]
		public void TestJaggedArrayCreation()
		{
			var provider = CreateProvider(
				@"using System;
class TestClass
{    
	void F (Action i, int foo)
	{
		$new foo[1,2][$

	}
}
");
			Assert.IsTrue (provider == null || provider.Count == 0);
		}

		[Test]
		public void TestJaggedArrayCreationCase2()
		{
			var provider = CreateProvider(
				@"using System;
class TestClass
{    
	void F (Action i, int foo)
	{
		$new foo[1,2][1,$

	}
}
");
			Assert.IsTrue (provider == null || provider.Count == 0);
		}

		/// <summary>
		/// Bug 9301 - Inaccessible indexer overload in completion 
		/// </summary>
		[Test]
		public void TestBug9301()
		{
			var provider = CreateProvider(
				@"using System;

public class A
{
	public virtual int this [int i, string s] {
		get {
			return 1;
		}
	}
}

public class B : A
{
	public new bool this [int i, string s2] {
		get {
			return true;
		}
	}
}

public class Test
{
	public static int Main ()
	{
		B p = new B ();
		$p[$
		return 0;
	}
}
");
			Assert.AreEqual (1, provider.Count);
		}

		[Test]
		public void TestBug9301Case2()
		{
			var provider = CreateProvider(
				@"using System;

public class A
{
	public virtual int Test (int i, string s) {
		return 1;
	}
}

public class B : A
{
	public new bool Test (int i, string s2) {
		return true;
	}
}

public class Test
{
	public static int Main ()
	{
		B p = new B ();
		$p.Test($
		return 0;
	}
}
");
			Assert.AreEqual (1, provider.Count);
		}

		[Test]
		public void TestExtensionMethod()
		{
			var provider = CreateProvider(@"static class Ext { public static void Foo(this object o, string str) {} }
class Test
{
	public static void Main (string[] args)
	{
		$args.Foo($
	}
}");
			Assert.AreEqual (1, provider.Count);
			Assert.AreEqual (1, provider[0].ParameterCount);
		}
		
		
		[Test]
		public void TestExtensionMethodStaticInvocation()
		{
			var provider = CreateProvider(@"static class Ext { public static void Foo(this object o, string str) {} }
class Test
{
	public static void Main (string[] args)
	{
		$Ext.Foo($
	}
}");
			Assert.AreEqual (1, provider.Count);
			Assert.AreEqual (2, provider[0].ParameterCount);
		}

		[Ignore("fixme")]
		[Test]
		public void TypeArgumentsInIncompleteMethodCall ()
		{
			var provider = CreateProvider (
				@"using System.Collections.Generic;
using System.Linq;
class NUnitTestClass {
    public ICollection<ITest> NestedTestCollection { get; set; }
    public NUnitTestMethod FindTestMethodWithShortName(string name)
    {
        this.NestedTestCollection$.OfType<$.LastOrDefault(
    }
}");
			Assert.AreEqual (1, provider.Count);
		}

		/// <summary>
		/// Bug 12824 - Invalid argument intellisense inside lambda
		/// </summary>
		[Test]
		public void TestBug12824 ()
		{
			var provider = CreateProvider (
				@"using System.Threading.Tasks;
using System;

public class MyEventArgs 
{
	public static void Main (string[] args)
	{
		Task.Factory.StartNew (() => {
				$throw new Exception ($
		});
	}
}");
			string name = provider[0].Symbol.Name;
			Assert.AreEqual (".ctor", name);
			Assert.AreEqual ("Exception", provider[0].Symbol.ContainingType.Name);
		}

		/// <summary>
		/// Bug 474199 - Code completion not working for a nested class
		/// </summary>
		[Test]
		public void TestBug474199B ()
		{
			var provider = ParameterHintingTests.CreateProvider (
				@"
public class InnerTest
{
	public class Inner
	{
		public Inner(string test)
		{
		}
	}
}

public class ExtInner : InnerTest
{
}

class Test
{
	public void TestMethod ()
	{
		$new ExtInner.Inner ($
	}
}
");
			Assert.IsNotNull (provider, "provider not found.");
			Assert.AreEqual (1, provider.Count, "There should be one overload");
			Assert.AreEqual (1, provider[0].ParameterCount, "Parameter 'test' should exist");
		}

		/// <summary>
		/// Bug 4290 - Parameter completion exception inserting method with arguments before other methods
		/// </summary>
		[Test]
		public void TestBug4290()
		{
			// just test for exception
			ParameterHintingTests.CreateProvider (
				@"using System;
namespace Test
{
    class TestClass  
    {
        $public static void Foo(string bar,$
        public static void Main(string[] args)
        {
        }
    }
}");
		}

		/// <summary>
		/// Bug 4323 - Parameter completion exception while attempting to instantiate unknown class
		/// </summary>
		[Test]
		public void TestBug4323()
		{
			// just test for exception
			ParameterHintingTests.CreateProvider(
				@"namespace Test
{
    class TestClass
    {
        public static void Main(string[] args)
        {
            $object foo = new Foo($
        }
    }
}");
		}

		/// <summary>
		/// Bug 432727 - No completion if no constructor
		/// </summary>
		[Test()]
		public void TestArrayInitializerParameterContext ()
		{
			var provider = ParameterHintingTests.CreateProvider (
				@"using System;

class MyTest
{
	public void Test ()
	{
		$new [] { Tuple.Create($
	}
}");
			Assert.IsNotNull (provider, "provider was not created.");
			Assert.Greater (provider.Count, 1);
		}

		[Test]
		public void TestMethodOverloads ()
		{
			var provider = CreateProvider(@"class TestClass
{
	public int TestMe () { return 0; } 
	public int TestMe (int x) { return 0; } 
	public int TestMe (int x, int y) { return 0; } 
	public void Test ()
	{
		$TestMe ($
	}
}");
			Assert.IsNotNull (provider, "provider was not created.");
			Assert.AreEqual (3, provider.Count);
		}

		[Test]
		public void TestMethodOverloads2 ()
		{
			var provider = CreateProvider(@"class TestClass
{
	public int TestMe () { return 0; } 
	public int TestMe (int x) { return 0; } 
	public int TestMe (int x, int y) { return 0; } 
	public void Test ()
	{
		$TestMe (1, $
	}
}");
			Assert.IsNotNull(provider, "provider was not created.");
			Assert.AreEqual(3, provider.Count);
		}

		[Test]
		public void TestMethodOverloads3 ()
		{
			var provider = CreateProvider (@"class TestClass
{
	public int TestMe () { return 0; } 
	public int TestMe (int x) { return 0; } 
	public int TestMe (int x, int y) { return 0; } 
	public void Test ()
	{
		$TestMe (1, 2$
	}
}");
			Assert.IsNotNull (provider, "provider was not created.");
			Assert.AreEqual (3, provider.Count);
		}

		[Test]
		public void TestWriteLine ()
		{
			var provider = CreateProvider (
				@"using System;
class TestClass
{
	public static void Main (string[] args)
	{
		Console.WriteLine ($$);
	}
}");
			Assert.IsNotNull (provider, "provider was not created.");
			Assert.AreEqual (19, provider.Count);
		}

		[Test]
		public void TestExtensionMethods ()
		{
			var provider = CreateProvider (
				@"using System;
using System.Linq;
class TestClass
{
	public static void Main (string[] args)
	{
		Console.WriteLine ($args.Any($);
	}
}");
			Assert.IsNotNull (provider, "provider was not created.");
			Assert.AreEqual (2, provider.Count);
		}

		/// <summary>
		/// Bug 19561 - Wrong completion for default parameter used with generics
		/// </summary>
		[Test]
		public void TestBug19561 ()
		{
			var provider = CreateProvider (
				@"using System;

public static class Lib
{
	public static T Foo<T>(T x = default(T))
	{
		return x;
	}
		
	public static void Foo2<U> () where U : struct
	{
		Console.WriteLine(""{0}"", $Lib.Foo<U>($));
	}
}");
			Assert.IsNotNull (provider, "provider was not created.");
			Assert.AreEqual (1, provider.Count);
			Assert.AreEqual ("M:Lib.Foo``1(``0)", provider[0].Symbol.GetDocumentationCommentId ());
		}

		[Test]
		public void TestHintingTooEager ()
		{
			var provider = CreateProvider (
				@"using System;
class TestClass
{
	public static void Main ()
	{
		$Main $();
	}
}");
			Assert.IsNotNull (provider, "provider was not created.");
			Assert.AreEqual (0, provider.Count);

			provider = CreateProvider (
				@"using System;
class TestClass
{
	public static void Main ()
	{
		Main ()$  $;
	}
}");
			Assert.IsNotNull (provider, "provider was not created.");
			Assert.AreEqual (0, provider.Count);
		}


		[Test]
		public void TestHintingToParentInvocation ()
		{
			var provider = CreateProvider (
				@"using System;
class TestClass
{
	static string SS(string s) {}
	static string ZZ(string s) {}

	public static void Main ()
	{
		SS($ZZ $());
	}
}");
			Assert.IsNotNull (provider, "provider was not created.");
			Assert.AreEqual (1, provider.Count);
			Assert.AreEqual ("M:TestClass.SS(System.String)", provider[0].Symbol.GetDocumentationCommentId ());
		}

		/// <summary>
		/// Bug 40018 - Autocomplete shows different list before and after typing "("
		/// </summary>
		[Test]
		public void TestBug40018 ()
		{
			var provider = CreateProvider (
				@"
namespace Test40018
{
    static class ExtMethods
    {
        public static void Foo(this MyClass c, int i)
        {

        }
    }
	
    class MyClass
    {
        public void Foo(string str)
        {
        }

        public void Foo()
        {
        }

        public void Test()
        {
            this.Foo($$);
        }
    }
}				
");
			Assert.IsNotNull (provider, "provider was not created.");
			Assert.AreEqual (3, provider.Count);
		}

		/// <summary>
<<<<<<< HEAD
		/// Bug 41245 - Attribute code completion not showing all constructors and showing too many things
		/// </summary>
		[Test]
		public void TestBug41245 ()
=======
		/// Bug 41351 - No arguments code completion for methods called via ?. operator
		/// </summary>
		[Test]
		public void TestBug41351 ()
>>>>>>> 112ee003
		{
			var provider = CreateProvider (
				@"
using System;

<<<<<<< HEAD
namespace cp654fz7
{
	[AttributeUsage(AttributeTargets.Field | AttributeTargets.Property | AttributeTargets.Parameter, AllowMultiple = false)]
	public sealed class JsonPropertyAttribute : Attribute
	{
		internal bool? _isReference;
		internal int? _order;
		public bool IsReference
		{
			get { return _isReference ?? default(bool); }
			set { _isReference = value; }
		}
		public int Order
		{
			get { return _order ?? default(int); }
			set { _order = value; }
		}
		public string PropertyName { get; set; }
		public JsonPropertyAttribute()
		{
		}

		public JsonPropertyAttribute(string propertyName)
		{
			PropertyName = propertyName;
		}
	}

	class MainClass
	{
		[JsonProperty($$)]
		public object MyProperty { get; set; }

		public static void Main(string[] args)
		{
		}
	}
}
");
			Assert.IsNotNull (provider, "provider was not created.");
			Assert.AreEqual (2, provider.Count);
=======
class test
{
	public event EventHandler Handler;

	public test()
	{
		Handler?.Invoke($$);
	}
}

");
			Assert.IsNotNull (provider, "provider was not created.");
			Assert.AreEqual (1, provider.Count);
>>>>>>> 112ee003
		}
	}
}<|MERGE_RESOLUTION|>--- conflicted
+++ resolved
@@ -1362,81 +1362,5 @@
 			Assert.IsNotNull (provider, "provider was not created.");
 			Assert.AreEqual (3, provider.Count);
 		}
-
-		/// <summary>
-<<<<<<< HEAD
-		/// Bug 41245 - Attribute code completion not showing all constructors and showing too many things
-		/// </summary>
-		[Test]
-		public void TestBug41245 ()
-=======
-		/// Bug 41351 - No arguments code completion for methods called via ?. operator
-		/// </summary>
-		[Test]
-		public void TestBug41351 ()
->>>>>>> 112ee003
-		{
-			var provider = CreateProvider (
-				@"
-using System;
-
-<<<<<<< HEAD
-namespace cp654fz7
-{
-	[AttributeUsage(AttributeTargets.Field | AttributeTargets.Property | AttributeTargets.Parameter, AllowMultiple = false)]
-	public sealed class JsonPropertyAttribute : Attribute
-	{
-		internal bool? _isReference;
-		internal int? _order;
-		public bool IsReference
-		{
-			get { return _isReference ?? default(bool); }
-			set { _isReference = value; }
-		}
-		public int Order
-		{
-			get { return _order ?? default(int); }
-			set { _order = value; }
-		}
-		public string PropertyName { get; set; }
-		public JsonPropertyAttribute()
-		{
-		}
-
-		public JsonPropertyAttribute(string propertyName)
-		{
-			PropertyName = propertyName;
-		}
-	}
-
-	class MainClass
-	{
-		[JsonProperty($$)]
-		public object MyProperty { get; set; }
-
-		public static void Main(string[] args)
-		{
-		}
-	}
-}
-");
-			Assert.IsNotNull (provider, "provider was not created.");
-			Assert.AreEqual (2, provider.Count);
-=======
-class test
-{
-	public event EventHandler Handler;
-
-	public test()
-	{
-		Handler?.Invoke($$);
-	}
-}
-
-");
-			Assert.IsNotNull (provider, "provider was not created.");
-			Assert.AreEqual (1, provider.Count);
->>>>>>> 112ee003
-		}
 	}
 }