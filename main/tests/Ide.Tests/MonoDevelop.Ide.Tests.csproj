--- conflicted
+++ resolved
@@ -107,12 +107,9 @@
     <Compile Include="MonoDevelop.Components\PangoUtilTests.cs" />
     <Compile Include="MonoDevelop.Ide.Projects\DotNetCoreProjectTests.cs" />
     <Compile Include="MonoDevelop.Ide.Gui\ReslynCompletionDataTests.cs" />
-<<<<<<< HEAD
     <Compile Include="MonoDevelop.Ide\BuildOutputTests.cs" />
-=======
     <Compile Include="MonoDevelop.Ide.Gui\MockCompletionView.cs" />
     <Compile Include="MonoDevelop.Ide\MonoDocDocumentationProviderTests.cs" />
->>>>>>> 7ac3d759
   </ItemGroup>
   <Import Project="$(MSBuildBinPath)\Microsoft.CSharp.targets" />
   <ItemGroup>
