--- conflicted
+++ resolved
@@ -1,4 +1,4 @@
-﻿//
+//
 // TypeSystemServiceTests.cs
 //
 // Author:
@@ -60,20 +60,13 @@
 				try {
 					var project = sol.GetAllProjects ().Single ();
 
-<<<<<<< HEAD
-				foreach (var file in project.Files) {
-					Assert.IsNotNull (IdeApp.TypeSystemService.GetDocumentId (project, file.FilePath.ResolveLinks ()));
-					if (file.FilePath.FileName.EndsWith ("SymlinkedFile.cs", StringComparison.Ordinal))
-						Assert.IsNull (IdeApp.TypeSystemService.GetDocumentId (project, file.FilePath));
-=======
 					foreach (var file in project.Files) {
-						Assert.IsNotNull (TypeSystemService.GetDocumentId (project, file.FilePath.ResolveLinks ()));
+						Assert.IsNotNull (IdeApp.TypeSystemService.GetDocumentId (project, file.FilePath.ResolveLinks ()));
 						if (file.FilePath.FileName.EndsWith ("SymlinkedFile.cs", StringComparison.Ordinal))
-							Assert.IsNull (TypeSystemService.GetDocumentId (project, file.FilePath));
+							Assert.IsNull (IdeServices.TypeSystemService.GetDocumentId (project, file.FilePath));
 					}
 				} finally {
 					TypeSystemServiceTestExtensions.UnloadSolution (sol);
->>>>>>> 034efec5
 				}
 			}
 		}
