--- conflicted
+++ resolved
@@ -882,7 +882,6 @@
 		}
 	}
 
-<<<<<<< HEAD
 	class SlowlyLoadedController: DocumentController
 	{
 		TaskCompletionSource<bool> slowLoad = new TaskCompletionSource<bool> ();
@@ -903,7 +902,7 @@
 			return await inner.GetDocumentView ();
 		}
 	}
-=======
+  
 	class ReusableController : DocumentController
 	{
 		ModelDescriptor modelDescriptor;
@@ -968,5 +967,4 @@
 	class ReusableDescriptor : ModelDescriptor
 	{
 	}
->>>>>>> 8a2cc0a9
 }