--- conflicted
+++ resolved
@@ -1,4 +1,4 @@
-﻿// --------------------------------------------------------------------------------------
+﻿﻿// --------------------------------------------------------------------------------------
 // (c) Tomas Petricek, http://tomasp.net/blog
 // --------------------------------------------------------------------------------------
 namespace FSharp.InteractiveAutocomplete
@@ -210,11 +210,7 @@
       match identIsland with
       | [ "" ] ->
         // There is no identifier at the current location
-<<<<<<< HEAD
         printfn "ERROR: No identifier found at this location\n<<EOF>>"
-=======
-        printfn "DATA: tooltip\n<<EOF>>"
->>>>>>> 39d53b61
       | _ ->
         // Assume that we are inside identifier (F# services can also handle
         // case when we're in a string in '#r "Foo.dll"' but we don't do that)
@@ -252,11 +248,7 @@
       match identIsland with
       | [ "" ] ->
         // There is no identifier at the current location
-<<<<<<< HEAD
         printfn "ERROR: No identifier found at this location\n<<EOF>>"
-=======
-        printfn "DATA: finddecl\n<<EOF>>"
->>>>>>> 39d53b61
       | _ ->
         // Assume that we are inside identifier (F# services can also handle
         // case when we're in a string in '#r "Foo.dll"' but we don't do that)
