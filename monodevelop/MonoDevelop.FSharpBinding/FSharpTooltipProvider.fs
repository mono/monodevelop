﻿// --------------------------------------------------------------------------------------
// Provides tool tips with F# hints for MonoDevelop
// (this file implements MonoDevelop interfaces and calls 'LanguageService')
// --------------------------------------------------------------------------------------
namespace MonoDevelop.FSharp

open System
open System.IO
open System.Collections.Generic
open FSharp.CompilerBinding
open Mono.TextEditor
open MonoDevelop.Core
open MonoDevelop.Ide
open MonoDevelop.SourceEditor
open MonoDevelop.Ide.CodeCompletion
open Gdk
open MonoDevelop.Components
open Microsoft.FSharp.Compiler.SourceCodeServices

[<AutoOpen>]
module FSharpTypeExt =
    let isOperator (name: string) =
            if name.StartsWith "( " && name.EndsWith " )" && name.Length > 4 then
                name.Substring (2, name.Length - 4) |> String.forall (fun c -> c <> ' ')
            else false

    let rec getAbbreviatedType (fsharpType: FSharpType) =
        if fsharpType.IsAbbreviation then
            let typ = fsharpType.AbbreviatedType
            if typ.HasTypeDefinition then getAbbreviatedType typ
            else fsharpType
        else fsharpType

    let isReferenceCell (fsharpType: FSharpType) = 
        let ty = getAbbreviatedType fsharpType
        ty.HasTypeDefinition && ty.TypeDefinition.IsFSharpRecord && ty.TypeDefinition.FullName = "Microsoft.FSharp.Core.FSharpRef`1"
    
    type FSharpType with
        member x.IsReferenceCell =
            isReferenceCell x

type XmlDoc =
| Full of string
| Lookup of key: string * filename: string option
| EmptyDoc

type ToolTips =
| ToolTip of string * XmlDoc * TextSegment
| EmptyTip

module Highlight =
    let getColourScheme () =
        Highlighting.SyntaxModeService.GetColorStyle (IdeApp.Preferences.ColorScheme)

    let hl str (style: Highlighting.ChunkStyle) =
        let color = getColourScheme().GetForeground (style) |> GtkUtil.ToGdkColor
        let  colorString = HelperMethods.GetColorString (color)
        "<span foreground=\"" + colorString + "\">" + str + "</span>"

    let asSymbol s =
        let cs = getColourScheme ()
        hl s cs.KeywordOperators

    let asKeyword k =
        let cs = getColourScheme ()
        hl k cs.KeywordTypes
    
    let asUserType u =
        let cs = getColourScheme ()
        hl u cs.UserTypes

[<AutoOpen>]
module NewTooltips =

    let escapeText = GLib.Markup.EscapeText

    /// Add two strings with a space between
    let (++) a b = a + " " + b

    let getSegFromSymbolUse (editor:TextEditor) (symbolUse:FSharpSymbolUse)  =
        let startOffset = editor.Document.LocationToOffset(symbolUse.RangeAlternate.StartLine, symbolUse.RangeAlternate.StartColumn)
        let endOffset = editor.Document.LocationToOffset(symbolUse.RangeAlternate.EndLine, symbolUse.RangeAlternate.EndColumn)
        TextSegment.FromBounds(startOffset, endOffset)

    let getSummaryFromSymbol (symbolUse:FSharpSymbolUse) (backupSig: Lazy<Option<string * string>>) =
        let xmlDoc, xmlDocSig = 
            match symbolUse.Symbol with
            | :? FSharpMemberFunctionOrValue as func -> func.XmlDoc, func.XmlDocSig
            | :? FSharpEntity as fse -> fse.XmlDoc, fse.XmlDocSig
            | :? FSharpField as fsf -> fsf.XmlDoc, fsf.XmlDocSig
            | _ -> ResizeArray() :> IList<_>, ""

        if xmlDoc.Count > 0 then Full (String.Join( "\n", xmlDoc |> Seq.map escapeText))
        else
            if String.IsNullOrWhiteSpace xmlDocSig then
                let backup = backupSig.Force()
                match backup with
                | Some (key, file) ->Lookup (key, Some file)
                | None -> XmlDoc.EmptyDoc
            else Lookup(xmlDocSig, symbolUse.Symbol.Assembly.FileName)

    let getTooltipFromSymbol (symbolUse:FSharpSymbolUse option) editor (backUpSig: Lazy<_>) =
        match symbolUse with
        | Some symbolUse -> 
            match symbolUse.Symbol with
            | :? FSharpEntity as fse ->
                try
                    let displayName = fse.DisplayName

                    let modifier = match fse.Accessibility with
                                   | a when a.IsInternal -> Highlight.asKeyword "internal "
                                   | a when a.IsPrivate -> Highlight.asKeyword "private "
                                   | _ -> ""

                    let attributes =
                        // Maybe search for modifier attributes like abstract, sealed and append them above the type:
                        // [<Abstract>]
                        // type Test = ...
                        String.Join ("\n", fse.Attributes 
                                           |> Seq.map (fun a -> let name = a.AttributeType.DisplayName.Replace("Attribute", "")
                                                                let parameters = String.Join(", ",  a.ConstructorArguments |> Seq.filter (fun ca -> ca :? string ) |> Seq.cast<string>)
                                                                if String.IsNullOrWhiteSpace parameters then "[<" + name + ">]"
                                                                else "[<" + name + "( " + parameters + " )" + ">]" ) 
                                           |> Seq.toArray)

                    let signature =
                        let typeName =
                            match fse with
                            | _ when fse.IsFSharpModule -> "module"
                            | _ when fse.IsEnum         -> "enum"
                            | _ when fse.IsValueType    -> "struct"
                            | _                         -> "type"

                        let enumtip () =
                            Highlight.asSymbol " =" + "\n" + 
                            Highlight.asSymbol "|" ++
                            (fse.FSharpFields
                            |> Seq.filter (fun f -> not f.IsCompilerGenerated)
                            |> Seq.map (fun field -> field.Name) //TODO Fix FSC to expose enum filed literals: field.Name + (hl " = " cs.KeywordOperators) + hl field.LiteralValue cs.UserTypesValueTypes*)
                            |> String.concat ("\n" + Highlight.asSymbol "| " ) )
           

                        let uniontip () = 
                            Highlight.asSymbol " =" + "\n" + 
                            Highlight.asSymbol "|" ++
                            (fse.UnionCases 
                            |> Seq.map (fun unionCase -> 
                                            if unionCase.UnionCaseFields.Count > 0 then
                                               let typeList =
                                                  unionCase.UnionCaseFields
                                                  |> Seq.map (fun unionField -> unionField.Name ++ Highlight.asSymbol ":" ++ Highlight.asUserType (escapeText (unionField.FieldType.Format symbolUse.DisplayContext)))
                                                  |> String.concat (Highlight.asSymbol " * " )
                                               unionCase.Name ++ Highlight.asKeyword "of" ++ typeList
                                             else unionCase.Name)

                            |> String.concat ("\n" + Highlight.asSymbol "| " ) )
                                                 
                        let typeDisplay = modifier + Highlight.asKeyword typeName ++ Highlight.asUserType displayName
                        let fullName = "\n\nFull name: " + fse.FullName
                        match fse.IsFSharpUnion, fse.IsEnum with
                        | true, false -> typeDisplay + uniontip () + fullName
                        | false, true -> typeDisplay + enumtip () + fullName
                        | _ -> typeDisplay + fullName

                    ToolTip(signature, getSummaryFromSymbol symbolUse backUpSig, getSegFromSymbolUse editor symbolUse)
                with exn -> ToolTips.EmptyTip

            | :? FSharpMemberFunctionOrValue as func ->
                try
                if func.CompiledName = ".ctor" then 
                    if func.EnclosingEntity.IsValueType || func.EnclosingEntity.IsEnum then
                        //TODO: Add ValueType
                        ToolTips.EmptyTip
                    else
                        //TODO: Add ReferenceType
                        ToolTips.EmptyTip

                elif func.FullType.IsFunctionType && not func.IsPropertyGetterMethod && not func.IsPropertySetterMethod && not symbolUse.IsFromComputationExpression then 
                    if isOperator func.DisplayName then
                        //TODO: Add operators, the text will look like:
                        // val ( symbol ) : x:string -> y:string -> string
                        // Full name: Name.Blah.( symbol )
                        // Note: (In the current compiler tooltips a closure defined symbol will be missing the named types and the full name)
                        ToolTips.EmptyTip
                    else
                        //TODO: Add closure/nested functions
                        if not func.IsModuleValueOrMember then
                            //represents a closure or nested function
                            ToolTips.EmptyTip
                        else
                            let signature =

                                let backupSignature = func.FullType.Format symbolUse.DisplayContext
                                let argInfos =
                                    func.CurriedParameterGroups 
                                    |> Seq.map Seq.toList 
                                    |> Seq.toList 

                                let retType = Highlight.asUserType (escapeText(func.ReturnParameter.Type.Format symbolUse.DisplayContext))

                                //example of building up the parameters using Display name and Type
                                let signature =
                                    let padLength = 
                                        let allLengths = argInfos |> List.concat |> List.map (fun p -> p.DisplayName.Length)
                                        match allLengths with
                                        | [] -> 0
                                        | l -> l |> List.max

                                    match argInfos with
                                    | [] -> retType //When does this occur, val type within  module?
                                    | [[]] -> retType //A ctor with () parameters seems to be a list with an empty list
                                    | [[single]] -> "   " + single.DisplayName + Highlight.asSymbol ":" ++ Highlight.asUserType (escapeText (single.Type.Format symbolUse.DisplayContext))
                                                    + "\n   " +  Highlight.asSymbol "->" ++ retType
                                    | many ->
                                        let allParams =
                                            many
                                            |> List.map(fun listOfParams ->

                                                            listOfParams
                                                            |> List.map(fun (p:FSharpParameter) ->
                                                                            "   " + p.DisplayName.PadRight (padLength) + Highlight.asSymbol ":" ++ Highlight.asUserType (escapeText (p.Type.Format symbolUse.DisplayContext)))
                                                                            |> String.concat (Highlight.asSymbol " *" ++ "\n"))
                                            |> String.concat (Highlight.asSymbol " ->" + "\n") 
                                        allParams +  "\n   " + (String.replicate (max (padLength-1) 0) " ") +  Highlight.asSymbol "->" ++ retType

                                let modifiers = 
                                    if func.IsMember then 
                                        if func.IsInstanceMember then
                                            if func.IsDispatchSlot then "abstract member"
                                            else "member"
                                        else "static member"
                                    else
                                        if func.InlineAnnotation = FSharpInlineAnnotation.AlwaysInline then "inline val"
                                        elif func.IsInstanceMember then "val"
                                        else "val" //does this need to be static prefixed?

                                Highlight.asKeyword modifiers ++ func.DisplayName ++ Highlight.asSymbol ":" + "\n" + signature

                            ToolTip(signature, getSummaryFromSymbol symbolUse backUpSig, getSegFromSymbolUse editor symbolUse)                            

                else
                    //val name : Type
                    let signature =
                            let retType = Highlight.asUserType (escapeText(func.ReturnParameter.Type.Format symbolUse.DisplayContext))
                            let prefix = 
                                if func.IsMutable then Highlight.asKeyword "val" ++ Highlight.asKeyword "mutable"
                                else Highlight.asKeyword "val"
                            prefix ++ func.DisplayName ++ Highlight.asSymbol ":" ++ retType

                    ToolTip(signature, getSummaryFromSymbol symbolUse backUpSig, getSegFromSymbolUse editor symbolUse)
                with exn -> ToolTips.EmptyTip

            | _ -> ToolTips.EmptyTip

        | None -> ToolTips.EmptyTip

type TooltipResults =
| ParseAndCheckNotFound
| NoToolTipText
| NoToolTipData
| Tooltip of TooltipItem

/// Resolves locations to tooltip items, and orchestrates their display.
/// We resolve language items to an NRefactory symbol.
type FSharpTooltipProvider() = 
    inherit Mono.TextEditor.TooltipProvider()

    // Keep the last result and tooltip window cached
    let mutable lastResult = None : TooltipItem option

    static let mutable lastWindow = None
   
    let killTooltipWindow() =
       match lastWindow with
       | Some(w:TooltipInformationWindow) -> w.Destroy()
       | None -> ()

    let isSupported fileName= 
        [|".fs";".fsi";".fsx";".fsscript"|] 
        |> Array.exists ((=) (Path.GetExtension fileName))

    override x.GetItem (editor, offset) =
      try
        let activeDoc = IdeApp.Workbench.ActiveDocument
        if activeDoc = null then null else

        let fileName = activeDoc.FileName.FullPath.ToString()
        let extEditor = editor :?> ExtensibleTextEditor
     
        if not (isSupported fileName) then null else
        let docText = editor.Text
        if docText = null || offset >= docText.Length || offset < 0 then null else
<<<<<<< HEAD
        let projFile, files, args, framework = MonoDevelop.getCheckerArgs(extEditor.Project, fileName)
        let tyResOpt =
            MDLanguageService.Instance.GetTypedParseResultWithTimeout
                 (projFile,
                  fileName, 
                  docText, 
                  files,
                  args,
                  AllowStaleResults.MatchingSource,
                  ServiceSettings.blockingTimeout,
                  framework) |> Async.RunSynchronously
        LoggingService.LogInfo "TooltipProvider: Getting tool tip"
        match tyResOpt with
        | None -> LoggingService.LogWarning "TooltipProvider: ParseAndCheckResults not found"
                  null
        | Some tyRes ->
        // Get tool-tip from the language service
        let line, col, lineStr = MonoDevelop.getLineInfoFromOffset(offset, editor.Document)
        let tip, symbolUse = async {let! tooltip = tyRes.GetToolTip(line, col, lineStr)
                                    let! symbol = tyRes.GetSymbol(line, col, lineStr)
                                    return tooltip, symbol} |> Async.RunSynchronously

        let typeTip =
            match symbolUse with
            | Some symbolUse -> 
                match symbolUse.Symbol with
                | :? FSharpEntity as fse ->
                    try
                        let displayName = fse.DisplayName

                        let modifier = match fse.Accessibility with
                                       | a when a.IsInternal -> Highlight.asKeyword "internal "
                                       | a when a.IsPrivate -> Highlight.asKeyword "private "
                                       | _ -> ""

                        let attributes =
                            // Maybe search for modifier attributes like abstract, sealed and append them above the type:
                            // [<Abstract>]
                            // type Test = ...
                            String.Join ("\n", fse.Attributes 
                                               |> Seq.map (fun a -> let name = a.AttributeType.DisplayName.Replace("Attribute", "")
                                                                    let parameters = String.Join(", ",  a.ConstructorArguments |> Seq.filter (fun ca -> ca :? string ) |> Seq.cast<string>)
                                                                    if String.IsNullOrWhiteSpace parameters then "[<" + name + ">]"
                                                                    else "[<" + name + "( " + parameters + " )" + ">]" ) 
                                               |> Seq.toArray)

                        let signature =
                            let typeName =
                                match fse with
                                | _ when fse.IsFSharpModule -> "module"
                                | _ when fse.IsEnum         -> "enum"
                                | _ when fse.IsValueType    -> "struct"
                                | _                         -> "type"

                            let enumtip () =
                                Highlight.asSymbol " =" + "\n" + 
                                Highlight.asSymbol "|" ++
                                (fse.FSharpFields
                                |> Seq.filter (fun f -> not f.IsCompilerGenerated)
                                |> Seq.map (fun field -> field.Name) //TODO Fix FSC to expose enum filed literals: field.Name + (hl " = " cs.KeywordOperators) + hl field.LiteralValue cs.UserTypesValueTypes*)
                                |> String.concat ("\n" + Highlight.asSymbol "| " ) )
               

                            let uniontip () = 
                                Highlight.asSymbol " =" + "\n" + 
                                Highlight.asSymbol "|" ++
                                (fse.UnionCases 
                                |> Seq.map (fun unionCase -> 
                                                if unionCase.UnionCaseFields.Count > 0 then
                                                   let typeList =
                                                      unionCase.UnionCaseFields
                                                      |> Seq.map (fun unionField -> unionField.Name ++ Highlight.asSymbol ":" ++ Highlight.asUserType (escapeText (unionField.FieldType.Format symbolUse.DisplayContext)))
                                                      |> String.concat (Highlight.asSymbol " * " )
                                                   unionCase.Name ++ Highlight.asKeyword "of" ++ typeList
                                                 else unionCase.Name)

                                |> String.concat ("\n" + Highlight.asSymbol "| " ) )
                                                     
                            let typeDisplay = modifier + Highlight.asKeyword typeName ++ Highlight.asUserType displayName
                            let fullName = "\n\nFull name: " + fse.FullName
                            match fse.IsFSharpUnion, fse.IsEnum with
                            | true, false -> typeDisplay + uniontip () + fullName
                            | false, true -> typeDisplay + enumtip () + fullName
                            | _ -> typeDisplay + fullName

                        ToolTip(signature, getSummaryFromSymbol symbolUse, getSegFromSymbolUse editor symbolUse)
                    with exn -> ToolTips.EmptyTip

                | :? FSharpMemberFunctionOrValue as func ->
                    try
                    if func.CompiledName = ".ctor" then 
                        if func.EnclosingEntity.IsValueType || func.EnclosingEntity.IsEnum then
                            //TODO: Add ValueType
                            ToolTips.EmptyTip
                        else
                            //TODO: Add ReferenceType
                            ToolTips.EmptyTip

                    elif func.FullType.IsFunctionType && not func.IsPropertyGetterMethod && not func.IsPropertySetterMethod && not symbolUse.IsFromComputationExpression then 
                        if isOperator func.DisplayName then
                            //TODO: Add operators, the text will look like:
                            // val ( symbol ) : x:string -> y:string -> string
                            // Full name: Name.Blah.( symbol )
                            // Note: (In the current compiler tooltips a closure defined symbol will be missing the named types and the full name)
                            ToolTips.EmptyTip
                        else
                            //TODO: Add closure/nested functions
                            if not func.IsModuleValueOrMember then
                                //represents a closure or nested function
                                ToolTips.EmptyTip
                            else
                                let signature =

                                    let backupSignature = func.FullType.Format symbolUse.DisplayContext
                                    let argInfos =
                                        func.CurriedParameterGroups 
                                        |> Seq.map Seq.toList 
                                        |> Seq.toList 

                                    let retType = Highlight.asUserType (escapeText(func.ReturnParameter.Type.Format symbolUse.DisplayContext))

                                    //example of building up the parameters using Display name and Type
                                    let signature =
                                        let padLength = 
                                            let allLengths = argInfos |> List.concat |> List.map (fun p -> p.DisplayName.Length)
                                            match allLengths with
                                            | [] -> 0
                                            | l -> l |> List.max

                                        match argInfos with
                                        | [] -> retType //When does this occur, val type within  module?
                                        | [[]] -> retType //A ctor with () parameters seems to be a list with an empty list
                                        | [[single]] -> "   " + single.DisplayName + Highlight.asSymbol ":" ++ Highlight.asUserType (escapeText (single.Type.Format symbolUse.DisplayContext))
                                                        + "\n   " +  Highlight.asSymbol "->" ++ retType
                                        | many ->
                                            let allParams =
                                                many
                                                |> List.map(fun listOfParams ->

                                                                listOfParams
                                                                |> List.map(fun (p:FSharpParameter) ->
                                                                                "   " + p.DisplayName.PadRight (padLength) + Highlight.asSymbol ":" ++ Highlight.asUserType (escapeText (p.Type.Format symbolUse.DisplayContext)))
                                                                                |> String.concat (Highlight.asSymbol " *" ++ "\n"))
                                                |> String.concat (Highlight.asSymbol " ->" + "\n") 
                                            allParams +  "\n   " + (String.replicate (max (padLength-1) 0) " ") +  Highlight.asSymbol "->" ++ retType

                                    let modifiers = 
                                        if func.IsMember then 
                                            if func.IsInstanceMember then
                                                if func.IsDispatchSlot then "abstract member"
                                                else "member"
                                            else "static member"
                                        else
                                            if func.InlineAnnotation = FSharpInlineAnnotation.AlwaysInline then "inline val"
                                            elif func.IsInstanceMember then "val"
                                            else "val" //does this need to be static prefixed?

                                    Highlight.asKeyword modifiers ++ func.DisplayName ++ Highlight.asSymbol ":" + "\n" + signature

                                ToolTip(signature, getSummaryFromSymbol symbolUse, getSegFromSymbolUse editor symbolUse)                            

                    else
                        //val name : Type
                        let signature =
                                let retType = Highlight.asUserType (escapeText(func.ReturnParameter.Type.Format symbolUse.DisplayContext))
                                let prefix = 
                                    if func.IsMutable then Highlight.asKeyword "val" ++ Highlight.asKeyword "mutable"
                                    else Highlight.asKeyword "val"
                                prefix ++ func.DisplayName ++ Highlight.asSymbol ":" ++ retType

                        ToolTip(signature, getSummaryFromSymbol symbolUse, getSegFromSymbolUse editor symbolUse)
                    with exn -> ToolTips.EmptyTip

                | _ -> ToolTips.EmptyTip

            | None -> ToolTips.EmptyTip
        
        //As the new tooltips are unfinished we match ToolTip here to use the new tooltips and anything else to run through the old tooltip system
        // In the section above we return EmptyTip for any tooltips symbols that have not yet ben finished
        match typeTip with
        | ToolTip(signature, summary, textSeg) -> TooltipItem ((signature, summary), textSeg)
        | EmptyTip ->

        match tip with
        | None -> LoggingService.LogWarning "TooltipProvider: TootipText not returned"
                  null
        | Some (ToolTipText(elems),_) when elems |> List.forall (function ToolTipElementNone -> true | _ -> false) -> 
            LoggingService.LogWarning "TooltipProvider: No data found"
            null
        | Some(tiptext,(col1,col2)) -> 
            LoggingService.LogInfo "TooltipProvider: Got data"
            //check to see if the last result is the same tooltipitem, if so return the previous tooltipitem
            match lastResult with
            | Some(tooltipItem) when
                tooltipItem.Item :? ToolTipText && 
                tooltipItem.Item :?> ToolTipText = tiptext && 
                tooltipItem.ItemSegment = TextSegment(editor.LocationToOffset (line, col1 + 1), col2 - col1) -> tooltipItem
            //If theres no match or previous cached result generate a new tooltipitem
            | Some(_) | None -> 
                let line = editor.Document.OffsetToLineNumber offset
                let segment = TextSegment(editor.LocationToOffset (line, col1 + 1), col2 - col1)
                let tooltipItem = TooltipItem (tiptext, segment)
                lastResult <- Some(tooltipItem)
                tooltipItem
      with exn -> LoggingService.LogError ("TooltipProvider: Error retrieving tooltip", exn)
                  null
=======

        let projFile, files, args, framework = MonoDevelop.getCheckerArgs(extEditor.Project, fileName)

        let line, col, lineStr = MonoDevelop.getLineInfoFromOffset(offset, editor.Document)
        let result = async {
           let! parseAndCheckResults = MDLanguageService.Instance.GetTypedParseResultWithTimeout (projFile, fileName, docText, files, args, AllowStaleResults.MatchingSource, ServiceSettings.blockingTimeout, framework)
           LoggingService.LogInfo "TooltipProvider: Getting tool tip"
           match parseAndCheckResults with
           | None -> return ParseAndCheckNotFound
           | Some parseAndCheckResults ->
               let! symbol = parseAndCheckResults.GetSymbol(line, col, lineStr)
               //Hack: Because FCS does not always contain XmlDocSigs for tooltips we have to have to currently use the old tooltips
               // to extract the signature, this is only limited in that it deals with onlt a single tooltip in a group/list
               // This should be fine as there are issues with genewric tooltip xmldocs anyway
               // e.g. generics such as Dictionary<'a,'b>.Contains currently dont work.
               let! tip = parseAndCheckResults.GetToolTip(line, col, lineStr)
               //we create the backupSig as lazily as possible we could put the asyn call in here but I was worried about GC retension.
               let backupSig = 
                   lazy
                       match tip with
                       | Some (ToolTipText xs, (_,_)) when xs.Length > 0 ->
                           let first = xs.Head    
                           match first with
                           | ToolTipElement (name, xmlComment) ->
                                match xmlComment with
                                | XmlCommentSignature (key, file) -> Some (file, key)
                                | _ -> None
                           | ToolTipElementGroup tts when tts.Length > 0 ->
                               let name, xmlComment = tts.Head
                               match xmlComment with
                               | XmlCommentSignature (key, file) -> Some (file, key)
                               | _ -> None
                           | ToolTipElementCompositionError _ -> None
                           | _ -> None
                       | _ -> None

               let typeTip = getTooltipFromSymbol symbol extEditor backupSig
               // As the new tooltips are unfinished we match ToolTip here to use the new tooltips and anything else to run through the old tooltip system
               // In the section above we return EmptyTip for any tooltips symbols that have not yet ben finished
               match typeTip with
               | ToolTip(signature, summary, textSeg) ->
                    //check to see if the last result is the same tooltipitem, if so return the previous tooltipitem
                    match lastResult with
                    | Some(tooltipItem) when
                        tooltipItem.Item :? (string * XmlDoc) &&
                        tooltipItem.Item :?> (string * XmlDoc) = (signature, summary) &&
                        tooltipItem.ItemSegment = textSeg ->
                            return Tooltip tooltipItem
                    //If theres no match or previous cached result generate a new tooltipitem
                    | Some(_)
                    | None -> let tooltipItem = TooltipItem ((signature, summary), textSeg)
                              lastResult <- Some(tooltipItem)
                              return Tooltip tooltipItem
               | EmptyTip ->
                   // Get tool-tip from the language service
                   let! tip = parseAndCheckResults.GetToolTip(line, col, lineStr)
                   match tip with
                   | None -> return NoToolTipText
                   | Some (ToolTipText(elems),_) when elems |> List.forall (function ToolTipElementNone -> true | _ -> false) -> return NoToolTipData
                   | Some(tiptext,(col1,col2)) -> 
                       LoggingService.LogInfo "TooltipProvider: Got data"
                       //check to see if the last result is the same tooltipitem, if so return the previous tooltipitem
                       match lastResult with
                       | Some(tooltipItem) when
                           tooltipItem.Item :? ToolTipText && 
                           tooltipItem.Item :?> ToolTipText = tiptext && 
                           tooltipItem.ItemSegment = TextSegment(editor.LocationToOffset (line, col1 + 1), col2 - col1) ->
                               return Tooltip tooltipItem
                       //If theres no match or previous cached result generate a new tooltipitem
                       | Some(_)
                       | None -> let line = editor.Document.OffsetToLineNumber offset
                                 let segment = TextSegment(editor.LocationToOffset (line, col1 + 1), col2 - col1)
                                 let tooltipItem = TooltipItem (tiptext, segment)
                                 lastResult <- Some(tooltipItem)
                                 return Tooltip tooltipItem } |> Async.RunSynchronously
        match result with
        | ParseAndCheckNotFound -> LoggingService.LogWarning "TooltipProvider: ParseAndCheckResults not found"; null
        | NoToolTipText -> LoggingService.LogWarning "TooltipProvider: TootipText not returned"; null
        | NoToolTipData -> LoggingService.LogWarning "TooltipProvider: No data found"; null
        | Tooltip t -> t
       
      with exn -> LoggingService.LogError ("TooltipProvider: Error retrieving tooltip", exn); null
>>>>>>> 9d63f78d

    override x.CreateTooltipWindow (editor, offset, modifierState, item) = 
        let doc = IdeApp.Workbench.ActiveDocument
        if (doc = null) then null else
        //At the moment as the new tooltips are unfinished we have two types here
        // ToolTipText for the old tooltips and (string * XmlDoc) for the new tooltips
        match item.Item with 
        | :? ToolTipText as titem ->
            let tooltip = TipFormatter.formatTip(titem)
            let (signature, comment) = 
                match tooltip with
                | [signature,comment] -> signature,comment
                //With multiple tips just take the head.  
                //This shouldnt happen anyway as we split them in the resolver provider
                | multiple -> multiple |> List.head
            //dont show a tooltip if there is no content
            if String.IsNullOrEmpty(signature) then null 
            else            
                let result = new TooltipInformationWindow(ShowArrow = true)
                let toolTipInfo = new TooltipInformation(SignatureMarkup = signature)
                if not (String.IsNullOrEmpty(comment)) then toolTipInfo.SummaryMarkup <- comment
                result.AddOverload(toolTipInfo)
                result.RepositionWindow ()                  
                result :> _

        | :? (string * XmlDoc) as tip -> 
            let signature, xmldoc = tip
            let result = new TooltipInformationWindow(ShowArrow = true)
            let toolTipInfo = new TooltipInformation(SignatureMarkup = signature)
            match xmldoc with
            | Full(summary) -> toolTipInfo.SummaryMarkup <- summary
            | Lookup(key, potentialFilename) ->
                let summary = 
                    maybe {let! filename = potentialFilename
                           let! markup = TipFormatter.findDocForEntity(filename, key)
                           let summary = Tooltips.getTooltip Styles.simpleMarkup markup
                           return summary}
                summary |> Option.iter (fun summary -> toolTipInfo.SummaryMarkup <- summary)
            | EmptyDoc -> ()
            result.AddOverload(toolTipInfo)
            result.RepositionWindow ()                  
            result :> _

        | _ -> LoggingService.LogError "TooltipProvider: Type mismatch, not a FSharpLocalResolveResult"
               null
    
    override x.ShowTooltipWindow (editor, offset, modifierState, mouseX, mouseY, item) =
        match (lastResult, lastWindow) with
        | Some(lastRes), Some(lastWin) when item.Item = lastRes.Item && lastWin.IsRealized ->
            lastWin :> _                   
        | _ -> killTooltipWindow()
               match x.CreateTooltipWindow (editor, offset, modifierState, item) with
               | :? TooltipInformationWindow as tipWindow ->
                   let positionWidget = editor.TextArea
                   let region = item.ItemSegment.GetRegion(editor.Document)
                   let p1, p2 = editor.LocationToPoint(region.Begin), editor.LocationToPoint(region.End)
                   let caret = Gdk.Rectangle (int p1.X - positionWidget.Allocation.X, 
                                              int p2.Y - positionWidget.Allocation.Y, 
                                              int (p2.X - p1.X), 
                                              int editor.LineHeight)
                   //For debug this is usful for visualising the tooltip location
                   // editor.SetSelection(item.ItemSegment.Offset, item.ItemSegment.EndOffset)
               
                   tipWindow.ShowPopup(positionWidget, caret, MonoDevelop.Components.PopupPosition.Top)
                   tipWindow.EnterNotifyEvent.Add(fun _ -> editor.HideTooltip (false))
                   //cache last window shown
                   lastWindow <- Some(tipWindow)
                   lastResult <- Some(item)
                   tipWindow :> _
               | _ -> LoggingService.LogError "TooltipProvider: Type mismatch, not a TooltipInformationWindow"
                      null
            
    interface IDisposable with
        member x.Dispose() = killTooltipWindow()<|MERGE_RESOLUTION|>--- conflicted
+++ resolved
@@ -290,214 +290,6 @@
         if not (isSupported fileName) then null else
         let docText = editor.Text
         if docText = null || offset >= docText.Length || offset < 0 then null else
-<<<<<<< HEAD
-        let projFile, files, args, framework = MonoDevelop.getCheckerArgs(extEditor.Project, fileName)
-        let tyResOpt =
-            MDLanguageService.Instance.GetTypedParseResultWithTimeout
-                 (projFile,
-                  fileName, 
-                  docText, 
-                  files,
-                  args,
-                  AllowStaleResults.MatchingSource,
-                  ServiceSettings.blockingTimeout,
-                  framework) |> Async.RunSynchronously
-        LoggingService.LogInfo "TooltipProvider: Getting tool tip"
-        match tyResOpt with
-        | None -> LoggingService.LogWarning "TooltipProvider: ParseAndCheckResults not found"
-                  null
-        | Some tyRes ->
-        // Get tool-tip from the language service
-        let line, col, lineStr = MonoDevelop.getLineInfoFromOffset(offset, editor.Document)
-        let tip, symbolUse = async {let! tooltip = tyRes.GetToolTip(line, col, lineStr)
-                                    let! symbol = tyRes.GetSymbol(line, col, lineStr)
-                                    return tooltip, symbol} |> Async.RunSynchronously
-
-        let typeTip =
-            match symbolUse with
-            | Some symbolUse -> 
-                match symbolUse.Symbol with
-                | :? FSharpEntity as fse ->
-                    try
-                        let displayName = fse.DisplayName
-
-                        let modifier = match fse.Accessibility with
-                                       | a when a.IsInternal -> Highlight.asKeyword "internal "
-                                       | a when a.IsPrivate -> Highlight.asKeyword "private "
-                                       | _ -> ""
-
-                        let attributes =
-                            // Maybe search for modifier attributes like abstract, sealed and append them above the type:
-                            // [<Abstract>]
-                            // type Test = ...
-                            String.Join ("\n", fse.Attributes 
-                                               |> Seq.map (fun a -> let name = a.AttributeType.DisplayName.Replace("Attribute", "")
-                                                                    let parameters = String.Join(", ",  a.ConstructorArguments |> Seq.filter (fun ca -> ca :? string ) |> Seq.cast<string>)
-                                                                    if String.IsNullOrWhiteSpace parameters then "[<" + name + ">]"
-                                                                    else "[<" + name + "( " + parameters + " )" + ">]" ) 
-                                               |> Seq.toArray)
-
-                        let signature =
-                            let typeName =
-                                match fse with
-                                | _ when fse.IsFSharpModule -> "module"
-                                | _ when fse.IsEnum         -> "enum"
-                                | _ when fse.IsValueType    -> "struct"
-                                | _                         -> "type"
-
-                            let enumtip () =
-                                Highlight.asSymbol " =" + "\n" + 
-                                Highlight.asSymbol "|" ++
-                                (fse.FSharpFields
-                                |> Seq.filter (fun f -> not f.IsCompilerGenerated)
-                                |> Seq.map (fun field -> field.Name) //TODO Fix FSC to expose enum filed literals: field.Name + (hl " = " cs.KeywordOperators) + hl field.LiteralValue cs.UserTypesValueTypes*)
-                                |> String.concat ("\n" + Highlight.asSymbol "| " ) )
-               
-
-                            let uniontip () = 
-                                Highlight.asSymbol " =" + "\n" + 
-                                Highlight.asSymbol "|" ++
-                                (fse.UnionCases 
-                                |> Seq.map (fun unionCase -> 
-                                                if unionCase.UnionCaseFields.Count > 0 then
-                                                   let typeList =
-                                                      unionCase.UnionCaseFields
-                                                      |> Seq.map (fun unionField -> unionField.Name ++ Highlight.asSymbol ":" ++ Highlight.asUserType (escapeText (unionField.FieldType.Format symbolUse.DisplayContext)))
-                                                      |> String.concat (Highlight.asSymbol " * " )
-                                                   unionCase.Name ++ Highlight.asKeyword "of" ++ typeList
-                                                 else unionCase.Name)
-
-                                |> String.concat ("\n" + Highlight.asSymbol "| " ) )
-                                                     
-                            let typeDisplay = modifier + Highlight.asKeyword typeName ++ Highlight.asUserType displayName
-                            let fullName = "\n\nFull name: " + fse.FullName
-                            match fse.IsFSharpUnion, fse.IsEnum with
-                            | true, false -> typeDisplay + uniontip () + fullName
-                            | false, true -> typeDisplay + enumtip () + fullName
-                            | _ -> typeDisplay + fullName
-
-                        ToolTip(signature, getSummaryFromSymbol symbolUse, getSegFromSymbolUse editor symbolUse)
-                    with exn -> ToolTips.EmptyTip
-
-                | :? FSharpMemberFunctionOrValue as func ->
-                    try
-                    if func.CompiledName = ".ctor" then 
-                        if func.EnclosingEntity.IsValueType || func.EnclosingEntity.IsEnum then
-                            //TODO: Add ValueType
-                            ToolTips.EmptyTip
-                        else
-                            //TODO: Add ReferenceType
-                            ToolTips.EmptyTip
-
-                    elif func.FullType.IsFunctionType && not func.IsPropertyGetterMethod && not func.IsPropertySetterMethod && not symbolUse.IsFromComputationExpression then 
-                        if isOperator func.DisplayName then
-                            //TODO: Add operators, the text will look like:
-                            // val ( symbol ) : x:string -> y:string -> string
-                            // Full name: Name.Blah.( symbol )
-                            // Note: (In the current compiler tooltips a closure defined symbol will be missing the named types and the full name)
-                            ToolTips.EmptyTip
-                        else
-                            //TODO: Add closure/nested functions
-                            if not func.IsModuleValueOrMember then
-                                //represents a closure or nested function
-                                ToolTips.EmptyTip
-                            else
-                                let signature =
-
-                                    let backupSignature = func.FullType.Format symbolUse.DisplayContext
-                                    let argInfos =
-                                        func.CurriedParameterGroups 
-                                        |> Seq.map Seq.toList 
-                                        |> Seq.toList 
-
-                                    let retType = Highlight.asUserType (escapeText(func.ReturnParameter.Type.Format symbolUse.DisplayContext))
-
-                                    //example of building up the parameters using Display name and Type
-                                    let signature =
-                                        let padLength = 
-                                            let allLengths = argInfos |> List.concat |> List.map (fun p -> p.DisplayName.Length)
-                                            match allLengths with
-                                            | [] -> 0
-                                            | l -> l |> List.max
-
-                                        match argInfos with
-                                        | [] -> retType //When does this occur, val type within  module?
-                                        | [[]] -> retType //A ctor with () parameters seems to be a list with an empty list
-                                        | [[single]] -> "   " + single.DisplayName + Highlight.asSymbol ":" ++ Highlight.asUserType (escapeText (single.Type.Format symbolUse.DisplayContext))
-                                                        + "\n   " +  Highlight.asSymbol "->" ++ retType
-                                        | many ->
-                                            let allParams =
-                                                many
-                                                |> List.map(fun listOfParams ->
-
-                                                                listOfParams
-                                                                |> List.map(fun (p:FSharpParameter) ->
-                                                                                "   " + p.DisplayName.PadRight (padLength) + Highlight.asSymbol ":" ++ Highlight.asUserType (escapeText (p.Type.Format symbolUse.DisplayContext)))
-                                                                                |> String.concat (Highlight.asSymbol " *" ++ "\n"))
-                                                |> String.concat (Highlight.asSymbol " ->" + "\n") 
-                                            allParams +  "\n   " + (String.replicate (max (padLength-1) 0) " ") +  Highlight.asSymbol "->" ++ retType
-
-                                    let modifiers = 
-                                        if func.IsMember then 
-                                            if func.IsInstanceMember then
-                                                if func.IsDispatchSlot then "abstract member"
-                                                else "member"
-                                            else "static member"
-                                        else
-                                            if func.InlineAnnotation = FSharpInlineAnnotation.AlwaysInline then "inline val"
-                                            elif func.IsInstanceMember then "val"
-                                            else "val" //does this need to be static prefixed?
-
-                                    Highlight.asKeyword modifiers ++ func.DisplayName ++ Highlight.asSymbol ":" + "\n" + signature
-
-                                ToolTip(signature, getSummaryFromSymbol symbolUse, getSegFromSymbolUse editor symbolUse)                            
-
-                    else
-                        //val name : Type
-                        let signature =
-                                let retType = Highlight.asUserType (escapeText(func.ReturnParameter.Type.Format symbolUse.DisplayContext))
-                                let prefix = 
-                                    if func.IsMutable then Highlight.asKeyword "val" ++ Highlight.asKeyword "mutable"
-                                    else Highlight.asKeyword "val"
-                                prefix ++ func.DisplayName ++ Highlight.asSymbol ":" ++ retType
-
-                        ToolTip(signature, getSummaryFromSymbol symbolUse, getSegFromSymbolUse editor symbolUse)
-                    with exn -> ToolTips.EmptyTip
-
-                | _ -> ToolTips.EmptyTip
-
-            | None -> ToolTips.EmptyTip
-        
-        //As the new tooltips are unfinished we match ToolTip here to use the new tooltips and anything else to run through the old tooltip system
-        // In the section above we return EmptyTip for any tooltips symbols that have not yet ben finished
-        match typeTip with
-        | ToolTip(signature, summary, textSeg) -> TooltipItem ((signature, summary), textSeg)
-        | EmptyTip ->
-
-        match tip with
-        | None -> LoggingService.LogWarning "TooltipProvider: TootipText not returned"
-                  null
-        | Some (ToolTipText(elems),_) when elems |> List.forall (function ToolTipElementNone -> true | _ -> false) -> 
-            LoggingService.LogWarning "TooltipProvider: No data found"
-            null
-        | Some(tiptext,(col1,col2)) -> 
-            LoggingService.LogInfo "TooltipProvider: Got data"
-            //check to see if the last result is the same tooltipitem, if so return the previous tooltipitem
-            match lastResult with
-            | Some(tooltipItem) when
-                tooltipItem.Item :? ToolTipText && 
-                tooltipItem.Item :?> ToolTipText = tiptext && 
-                tooltipItem.ItemSegment = TextSegment(editor.LocationToOffset (line, col1 + 1), col2 - col1) -> tooltipItem
-            //If theres no match or previous cached result generate a new tooltipitem
-            | Some(_) | None -> 
-                let line = editor.Document.OffsetToLineNumber offset
-                let segment = TextSegment(editor.LocationToOffset (line, col1 + 1), col2 - col1)
-                let tooltipItem = TooltipItem (tiptext, segment)
-                lastResult <- Some(tooltipItem)
-                tooltipItem
-      with exn -> LoggingService.LogError ("TooltipProvider: Error retrieving tooltip", exn)
-                  null
-=======
 
         let projFile, files, args, framework = MonoDevelop.getCheckerArgs(extEditor.Project, fileName)
 
@@ -580,7 +372,6 @@
         | Tooltip t -> t
        
       with exn -> LoggingService.LogError ("TooltipProvider: Error retrieving tooltip", exn); null
->>>>>>> 9d63f78d
 
     override x.CreateTooltipWindow (editor, offset, modifierState, item) = 
         let doc = IdeApp.Workbench.ActiveDocument
